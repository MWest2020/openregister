<?php
/**
 * OpenRegister UploadService
 *
 * Service class for handling file and JSON uploads in the OpenRegister application.
 *
 * This service provides methods for:
 * - Processing uploaded JSON data
 * - Retrieving JSON data from URLs
 * - Parsing YAML data
 * - Handling schema resolution and validation
 * - Managing relations and linked data (extending objects with related sub-objects)
 * - CRUD operations on objects
 * - Audit trails and data aggregation
 *
 * @category Service
 * @package  OCA\OpenRegister\Service
 *
 * @author    Conduction Development Team <dev@conductio.nl>
 * @copyright 2024 Conduction B.V.
 * @license   EUPL-1.2 https://joinup.ec.europa.eu/collection/eupl/eupl-text-eupl-12
 *
 * @version GIT: <git-id>
 *
 * @link https://OpenRegister.app
 */

namespace OCA\OpenRegister\Service;

use GuzzleHttp\Client;
use GuzzleHttp\Exception\GuzzleException;
use OCA\OpenRegister\Db\Register;
use OCA\OpenRegister\Db\RegisterMapper;
use OCA\OpenRegister\Db\Schema;
use OCA\OpenRegister\Db\SchemaMapper;
use OCP\AppFramework\Http\JSONResponse;
use Symfony\Component\Uid\Uuid;
use Symfony\Component\Yaml\Yaml;

/**
 * Service for handling file and JSON uploads.
 *
 * This service processes uploaded JSON data, either directly via a POST body,
 * from a provided URL, or from an uploaded file. It supports multiple data
 * formats (e.g., JSON, YAML) and integrates with schemas and registers for
 * database updates.
 */
class UploadService
{
<<<<<<< HEAD


    /**
     * Constructor for the UploadService class.
     *
     * @param Client         $client         The Guzzle HTTP client.
     * @param SchemaMapper   $schemaMapper   The schema mapper.
     * @param RegisterMapper $registerMapper The register mapper.
     *
     * @return void
     */
    public function __construct(
        private Client $client,
        private readonly SchemaMapper $schemaMapper,
        private readonly RegisterMapper $registerMapper,
    ) {
        $this->client = new Client([]);

    }//end __construct()


    /**
     * Gets the uploaded json from the request data. And returns it as a PHP array.
     * Will first try to find an uploaded 'file', then if an 'url' is present in the body and lastly if a 'json' dump has been posted.
     *
     * @param array $data All request params.
     *
     * @throws GuzzleException
     *
     * @return array|JSONResponse A PHP array with the uploaded json data or a JSONResponse in case of an error.
     */
    public function getUploadedJson(array $data): array
    {
        foreach ($data as $key => $value) {
            if (str_starts_with($key, '_') === true) {
                unset($data[$key]);
            }
        }

        // Define the allowed keys.
        $allowedKeys = ['file', 'url', 'json'];

        // Find which of the allowed keys are in the array.
        $matchingKeys = array_intersect_key($data, array_flip($allowedKeys));

        // Check if there is exactly one matching key.
        if (count($matchingKeys) === 0) {
            return new JSONResponse(data: ['error' => 'Missing one of these keys in your POST body: file, url or json.'], statusCode: 400);
        }

        if (empty($data['file']) === false) {
            // @todo use .json file content from POST as $json.
            return $this->getJSONfromFile();
        }

        if (empty($data['url']) === false) {
            $phpArray           = $this->getJSONfromURL($data['url']);
            $phpArray['source'] = $data['url'];
            return $phpArray;
        }

        $phpArray = $data['json'];
        if (is_string($phpArray) === true) {
            $phpArray = json_decode($phpArray, associative: true);
        }

        return new JSONResponse(data: ['error' => 'Failed to decode JSON input.'], statusCode: 400);

    }//end getUploadedJson()


    /**
     * Uses Guzzle to call the given URL and returns response as PHP array.
     *
     * @param string $url The URL to call.
     *
     * @throws GuzzleException
     *
     * @return array|JSONResponse The response from the call converted to PHP array or JSONResponse in case of an error.
     */
    private function getJSONfromURL(string $url): JSONResponse
    {
        try {
            $response = $this->client->request('GET', $url);
        } catch (GuzzleHttp\Exception\BadResponseException $e) {
            return new JSONResponse(data: ['error' => 'Failed to do a GET api-call on url: '.$url.' '.$e->getMessage()], statusCode: 400);
        }

        $responseBody = $response->getBody()->getContents();

        // Use Content-Type header to determine the format.
        $contentType = $response->getHeaderLine('Content-Type');
        switch ($contentType) {
            case 'application/json':
                $phpArray = json_decode(json: $responseBody, associative: true);
                break;
            case 'application/yaml':
                $phpArray = Yaml::parse(input: $responseBody);
                break;
            default:
                // If Content-Type is not specified or not recognized, try to parse as JSON first, then YAML.
                $phpArray = json_decode(json: $responseBody, associative: true);
                if ($phpArray === null) {
                    $phpArray = Yaml::parse(input: $responseBody);
                }
                break;
        }

        return new JSONResponse(data: ['error' => 'Failed to parse response body as JSON or YAML.'], statusCode: 400);

    }//end getJSONfromURL()


    /**
     * Handles adding schemas to a register during upload.
     *
     * @param Register $register The register to add schemas to.
     * @param array    $phpArray The PHP array containing the uploaded json data.
     *
     * @throws \OCP\DB\Exception
     *
     * @return Register The updated register.
     */
    public function handleRegisterSchemas(Register $register, array $phpArray): Register
    {
        // Process and save schemas.
        foreach ($phpArray['components']['schemas'] as $schemaName => $schemaData) {
            // Check if a schema with this title already exists.
            $schema = $this->registerMapper->hasSchemaWithTitle(registerId: $register->getId(), schemaTitle: $schemaName);
            if ($schema === false) {
                // Check if a schema with this title already exists for this register.
                try {
                    $schemas = $this->schemaMapper->findAll(filters: ['title' => $schemaName]);
                    if (count($schemas) > 0) {
                        $schema = $schemas[0];
                    } else {
                        // None found so, Create a new schema.
                        $schema = new Schema();
                        $schema->setTitle($schemaName);
                        $schema->setUuid(Uuid::v4());
                        $this->schemaMapper->insert($schema);
                    }
                } catch (DoesNotExistException $e) {
                    // None found so, Create a new schema.
                    $schema = new Schema();
                    $schema->setTitle($schemaName);
                    $schema->setUuid(Uuid::v4());
                    $this->schemaMapper->insert($schema);
                }
            }//end if

            $schema->hydrate($schemaData);
            $this->schemaMapper->update($schema);
            // Add the schema to the register.
            $schemas   = $register->getSchemas();
            $schemas[] = $schema->getId();
            $register->setSchemas($schemas);
            // Lets save the updated register.
            $register = $this->registerMapper->update($register);
        }//end foreach

        return $register;

    }//end handleRegisterSchemas()


}//end class
=======
	public function __construct(
		private Client $client,
		private readonly SchemaMapper $schemaMapper,
		private readonly RegisterMapper $registerMapper,
	) {
		$this->client = new Client([]);
	}

	/**
	 * Gets the uploaded json from the request data. And returns it as a PHP array.
	 * Will first try to find an uploaded 'file', then if an 'url' is present in the body and lastly if a 'json' dump has been posted.
	 *
	 * @param array $data All request params.
	 *
	 * @return array|JSONResponse A PHP array with the uploaded json data or a JSONResponse in case of an error.
	 * @throws GuzzleException
	 */
	public function getUploadedJson(array $data): array|JSONResponse
	{
		foreach ($data as $key => $value) {
			if (str_starts_with($key, '_')) {
				unset($data[$key]);
			}
		}

		// Define the allowed keys
		$allowedKeys = ['file', 'url', 'json'];

		// Find which of the allowed keys are in the array
		$matchingKeys = array_intersect_key($data, array_flip($allowedKeys));

		// Check if there is exactly one matching key
		if (count($matchingKeys) === 0) {
			return new JSONResponse(data: ['error' => 'Missing one of these keys in your POST body: file, url or json.'], statusCode: 400);
		}

		if (empty($data['file']) === false) {
			// @todo use .json file content from POST as $json
			return $this->getJSONfromFile();
		}

		if (empty($data['url']) === false) {
			$phpArray = $this->getJSONfromURL($data['url']);
			$phpArray['source'] = $data['url'];
			return $phpArray;
		}

		$phpArray = $data['json'];
		if (is_string($phpArray) === true) {
			$phpArray = json_decode($phpArray, associative: true);
		}

		if ($phpArray === null || $phpArray === false) {
			return new JSONResponse(data: ['error' => 'Failed to decode JSON input'], statusCode: 400);
		}

		return $phpArray;
	}

	/**
	 * Gets uploaded file form request and returns it as PHP array to use for creating/updating an object.
	 *
	 * @return array|JSONResponse
	 */
	private function getJSONfromFile(): array|JSONResponse
	{
		// @todo

		return new JSONResponse(data: ['error' => 'Not yet implemented'], statusCode: 501);
	}

	/**
	 * Uses Guzzle to call the given URL and returns response as PHP array.
	 *
	 * @param string $url The URL to call.
	 *
	 * @return array|JSONResponse The response from the call converted to PHP array or JSONResponse in case of an error.
	 * @throws GuzzleException
	 */
	private function getJSONfromURL(string $url): array|JSONResponse
	{
		try {
			$response = $this->client->request('GET', $url);
		} catch (GuzzleHttp\Exception\BadResponseException $e) {
			return new JSONResponse(data: ['error' => 'Failed to do a GET api-call on url: '.$url.' '.$e->getMessage()], statusCode: 400);
		}

		$responseBody = $response->getBody()->getContents();

		// Use Content-Type header to determine the format
		$contentType = $response->getHeaderLine('Content-Type');
		switch ($contentType) {
			case 'application/json':
				$phpArray = json_decode(json: $responseBody, associative: true);
				break;
			case 'application/yaml':
				$phpArray = Yaml::parse(input: $responseBody);
				break;
			default:
				// If Content-Type is not specified or not recognized, try to parse as JSON first, then YAML
				$phpArray = json_decode(json: $responseBody, associative: true);
				if ($phpArray === null) {
					$phpArray = Yaml::parse(input: $responseBody);
				}
				break;
		}

		if ($phpArray === null || $phpArray === false) {
			return new JSONResponse(data: ['error' => 'Failed to parse response body as JSON or YAML'], statusCode: 400);
		}

		return $phpArray;
	}

	/**
	 * Handles adding schemas to a register during upload.
	 *
	 * @param Register $register The register to add schemas to.
	 * @param array $phpArray The PHP array containing the uploaded json data.
	 *
	 * @return Register The updated register.
	 * @throws \OCP\DB\Exception
	 */
	public function handleRegisterSchemas(Register $register, array $phpArray): Register
	{
		// Process and save schemas
		foreach ($phpArray['components']['schemas'] as $schemaName => $schemaData) {
			// Check if a schema with this title already exists
			$schema = $this->registerMapper->hasSchemaWithTitle(registerId: $register->getId(), schemaTitle: $schemaName);
			if ($schema === false) {
				// Check if a schema with this title already exists for this register
				try {
					$schemas = $this->schemaMapper->findAll(filters: ['title' => $schemaName]);
					if (count($schemas) > 0) {
						$schema = $schemas[0];
					} else {
						// None found so, Create a new schema
						$schema = new Schema();
						$schema->setTitle($schemaName);
						$schema->setUuid(Uuid::v4());
						$this->schemaMapper->insert($schema);
					}
				} catch (DoesNotExistException $e) {
					// None found so, Create a new schema
					$schema = new Schema();
					$schema->setTitle($schemaName);
					$schema->setUuid(Uuid::v4());
					$this->schemaMapper->insert($schema);
				}
			}

            $schemaData['properties'] = array_map(function($property){
                if (isset($property['title'])) {
                    unset($property['title']);
                }
                return $property;
            }, $schemaData['properties']);


			$schema->hydrate($schemaData);
			$this->schemaMapper->update($schema);
			// Add the schema to the register
			$schemas = $register->getSchemas();
			$schemas[] = $schema->getId();
			$register->setSchemas($schemas);
			// Lets save the updated register
			$register = $this->registerMapper->update($register);
		}

		return $register;
	}

}
>>>>>>> 14582296
<|MERGE_RESOLUTION|>--- conflicted
+++ resolved
@@ -47,7 +47,6 @@
  */
 class UploadService
 {
-<<<<<<< HEAD
 
 
     /**
@@ -199,6 +198,13 @@
                 }
             }//end if
 
+            $schemaData['properties'] = array_map(function($property){
+                if (isset($property['title'])) {
+                    unset($property['title']);
+                }
+                return $property;
+            }, $schemaData['properties']);
+
             $schema->hydrate($schemaData);
             $this->schemaMapper->update($schema);
             // Add the schema to the register.
@@ -214,179 +220,4 @@
     }//end handleRegisterSchemas()
 
 
-}//end class
-=======
-	public function __construct(
-		private Client $client,
-		private readonly SchemaMapper $schemaMapper,
-		private readonly RegisterMapper $registerMapper,
-	) {
-		$this->client = new Client([]);
-	}
-
-	/**
-	 * Gets the uploaded json from the request data. And returns it as a PHP array.
-	 * Will first try to find an uploaded 'file', then if an 'url' is present in the body and lastly if a 'json' dump has been posted.
-	 *
-	 * @param array $data All request params.
-	 *
-	 * @return array|JSONResponse A PHP array with the uploaded json data or a JSONResponse in case of an error.
-	 * @throws GuzzleException
-	 */
-	public function getUploadedJson(array $data): array|JSONResponse
-	{
-		foreach ($data as $key => $value) {
-			if (str_starts_with($key, '_')) {
-				unset($data[$key]);
-			}
-		}
-
-		// Define the allowed keys
-		$allowedKeys = ['file', 'url', 'json'];
-
-		// Find which of the allowed keys are in the array
-		$matchingKeys = array_intersect_key($data, array_flip($allowedKeys));
-
-		// Check if there is exactly one matching key
-		if (count($matchingKeys) === 0) {
-			return new JSONResponse(data: ['error' => 'Missing one of these keys in your POST body: file, url or json.'], statusCode: 400);
-		}
-
-		if (empty($data['file']) === false) {
-			// @todo use .json file content from POST as $json
-			return $this->getJSONfromFile();
-		}
-
-		if (empty($data['url']) === false) {
-			$phpArray = $this->getJSONfromURL($data['url']);
-			$phpArray['source'] = $data['url'];
-			return $phpArray;
-		}
-
-		$phpArray = $data['json'];
-		if (is_string($phpArray) === true) {
-			$phpArray = json_decode($phpArray, associative: true);
-		}
-
-		if ($phpArray === null || $phpArray === false) {
-			return new JSONResponse(data: ['error' => 'Failed to decode JSON input'], statusCode: 400);
-		}
-
-		return $phpArray;
-	}
-
-	/**
-	 * Gets uploaded file form request and returns it as PHP array to use for creating/updating an object.
-	 *
-	 * @return array|JSONResponse
-	 */
-	private function getJSONfromFile(): array|JSONResponse
-	{
-		// @todo
-
-		return new JSONResponse(data: ['error' => 'Not yet implemented'], statusCode: 501);
-	}
-
-	/**
-	 * Uses Guzzle to call the given URL and returns response as PHP array.
-	 *
-	 * @param string $url The URL to call.
-	 *
-	 * @return array|JSONResponse The response from the call converted to PHP array or JSONResponse in case of an error.
-	 * @throws GuzzleException
-	 */
-	private function getJSONfromURL(string $url): array|JSONResponse
-	{
-		try {
-			$response = $this->client->request('GET', $url);
-		} catch (GuzzleHttp\Exception\BadResponseException $e) {
-			return new JSONResponse(data: ['error' => 'Failed to do a GET api-call on url: '.$url.' '.$e->getMessage()], statusCode: 400);
-		}
-
-		$responseBody = $response->getBody()->getContents();
-
-		// Use Content-Type header to determine the format
-		$contentType = $response->getHeaderLine('Content-Type');
-		switch ($contentType) {
-			case 'application/json':
-				$phpArray = json_decode(json: $responseBody, associative: true);
-				break;
-			case 'application/yaml':
-				$phpArray = Yaml::parse(input: $responseBody);
-				break;
-			default:
-				// If Content-Type is not specified or not recognized, try to parse as JSON first, then YAML
-				$phpArray = json_decode(json: $responseBody, associative: true);
-				if ($phpArray === null) {
-					$phpArray = Yaml::parse(input: $responseBody);
-				}
-				break;
-		}
-
-		if ($phpArray === null || $phpArray === false) {
-			return new JSONResponse(data: ['error' => 'Failed to parse response body as JSON or YAML'], statusCode: 400);
-		}
-
-		return $phpArray;
-	}
-
-	/**
-	 * Handles adding schemas to a register during upload.
-	 *
-	 * @param Register $register The register to add schemas to.
-	 * @param array $phpArray The PHP array containing the uploaded json data.
-	 *
-	 * @return Register The updated register.
-	 * @throws \OCP\DB\Exception
-	 */
-	public function handleRegisterSchemas(Register $register, array $phpArray): Register
-	{
-		// Process and save schemas
-		foreach ($phpArray['components']['schemas'] as $schemaName => $schemaData) {
-			// Check if a schema with this title already exists
-			$schema = $this->registerMapper->hasSchemaWithTitle(registerId: $register->getId(), schemaTitle: $schemaName);
-			if ($schema === false) {
-				// Check if a schema with this title already exists for this register
-				try {
-					$schemas = $this->schemaMapper->findAll(filters: ['title' => $schemaName]);
-					if (count($schemas) > 0) {
-						$schema = $schemas[0];
-					} else {
-						// None found so, Create a new schema
-						$schema = new Schema();
-						$schema->setTitle($schemaName);
-						$schema->setUuid(Uuid::v4());
-						$this->schemaMapper->insert($schema);
-					}
-				} catch (DoesNotExistException $e) {
-					// None found so, Create a new schema
-					$schema = new Schema();
-					$schema->setTitle($schemaName);
-					$schema->setUuid(Uuid::v4());
-					$this->schemaMapper->insert($schema);
-				}
-			}
-
-            $schemaData['properties'] = array_map(function($property){
-                if (isset($property['title'])) {
-                    unset($property['title']);
-                }
-                return $property;
-            }, $schemaData['properties']);
-
-
-			$schema->hydrate($schemaData);
-			$this->schemaMapper->update($schema);
-			// Add the schema to the register
-			$schemas = $register->getSchemas();
-			$schemas[] = $schema->getId();
-			$register->setSchemas($schemas);
-			// Lets save the updated register
-			$register = $this->registerMapper->update($register);
-		}
-
-		return $register;
-	}
-
-}
->>>>>>> 14582296
+}//end class