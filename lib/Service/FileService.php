--- conflicted
+++ resolved
@@ -25,13 +25,10 @@
 use OCP\Share\IManager;
 use OCP\Share\IShare;
 use Psr\Log\LoggerInterface;
-<<<<<<< HEAD
 use OCP\IUser;
 use OCP\IUserManager;
-=======
 use OCP\SystemTag\ISystemTagManager;
 use OCP\SystemTag\ISystemTagObjectMapper;
->>>>>>> 0c33db06
 
 /**
  * Service for handling file operations in OpenRegister.
@@ -44,13 +41,8 @@
 {
 	const ROOT_FOLDER = 'Open Registers';
     const APP_GROUP = 'openregister';
-<<<<<<< HEAD
     const APP_USER = 'OpenCatalogi';
-=======
-
     const FILE_TAG_TYPE = 'file';
-    
->>>>>>> 0c33db06
 	/**
 	 * Constructor for FileService
 	 *
@@ -60,7 +52,6 @@
 	 * @param IManager $shareManager The share manager interface
 	 */
 	public function __construct(
-<<<<<<< HEAD
 		private readonly IUserSession    $userSession,
 		private readonly LoggerInterface $logger,
 		private readonly IRootFolder     $rootFolder,
@@ -71,20 +62,9 @@
 		private readonly SchemaMapper    $schemaMapper,
         private readonly IGroupManager   $groupManager,
         private readonly IUserManager $userManager,
-=======
-		private readonly IUserSession           $userSession,
-		private readonly LoggerInterface        $logger,
-		private readonly IRootFolder            $rootFolder,
-		private readonly IManager               $shareManager,
-		private readonly IURLGenerator          $urlGenerator,
-		private readonly IConfig                $config,
-		private readonly RegisterMapper         $registerMapper,
-		private readonly SchemaMapper           $schemaMapper,
-        private readonly IGroupManager          $groupManager,
 		private readonly ObjectEntityMapper $objectEntityMapper,
         private readonly ISystemTagManager      $systemTagManager,
         private readonly ISystemTagObjectMapper $systemTagMapper,
->>>>>>> 0c33db06
 	)
 	{
 	}
@@ -401,14 +381,9 @@
 	private function getNode(string $path): ?Node
 	{
 		try {
-<<<<<<< HEAD
 			$userFolder = $this->rootFolder->getUserFolder($this->getUser()->getUID());
 			return $userFolder->get(path: $path);
 		} catch (NotFoundException|NotPermittedException $e) {
-=======
-			return $userFolder->get(path: $path);
-		} catch (NotFoundException $e) {
->>>>>>> 0c33db06
 			$this->logger->error(message: $e->getMessage());
 			return null;
 		}
@@ -637,9 +612,18 @@
 		$folderPath = trim(string: $folderPath, characters: '/');
 		
 		try {
-<<<<<<< HEAD
 			$userFolder = $this->rootFolder->getUserFolder($this->getUser()->getUID());
-=======
+
+			// Check if folder exists and if not create it.
+			try {
+				// First, check if the root folder exists, and if not, create it and share it with the openregister group.
+				try {
+					$userFolder->get(self::ROOT_FOLDER);
+				} catch(NotFoundException $exception) {
+					$rootFolder = $userFolder->newFolder(self::ROOT_FOLDER);
+
+		// Check if folder exists and if not create it.
+		try {
 			// First, check if the root folder exists, and if not, create it and share it with the openregister group.
 			try {
 				$userFolder->get(self::ROOT_FOLDER);
@@ -660,33 +644,6 @@
 					'sharedWith' => self::APP_GROUP
 				]);
 			}
->>>>>>> 0c33db06
-
-			// Check if folder exists and if not create it.
-			try {
-				// First, check if the root folder exists, and if not, create it and share it with the openregister group.
-				try {
-					$userFolder->get(self::ROOT_FOLDER);
-				} catch(NotFoundException $exception) {
-					$rootFolder = $userFolder->newFolder(self::ROOT_FOLDER);
-
-					if($this->groupManager->groupExists(self::APP_GROUP) === false) {
-						$this->groupManager->createGroup(self::APP_GROUP);
-					}
-
-					$this->shareWithGroup(
-						nodeId: $rootFolder->getId(),
-						nodeType: $rootFolder->getType() === 'file' ? $rootFolder->getType() : 'folder',
-						target: self::ROOT_FOLDER,
-						permissions: 31,
-						groupId: self::APP_GROUP
-					);
-				}
-
-				try {
-					$userFolder->get(path: $folderPath);
-				} catch (NotFoundException $e) {
-					$userFolder->newFolder(path: $folderPath);
 
 					return true;
 				}
