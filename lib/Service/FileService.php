--- conflicted
+++ resolved
@@ -977,7 +977,6 @@
             }
 
             $newTagIds[] = $tag->getId();
-<<<<<<< HEAD
         }
 
         // Only assign new tags if we have any
@@ -1023,29 +1022,6 @@
                 register: $objectEntity->getRegister(),
                 schema: $objectEntity->getSchema()
             );
-=======
-		}
-
-		// Only assign new tags if we have any
-		if (empty($newTagIds) === false) {
-			$this->systemTagMapper->assignTags(objId: $fileId, objectType: $this::FILE_TAG_TYPE, tagIds: $newTagIds);
-		}
-
-		// Find tags that exist in old tags but not in new tags (tags to be removed)
-		$tagsToRemove = array_diff($oldTagIds ?? [], $newTagIds ?? []);
-		// Remove any keys with value 0 from tags to remove array
-		$tagsToRemove = array_filter($tagsToRemove, function($value) {
-			return $value !== 0;
-		});
-
-		// Remove old tags that aren't in new tags
-		if (empty($tagsToRemove) === false) {
-			$this->systemTagMapper->unassignTags(objId: $fileId, objectType: $this::FILE_TAG_TYPE, tagIds: $tagsToRemove);
-		}
-
-		//@todo Let check if there are now esisitng tags without files (orpahns) that need to be deleted
-	}
-
 
 	/**
 	 * Adds a new file to an object's folder with the OpenCatalogi user as owner
@@ -1072,7 +1048,6 @@
             if (empty($fileName) === true) {
                 throw new Exception("Failed to create file because no filename has been provided for object " . $objectEntity->getId());
             }
->>>>>>> e31e0fee
 
             /**
              * @var File $file
