--- conflicted
+++ resolved
@@ -78,181 +78,6 @@
      * File tag type identifier
      */
     const FILE_TAG_TYPE = 'files';
-<<<<<<< HEAD
-=======
-	/**
-	 * Constructor for FileService
-	 *
-	 * @param IUserSession $userSession The user session
-	 * @param LoggerInterface $logger The logger interface
-	 * @param IRootFolder $rootFolder The root folder interface
-	 * @param IManager $shareManager The share manager interface
-	 */
-	public function __construct(
-		private readonly IUserSession    		$userSession,
-		private readonly IUserManager    		$userManager,
-		private readonly LoggerInterface 		$logger,
-		private readonly IRootFolder     		$rootFolder,
-		private readonly IManager        		$shareManager,
-		private readonly IURLGenerator   		$urlGenerator,
-		private readonly IConfig         		$config,
-		private readonly RegisterMapper  		$registerMapper,
-		private readonly SchemaMapper    		$schemaMapper,
-        private readonly IGroupManager   		$groupManager,
-        private readonly ISystemTagManager      $systemTagManager,
-        private readonly ISystemTagObjectMapper $systemTagMapper,
-        private readonly ObjectEntityMapper     $objectEntityMapper,
-        private readonly VersionManager         $versionManager,
-	)
-	{
-	}
-
-
-
-    /**
-     * Creates a new version of a file if the object is updated.
-     *
-     * @param File $file The file to update
-
-     * @return File
-     */
-    public function createNewVersion(File $file, ?string $filename = null): File
-    {
-        $this->versionManager->createVersion(user: $this->userManager->get(self::APP_USER), file: $file);
-
-        if ($filename !== null) {
-            $file->move(targetPath: $file->getParent()->getPath().'/'.$filename);
-        }
-
-        return $file;
-    }
-
-    /**
-     * Get a specific version of a file
-     *
-     * @param Node $file The file to get a version for.
-     * @param string $version The version to retrieve.
-     * @return Node|null
-     */
-    public function getVersion (Node $file, string $version):?Node
-    {
-        if ($file instanceof File === false) {
-            return $file;
-        }
-
-        return $this->versionManager->getVersionFile($this->userManager->get(self::APP_USER), $file, $version);
-    }
-
-	/**
-	 * Creates a folder for a Register (used for storing files of Schemas/Objects).
-	 *
-	 * @param Register|int $register The Register to create the folder for.
-	 *
-	 * @return string The path to the folder.
-	 * @throws Exception In case we can't create the folder because it is not permitted.
-	 */
-	public function createRegisterFolder(Register|int $register): string
-	{
-		if (is_int($register) === true) {
-			$register = $this->registerMapper->find($register);
-		}
-
-		$registerFolderName = $this->getRegisterFolderName($register);
-		// @todo maybe we want to use ShareLink here for register->folder as well?
-		$register->setFolder($this::ROOT_FOLDER . "/$registerFolderName");
-		$this->registerMapper->update($register);
-
-		$folderPath = $this::ROOT_FOLDER . "/$registerFolderName";
-		$this->createFolder(folderPath: $folderPath);
-
-		return $folderPath;
-	}
-
-	/**
-	 * Get the name for the folder of a Register (used for storing files of Schemas/Objects).
-	 *
-	 * @param Register $register The Register to get the folder name for.
-	 *
-	 * @return string The name the folder for this Register should have.
-	 */
-	private function getRegisterFolderName(Register $register): string
-	{
-		$title = $register->getTitle();
-
-		if (str_ends_with(haystack: strtolower(rtrim($title)), needle: 'register')) {
-			return $title;
-		}
-
-		return "$title Register";
-	}
-
-	/**
-	 * Creates a folder for a Schema (used for storing files of Objects).
-	 *
-	 * @param Register|int $register The Register to create the schema folder for.
-	 * @param Schema|int $schema The Schema to create the folder for.
-	 *
-	 * @return string The path to the folder.
-	 * @throws Exception In case we can't create the folder because it is not permitted.
-	 */
-	public function createSchemaFolder(Register|int $register, Schema|int $schema): string
-	{
-		if (is_int($register) === true) {
-			$register = $this->registerMapper->find($register);
-		}
-
-		if (is_int($schema) === true) {
-			$schema = $this->schemaMapper->find($schema);
-		}
-		// @todo we could check here if Register contains/has Schema else throw Exception.
-
-		$registerFolderName = $this->getRegisterFolderName($register);
-		// @todo maybe we want to use ShareLink here for register->folder as well?
-		$register->setFolder($this::ROOT_FOLDER . "/$registerFolderName");
-		$this->registerMapper->update($register);
-
-		$schemaFolderName = $this->getSchemaFolderName($schema);
-
-		$folderPath = $this::ROOT_FOLDER . "/$registerFolderName/$schemaFolderName";
-		$this->createFolder(folderPath: $folderPath);
-
-		return $folderPath;
-	}
-
-	/**
-	 * Get the name for the folder used for storing files of objects of a specific Schema.
-	 *
-	 * @param Schema $schema The Schema to get the folder name for.
-	 *
-	 * @return string The name the folder for this Schema should have.
-	 */
-	private function getSchemaFolderName(Schema $schema): string
-	{
-		return $schema->getTitle();
-	}
-
-	/**
-	 * Creates a folder for an Object (used for storing files of this Object).
-	 *
-	 * @param ObjectEntity $objectEntity The Object to create the folder for.
-	 * @param Register|int|null $register The Register to create the Object folder for.
-	 * @param Schema|int|null $schema The Schema to create the Object folder for.
-	 *
-	 * @return Node|null The NextCloud Node object of the folder. Or null if something went wrong creating the folder.
-	 * @throws Exception In case we can't create the folder because it is not permitted.
-	 */
-	public function createObjectFolder(
-		ObjectEntity      $objectEntity,
-		Register|int|null $register = null,
-		Schema|int|null   $schema = null,
-		string            $folderPath = null
-	): ?Node
-	{
-		if ($folderPath === null) {
-			$folderPath = $this->getObjectFolderPath(objectEntity: $objectEntity, register: $register, schema: $schema);
-		}
-		$this->createFolder(folderPath: $folderPath);
->>>>>>> 22cf5e74
 
     /**
      * Constructor for FileService
@@ -284,8 +109,45 @@
         private readonly IGroupManager $groupManager,
         private readonly ISystemTagManager $systemTagManager,
         private readonly ISystemTagObjectMapper $systemTagMapper,
-        private readonly ObjectEntityMapper $objectEntityMapper
+        private readonly ObjectEntityMapper     $objectEntityMapper,
+        private readonly VersionManager         $versionManager,
     ) {
+    }
+
+
+
+    /**
+     * Creates a new version of a file if the object is updated.
+     *
+     * @param File $file The file to update
+
+     * @return File
+     */
+    public function createNewVersion(File $file, ?string $filename = null): File
+    {
+        $this->versionManager->createVersion(user: $this->userManager->get(self::APP_USER), file: $file);
+
+        if ($filename !== null) {
+            $file->move(targetPath: $file->getParent()->getPath().'/'.$filename);
+        }
+
+        return $file;
+    }
+
+    /**
+     * Get a specific version of a file
+     *
+     * @param Node $file The file to get a version for.
+     * @param string $version The version to retrieve.
+     * @return Node|null
+     */
+    public function getVersion (Node $file, string $version):?Node
+    {
+        if ($file instanceof File === false) {
+            return $file;
+        }
+
+        return $this->versionManager->getVersionFile($this->userManager->get(self::APP_USER), $file, $version);
     }
 
     /**
@@ -1201,6 +1063,10 @@
                 schema: $objectEntity->getSchema()
             );
 
+            if (empty($fileName) === true) {
+                throw new Exception("Failed to create file because no filename has been provided for object " . $objectEntity->getId());
+            }
+
             /**
              * @var File $file
              */
@@ -1382,28 +1248,10 @@
 	 */
 	public function unpublishFile(ObjectEntity|string $object, string $filePath): \OCP\Files\File
 	{
-<<<<<<< HEAD
 		// If string ID provided, try to find the object entity
 		if (is_string($object)) {
 			$object = $this->objectEntityMapper->find($object);
 		}
-=======
-		try {
-			// Create new file in the folder
-			$folder = $this->getObjectFolder(
-				objectEntity: $objectEntity,
-				register: $objectEntity->getRegister(),
-				schema: $objectEntity->getSchema()
-			);
-            if (empty($fileName) === true) {
-                throw new Exception("Failed to create file because no filename has been provided for object " . $objectEntity->getId());
-            }
-
-            /**
-             * @var File $file
-             */
-			$file = $folder->newFile($fileName);
->>>>>>> 22cf5e74
 
 		// Get the file node
 		$fullPath = $this->getObjectFilePath($object, $filePath);
