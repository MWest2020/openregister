--- conflicted
+++ resolved
@@ -12,11 +12,7 @@
  * @category  Service
  * @package   OCA\OpenRegister\Service
  *
-<<<<<<< HEAD
  * @author    Conduction Development Team <dev@conduction.nl>
-=======
- * @author    Conduction Development Team <dev@conductio.nl>
->>>>>>> 7ce00b43
  * @copyright 2024 Conduction B.V.
  * @license   EUPL-1.2 https://joinup.ec.europa.eu/collection/eupl/eupl-text-eupl-12
  *
@@ -113,27 +109,6 @@
         private readonly IGroupManager $groupManager,
         private readonly ISystemTagManager $systemTagManager,
         private readonly ISystemTagObjectMapper $systemTagMapper,
-<<<<<<< HEAD
-        private readonly ObjectEntityMapper $objectEntityMapper
-    ) {
-    }
-
-    /**
-     * Creates a folder for a Register (used for storing files of Schemas/Objects).
-     *
-     * @param Register|int $register The Register to create the folder for
-     *
-     * @throws Exception In case we can't create the folder because it is not permitted
-     *
-     * @return string The path to the folder
-     */
-    public function createRegisterFolder(Register|int $register): string
-    {
-        if (is_int($register) === true) {
-            $register = $this->registerMapper->find($register);
-        }
-
-=======
         private readonly ObjectEntityMapper     $objectEntityMapper,
         private readonly VersionManager         $versionManager,
 	)
@@ -190,7 +165,6 @@
 			$register = $this->registerMapper->find($register);
 		}
 
->>>>>>> 7ce00b43
         $registerFolderName = $this->getRegisterFolderName($register);
         // @todo maybe we want to use ShareLink here for register->folder as well?
         $register->setFolder($this::ROOT_FOLDER."/$registerFolderName");
@@ -337,7 +311,6 @@
         }
 
         $node = $this->getNode($folderPath);
-<<<<<<< HEAD
 
         if ($node === null) {
             return $this->createObjectFolder(
@@ -625,295 +598,6 @@
         // Apply offset and limit to files array if specified.
         $files = array_slice($files, $offset, $limit);
 
-=======
-
-        if ($node === null) {
-            return $this->createObjectFolder(
-                objectEntity: $objectEntity,
-                register: $register,
-                schema: $schema,
-                folderPath: $folderPath
-            );
-        }
-        return $node;
-    }//end getObjectFolder
-
-    /**
-     * Gets the path to the folder of an object.
-     *
-     * @param ObjectEntity      $objectEntity The Object to get the folder path for
-     * @param Register|int|null $register     The Register to get the Object folder path for (must match Object->register)
-     * @param Schema|int|null   $schema       The Schema to get the Object folder path for (must match Object->schema)
-     *
-     * @throws Exception If something went wrong getting the path, a mismatch in object register/schema & function parameters
-     *
-     * @return string The path to the folder
-     */
-    private function getObjectFolderPath(
-        ObjectEntity      $objectEntity,
-        Register|int|null $register = null,
-        Schema|int|null   $schema = null
-    ): string {
-        $objectRegister = (int)$objectEntity->getRegister();
-        if ($register === null) {
-            $register = $objectRegister;
-        }
-        if (is_int($register) === true) {
-            if ($register !== $objectRegister) {
-                $message = "Mismatch in Object->Register ($objectRegister) & Register given in function: getObjectFolderPath() ($register)";
-                $this->logger->error(message: $message);
-                throw new Exception(message: $message);
-            }
-            $register = $this->registerMapper->find($register);
-        }
-
-        $objectSchema = (int)$objectEntity->getSchema();
-        if ($schema === null) {
-            $schema = $objectSchema;
-        }
-        if (is_int($schema) === true) {
-            if ($schema !== $objectSchema) {
-                $message = "Mismatch in Object->Schema ($objectSchema) & Schema given in function: getObjectFolderPath() ($schema)";
-                $this->logger->error(message: $message);
-                throw new Exception(message: $message);
-            }
-            $schema = $this->schemaMapper->find($schema);
-        }
-
-        $registerFolderName = $this->getRegisterFolderName($register);
-        // @todo maybe we want to use ShareLink here for register->folder as well?
-        $register->setFolder($this::ROOT_FOLDER."/$registerFolderName");
-        $this->registerMapper->update($register);
-
-        $schemaFolderName = $this->getSchemaFolderName($schema);
-        $objectFolderName = $this->getObjectFolderName($objectEntity);
-
-        return $this::ROOT_FOLDER."/$registerFolderName/$schemaFolderName/$objectFolderName";
-    }//end getObjectFolderPath
-
-    /**
-     * Get the name for the folder used for storing files of the given object.
-     *
-     * @param ObjectEntity $objectEntity The Object to get the folder name for
-     *
-     * @return string The name the folder for this object should have
-     */
-    private function getObjectFolderName(ObjectEntity $objectEntity): string
-    {
-        /** @todo check if property Title or Name exists and use that as object title. */
-        $objectTitle = 'object';
-
-        // return "{$objectEntity->getUuid()} ($objectTitle)";
-        return $objectEntity->getUuid();
-    }//end getObjectFolderName
-
-    /**
-     * Returns a link to the given folder path.
-     *
-     * @param string $folderPath The path to a folder in NextCloud
-     *
-     * @return string The URL to access the folder through the web interface
-     */
-    private function getFolderLink(string $folderPath): string
-    {
-        $folderPath = str_replace('%2F', '/', urlencode($folderPath));
-        return $this->getCurrentDomain()."/index.php/apps/files/files?dir=$folderPath";
-    } //end getFolderLink
-
-    /**
-     * Returns a share link for the given IShare object.
-     *
-     * @param IShare $share An IShare object we are getting the share link for
-     *
-     * @return string The share link needed to get the file or folder for the given IShare object
-     */
-    public function getShareLink(IShare $share): string
-    {
-        return $this->getCurrentDomain().'/index.php/s/'.$share->getToken();
-    }//end getShareLink
-
-    /**
-     * Gets and returns the current host/domain with correct protocol.
-     *
-     * @return string The current http/https domain URL
-     */
-    private function getCurrentDomain(): string
-    {
-        $baseUrl = $this->urlGenerator->getBaseUrl();
-        $trustedDomains = $this->config->getSystemValue('trusted_domains');
-
-        if (isset($trustedDomains[1]) === true) {
-            $baseUrl = str_replace(search: 'localhost', replace: $trustedDomains[1], subject: $baseUrl);
-        }
-
-        return $baseUrl;
-    }//end getCurrentDomain
-
-    /**
-     * Gets or creates the OpenCatalogi user for file operations.
-     *
-     * @throws Exception If OpenCatalogi user cannot be created
-     *
-     * @return IUser The OpenCatalogi user
-     */
-    private function getUser(): IUser
-    {
-        $openCatalogiUser = $this->userManager->get(self::APP_USER);
-
-        if (!$openCatalogiUser) {
-            // Create OpenCatalogi user if it doesn't exist.
-            $password = bin2hex(random_bytes(16)); // Generate random password.
-            $openCatalogiUser = $this->userManager->createUser(self::APP_USER, $password);
-
-            if (!$openCatalogiUser) {
-                throw new \Exception('Failed to create OpenCatalogi user account.');
-            }
-
-            // Add user to OpenCatalogi group.
-            $group = $this->groupManager->get(self::APP_GROUP);
-            if (!$group) {
-                $group = $this->groupManager->createGroup(self::APP_GROUP);
-            }
-            $group->addUser($openCatalogiUser);
-        }
-
-        return $openCatalogiUser;
-    }//end getUser
-
-    /**
-     * Gets a NextCloud Node object for the given file or folder path.
-     */
-    public function getNode(string $path): ?Node
-    {
-        try {
-            $userFolder = $this->rootFolder->getUserFolder($this->getUser()->getUID());
-            return $userFolder->get(path: $path);
-        } catch (NotFoundException|NotPermittedException $e) {
-            $this->logger->error(message: $e->getMessage());
-            return null;
-        }
-    }//end getNode
-
-    /**
-     * Formats a single Node file into a metadata array.
-     *
-     * See https://nextcloud-server.netlify.app/classes/ocp-files-file for the Nextcloud documentation on the File class.
-     * See https://nextcloud-server.netlify.app/classes/ocp-files-node for the Nextcloud documentation on the Node superclass.
-     *
-     * @param Node $file The Node file to format
-     *
-     * @return array The formatted file metadata array
-     */
-    public function formatFile(Node $file): array
-    {
-        // IShare documentation see https://nextcloud-server.netlify.app/classes/ocp-share-ishare.
-        $shares = $this->findShares($file);
-
-        // Get base metadata array.
-        $metadata = [
-            'id' => $file->getId(),
-            'path' => $file->getPath(),
-            'title' => $file->getName(),
-            'accessUrl' => count($shares) > 0 ? $this->getShareLink($shares[0]) : null,
-            'downloadUrl' => count($shares) > 0 ? $this->getShareLink($shares[0]).'/download' : null,
-            'type' => $file->getMimetype(),
-            'extension' => $file->getExtension(),
-            'size' => $file->getSize(),
-            'hash' => $file->getEtag(),
-            'published' => count($shares) > 0 ? $shares[0]->getShareTime()->format('c') : null,
-            'modified' => (new DateTime())->setTimestamp($file->getUploadTime())->format('c'),
-            'labels' => $this->getFileTags(fileId: $file->getId()),
-        ];
-
-        // Process labels that contain ':' to add as separate metadata fields.
-        $remainingLabels = [];
-        foreach ($metadata['labels'] as $label) {
-            if (strpos($label, ':') !== false) {
-                list($key, $value) = explode(':', $label, 2);
-                $key = trim($key);
-                $value = trim($value);
-
-                // Skip if key exists in base metadata.
-                if (isset($metadata[$key])) {
-                    $remainingLabels[] = $label;
-                    continue;
-                }
-
-                // If key already exists as array, append value.
-                if (isset($metadata[$key]) && is_array($metadata[$key])) {
-                    $metadata[$key][] = $value;
-                }
-                // If key exists but not as array, convert to array with both values.
-                elseif (isset($metadata[$key])) {
-                    $metadata[$key] = [$metadata[$key], $value];
-                }
-                // If key doesn't exist, create new entry.
-                else {
-                    $metadata[$key] = $value;
-                }
-            } else {
-                $remainingLabels[] = $label;
-            }
-        }
-
-        // Update labels array to only contain non-processed labels.
-        $metadata['labels'] = $remainingLabels;
-
-        return $metadata;
-    } //end formatFile
-
-    /**
-     * Formats an array of Node files into an array of metadata arrays.
-     *
-     * See https://nextcloud-server.netlify.app/classes/ocp-files-file for the Nextcloud documentation on the File class.
-     * See https://nextcloud-server.netlify.app/classes/ocp-files-node for the Nextcloud documentation on the Node superclass.
-     *
-     * @param Node[] $files Array of Node files to format
-     * @param array $requestParams Optional request parameters
-     *
-     * @throws InvalidPathException
-     * @throws NotFoundException
-     *
-     * @return array Array of formatted file metadata arrays
-     */
-    public function formatFiles(array $files, ?array $requestParams = []): array
-    {
-        // Extract specific parameters.
-        $limit = $requestParams['limit'] ?? $requestParams['_limit'] ?? 20;
-        $offset = $requestParams['offset'] ?? $requestParams['_offset'] ?? 0;
-        $order = $requestParams['order'] ?? $requestParams['_order'] ?? [];
-        $extend = $requestParams['extend'] ?? $requestParams['_extend'] ?? null;
-        $page = $requestParams['page'] ?? $requestParams['_page'] ?? null;
-        $search = $requestParams['_search'] ?? null;
-
-        if ($page !== null && isset($limit)) {
-            $page = (int) $page;
-            $offset = $limit * ($page - 1);
-        }
-
-        // Ensure order and extend are arrays.
-        if (is_string($order) === true) {
-            $order = array_map('trim', explode(',', $order));
-        }
-        if (is_string($extend) === true) {
-            $extend = array_map('trim', explode(',', $extend));
-        }
-
-        // Remove unnecessary parameters from filters.
-        $filters = $requestParams;
-        unset($filters['_route']); // TODO: Investigate why this is here and if it's needed.
-        unset($filters['_extend'], $filters['_limit'], $filters['_offset'], $filters['_order'], $filters['_page'], $filters['_search']);
-        unset($filters['extend'], $filters['limit'], $filters['offset'], $filters['order'], $filters['page']);
-
-        $formattedFiles = [];
-
-        // Counts total before slicing.
-        $total = count($files);
-
-        // Apply offset and limit to files array if specified.
-        $files = array_slice($files, $offset, $limit);
-
->>>>>>> 7ce00b43
         foreach ($files as $file) {
             $formattedFiles[] = $this->formatFile($file);
         }
@@ -988,7 +672,6 @@
             $this->logger->error("Can't find share for $path because user (folder) for user $userId couldn't be found.");
             return null;
         }
-<<<<<<< HEAD
 
         try {
             // Note: if we ever want to find shares for folders instead of files, this should work for folders as well?
@@ -999,18 +682,6 @@
             return null;
         }
 
-=======
-
-        try {
-            // Note: if we ever want to find shares for folders instead of files, this should work for folders as well?
-            $file = $userFolder->get(path: $path);
-        } catch (NotFoundException $e) {
-            $this->logger->error("Can't find share for $path because file doesn't exist.");
-
-            return null;
-        }
-
->>>>>>> 7ce00b43
         if ($file instanceof File) {
             $shares = $this->shareManager->getSharesBy(userId: $userId, shareType: $shareType, path: $file, reshares: true);
             if (count($shares) > 0) {
@@ -1096,7 +767,6 @@
             // $file = $userFolder->get(path: $path);
         } catch (NotFoundException $e) {
             $this->logger->error("Can't create share link for $path because file doesn't exist.");
-<<<<<<< HEAD
 
             return 'File not found at '.$path;
         }
@@ -1293,204 +963,6 @@
                     $file = $userFolder->get(path: $filePath);
                     $file->delete();
 
-=======
-
-            return 'File not found at '.$path;
-        }
-
-        try {
-            $share = $this->createShare([
-                'path' => $path,
-                'file' => $file,
-                'shareType' => $shareType,
-                'permissions' => $permissions,
-            ]);
-            return $this->getShareLink($share);
-        } catch (Exception $exception) {
-            $this->logger->error("Can't create share link for $path: ".$exception->getMessage());
-
-            throw new Exception('Can\'t create share link.');
-        }
-    }//end createShareLink
-
-    /**
-     * Deletes all share links for a file or folder.
-     *
-     * @param Node $file The file or folder whose shares should be deleted
-     *
-     * @throws Exception If the shares cannot be deleted
-     *
-     * @return Node The file with shares deleted
-     *
-     * @psalm-return Node
-     *
-     * @phpstan-return Node
-     */
-    public function deleteShareLinks(Node $file): Node
-    {
-        // IShare documentation see https://nextcloud-server.netlify.app/classes/ocp-share-ishare.
-        $shares = $this->findShares($file);
-
-        foreach ($shares as $share) {
-            try {
-                $this->shareManager->deleteShare($share);
-                $this->logger->info("Successfully deleted share for path: $share->getPath().");
-            } catch (Exception $e) {
-                $this->logger->error("Failed to delete share for path $share->getPath(): ".$e->getMessage());
-                throw new Exception("Failed to delete share for path $share->getPath(): ".$e->getMessage());
-            }
-        }
-
-        return $file;
-    }//end deleteShareLinks
-
-    /**
-     * Creates a new folder in NextCloud, unless it already exists.
-     *
-     * @param string $folderPath Path (from root) to where you want to create a folder, include the name of the folder
-     *
-     * @throws Exception If creating the folder is not permitted
-     *
-     * @return bool True if successfully created a new folder, false if folder already exists
-     */
-    public function createFolder(string $folderPath): bool
-    {
-        $folderPath = trim(string: $folderPath, characters: '/');
-
-        // Get the current user.
-        $userFolder = $this->rootFolder->getUserFolder($this->getUser()->getUID());
-
-        // Check if folder exists and if not create it.
-        try {
-            // First, check if the root folder exists, and if not, create it and share it with the openregister group.
-            try {
-                $userFolder->get(self::ROOT_FOLDER);
-            } catch (NotFoundException $exception) {
-                $rootFolder = $userFolder->newFolder(self::ROOT_FOLDER);
-
-                if ($this->groupManager->groupExists(self::APP_GROUP) === false) {
-                    $this->groupManager->createGroup(self::APP_GROUP);
-                }
-
-                $this->createShare([
-                    'path' => self::ROOT_FOLDER,
-                    'nodeId' => $rootFolder->getId(),
-                    'nodeType' => $rootFolder->getType() === 'file' ? $rootFolder->getType() : 'folder',
-                    'shareType' => 1,
-                    'permissions' => 31,
-                    'sharedWith' => self::APP_GROUP,
-                ]);
-            }
-
-            try {
-                $userFolder->get(path: $folderPath);
-            } catch (NotFoundException $e) {
-                $userFolder->newFolder(path: $folderPath);
-
-                return true;
-            }
-
-            // Folder already exists.
-            $this->logger->info("This folder already exits $folderPath");
-            return false;
-
-        } catch (NotPermittedException $e) {
-            $this->logger->error("Can't create folder $folderPath: ".$e->getMessage());
-
-            throw new Exception("Can\'t create folder $folderPath");
-        }
-    }//end createFolder()
-
-    /**
-     * Overwrites an existing file in NextCloud.
-     *
-     * @param string $filePath The path (from root) where to save the file, including filename and extension
-     * @param mixed  $content  Optional content of the file. If null, only metadata like tags will be updated
-     * @param array  $tags     Optional array of tags to attach to the file
-     *
-     * @throws Exception If the file doesn't exist or if file operations fail
-     *
-     * @return File The updated file
-     */
-    public function updateFile(string $filePath, mixed $content = null, array $tags = []): File
-    {
-        $filePath = trim(string: $filePath, characters: '/');
-
-        try {
-            $userFolder = $this->rootFolder->getUserFolder($this->getUser()->getUID());
-
-            // Check if file exists and delete it if it does.
-            try {
-                try {
-                    $file = $userFolder->get(path: $filePath);
-
-                    // If content is not null, update the file content
-                    if ($content !== null) {
-                        try {
-                            $file->putContent(data: $content);
-                        } catch (NotPermittedException $e) {
-                            $this->logger->error("Can't write content to file: ".$e->getMessage());
-                            throw new Exception("Can't write content to file: ".$e->getMessage());
-                        }
-                    }
-
-                    $this->attachTagsToFile(fileId: $file->getId(), tags: $tags);
-
-                    return $file;
-                } catch (NotFoundException $e) {
-                    // File does not exist.
-                    $this->logger->warning("File $filePath does not exist.");
-
-                    throw new Exception("File $filePath does not exist");
-                }
-            } catch (NotPermittedException|InvalidPathException $e) {
-                $this->logger->error("Can't update file $filePath: ".$e->getMessage());
-
-                throw new Exception("Can't update file $filePath");
-            }
-        } catch (NotPermittedException $e) {
-            $this->logger->error("Can't update file $filePath: ".$e->getMessage());
-
-            throw new Exception("Can't update file $filePath");
-        }
-    }//end updateFile()
-
-    /**
-     * Constructs a file path for a specific object.
-     *
-     * @param string|ObjectEntity $object   The object entity or object UUID
-     * @param string              $filePath The relative file path within the object folder
-     *
-     * @return string The complete file path
-     */
-    public function getObjectFilePath(string|ObjectEntity $object, string $filePath): string
-    {
-        return $object->getFolder().'/'.$filePath;
-    }//end getObjectFilePath()
-
-    /**
-     * Deletes a file from NextCloud.
-     *
-     * @param string $filePath Path (from root) to the file you want to delete
-     *
-     * @throws Exception If deleting the file is not permitted
-     *
-     * @return bool True if successful, false if the file didn't exist
-     */
-    public function deleteFile(string $filePath): bool
-    {
-        $filePath = trim(string: $filePath, characters: '/');
-
-        try {
-            $userFolder = $this->rootFolder->getUserFolder($this->getUser()->getUID());
-
-            // Check if file exists and delete it if it does.
-            try {
-                try {
-                    $file = $userFolder->get(path: $filePath);
-                    $file->delete();
-
->>>>>>> 7ce00b43
                     return true;
                 } catch (NotFoundException $e) {
                     // File does not exist.
@@ -1677,9 +1149,6 @@
             throw new \Exception('Failed to retrieve tags: '.$e->getMessage());
         }
     }//end getAllTags()
-<<<<<<< HEAD
-
-=======
 
     /**
      * Get files for object
@@ -1718,5 +1187,4 @@
         return $files;
     }
 
->>>>>>> 7ce00b43
 }//end class