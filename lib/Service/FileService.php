<?php

namespace OCA\OpenRegister\Service;

use DateTime;
use Exception;
use OCA\OpenRegister\Db\ObjectEntity;
use OCA\OpenRegister\Db\ObjectEntityMapper;
use OCA\OpenRegister\Db\Register;
use OCA\OpenRegister\Db\RegisterMapper;
use OCA\OpenRegister\Db\Schema;
use OCA\OpenRegister\Db\SchemaMapper;
use OCP\Files\File;
use OCP\Files\GenericFileException;
use OCP\Files\InvalidPathException;
use OCP\Files\IRootFolder;
use OCP\Files\Node;
use OCP\Files\NotFoundException;
use OCP\Files\NotPermittedException;
use OCP\IConfig;
use OCP\IGroupManager;
use OCP\IURLGenerator;
use OCP\IUserSession;
use OCP\Lock\LockedException;
use OCP\Share\IManager;
use OCP\Share\IShare;
use Psr\Log\LoggerInterface;
use OCP\SystemTag\ISystemTagManager;
use OCP\SystemTag\ISystemTagObjectMapper;

/**
 * Service for handling file operations in OpenRegister.
 *
 * This service provides functionalities for managing files and folders within the NextCloud environment,
 * including creation, deletion, sharing, and file updates. It integrates with NextCloud's file and
 * sharing APIs to provide seamless file management for the application.
 */
class FileService
{
	const ROOT_FOLDER = 'Open Registers';
    const APP_GROUP = 'openregister';

    const FILE_TAG_TYPE = 'file';
    
	/**
	 * Constructor for FileService
	 *
	 * @param IUserSession $userSession The user session
	 * @param LoggerInterface $logger The logger interface
	 * @param IRootFolder $rootFolder The root folder interface
	 * @param IManager $shareManager The share manager interface
	 */
	public function __construct(
<<<<<<< HEAD
		private readonly IUserSession           $userSession,
		private readonly LoggerInterface        $logger,
		private readonly IRootFolder            $rootFolder,
		private readonly IManager               $shareManager,
		private readonly IURLGenerator          $urlGenerator,
		private readonly IConfig                $config,
		private readonly RegisterMapper         $registerMapper,
		private readonly SchemaMapper           $schemaMapper,
        private readonly IGroupManager          $groupManager,
        private readonly ISystemTagManager      $systemTagManager,
        private readonly ISystemTagObjectMapper $systemTagMapper,
=======
		private readonly IUserSession    $userSession,
		private readonly LoggerInterface $logger,
		private readonly IRootFolder     $rootFolder,
		private readonly IManager        $shareManager,
		private readonly IURLGenerator   $urlGenerator,
		private readonly IConfig         $config,
		private readonly RegisterMapper  $registerMapper,
		private readonly SchemaMapper    $schemaMapper,
        private readonly IGroupManager   $groupManager,
		private readonly ObjectEntityMapper $objectEntityMapper,
>>>>>>> 71d75667
	)
	{
	}

	/**
	 * Creates a folder for a Register (used for storing files of Schemas/Objects).
	 *
	 * @param Register|int $register The Register to create the folder for.
	 *
	 * @return string The path to the folder.
	 * @throws Exception In case we can't create the folder because it is not permitted.
	 */
	public function createRegisterFolder(Register|int $register): string
	{
		if (is_int($register) === true) {
			$register = $this->registerMapper->find($register);
		}

		$registerFolderName = $this->getRegisterFolderName($register);
		// @todo maybe we want to use ShareLink here for register->folder as well?
		$register->setFolder($this::ROOT_FOLDER . "/$registerFolderName");
		$this->registerMapper->update($register);

		$folderPath = $this::ROOT_FOLDER . "/$registerFolderName";
		$this->createFolder(folderPath: $folderPath);

		return $folderPath;
	}

	/**
	 * Get the name for the folder of a Register (used for storing files of Schemas/Objects).
	 *
	 * @param Register $register The Register to get the folder name for.
	 *
	 * @return string The name the folder for this Register should have.
	 */
	private function getRegisterFolderName(Register $register): string
	{
		$title = $register->getTitle();

		if (str_ends_with(haystack: strtolower(rtrim($title)), needle: 'register')) {
			return $title;
		}

		return "$title Register";
	}

	/**
	 * Creates a folder for a Schema (used for storing files of Objects).
	 *
	 * @param Register|int $register The Register to create the schema folder for.
	 * @param Schema|int $schema The Schema to create the folder for.
	 *
	 * @return string The path to the folder.
	 * @throws Exception In case we can't create the folder because it is not permitted.
	 */
	public function createSchemaFolder(Register|int $register, Schema|int $schema): string
	{
		if (is_int($register) === true) {
			$register = $this->registerMapper->find($register);
		}

		if (is_int($schema) === true) {
			$schema = $this->schemaMapper->find($schema);
		}
		// @todo we could check here if Register contains/has Schema else throw Exception.

		$registerFolderName = $this->getRegisterFolderName($register);
		// @todo maybe we want to use ShareLink here for register->folder as well?
		$register->setFolder($this::ROOT_FOLDER . "/$registerFolderName");
		$this->registerMapper->update($register);

		$schemaFolderName = $this->getSchemaFolderName($schema);

		$folderPath = $this::ROOT_FOLDER . "/$registerFolderName/$schemaFolderName";
		$this->createFolder(folderPath: $folderPath);

		return $folderPath;
	}

	/**
	 * Get the name for the folder used for storing files of objects of a specific Schema.
	 *
	 * @param Schema $schema The Schema to get the folder name for.
	 *
	 * @return string The name the folder for this Schema should have.
	 */
	private function getSchemaFolderName(Schema $schema): string
	{
		return $schema->getTitle();
	}

	/**
	 * Creates a folder for an Object (used for storing files of this Object).
	 *
	 * @param ObjectEntity $objectEntity The Object to create the folder for.
	 * @param Register|int|null $register The Register to create the Object folder for.
	 * @param Schema|int|null $schema The Schema to create the Object folder for.
	 *
	 * @return Node|null The NextCloud Node object of the folder. Or null if something went wrong creating the folder.
	 * @throws Exception In case we can't create the folder because it is not permitted.
	 */
	public function createObjectFolder(
		ObjectEntity      $objectEntity,
		Register|int|null $register = null,
		Schema|int|null   $schema = null,
		string            $folderPath = null
	): ?Node
	{
		if ($folderPath === null) {
			$folderPath = $this->getObjectFolderPath(objectEntity: $objectEntity, register: $register, schema: $schema);
		}
		$this->createFolder(folderPath: $folderPath);

		// @todo Do we want to use ShareLink here?
		// @todo ^If so, we need to update these functions to be able to create shareLinks for folders as well (not only files)
		$objectEntity->setFolder($folderPath);
		$this->objectEntityMapper->update($objectEntity);

//		// Create or find ShareLink
//		$share = $this->fileService->findShare(path: $filePath);
//		if ($share !== null) {
//			$shareLink = $this->fileService->getShareLink($share);
//		} else {
//			$shareLink = $this->fileService->createShareLink(path: $filePath);
//		}

		return $this->getNode($folderPath);
	}

	/**
	 * Gets the NextCloud Node object for the folder of an Object.
	 *
	 * @param ObjectEntity $objectEntity The Object to get the folder for.
	 * @param Register|int|null $register The Register to get the Object folder for.
	 * @param Schema|int|null $schema The Schema to get the Object folder for.
	 *
	 * @return Node|null The NextCloud Node object of the folder. Or null if something went wrong getting / creating the folder.
	 * @throws Exception In case we can't create the folder because it is not permitted.
	 */
	public function getObjectFolder(
		ObjectEntity      $objectEntity,
		Register|int|null $register = null,
		Schema|int|null   $schema = null
	): ?Node
	{
        if (empty($objectEntity->getFolder()) === true) {
            $folderPath = $this->getObjectFolderPath(
                objectEntity: $objectEntity,
                register: $register,
                schema: $schema
            );
			$objectEntity->setFolder($folderPath);
			$this->objectEntityMapper->update($objectEntity);
        } else {
            $folderPath = $objectEntity->getFolder();
        }

		$node = $this->getNode($folderPath);

		if ($node === null) {
			return $this->createObjectFolder(
				objectEntity: $objectEntity,
				register: $register,
				schema: $schema,
				folderPath: $folderPath
			);
		}
		return $node;
	}

	/**
	 * Gets the path to the folder of an object.
	 *
	 * @param ObjectEntity $objectEntity The Object to get the folder path for.
	 * @param Register|int|null $register The Register to get the Object folder path for (must match Object->register).
	 * @param Schema|int|null $schema The Schema to get the Object folder path for (must match Object->schema).
	 *
	 * @return string The path to the folder.
	 * @throws Exception If something went wrong getting the path, a mismatch in object register/schema & function parameters register/schema for example.
	 */
	private function getObjectFolderPath(
		ObjectEntity      $objectEntity,
		Register|int|null $register = null,
		Schema|int|null   $schema = null
	): string
	{
		$objectRegister = (int)$objectEntity->getRegister();
		if ($register === null) {
			$register = $objectRegister;
		}
		if (is_int($register) === true) {
			if ($register !== $objectRegister) {
				$message = "Mismatch in Object->Register ($objectRegister) & Register given in function: getObjectFolderPath() ($register)";
				$this->logger->error(message: $message);
				throw new Exception(message: $message);
			}
			$register = $this->registerMapper->find($register);
		}

		$objectSchema = (int)$objectEntity->getSchema();
		if ($schema === null) {
			$schema = $objectSchema;
		}
		if (is_int($schema) === true) {
			if ($schema !== $objectSchema) {
				$message = "Mismatch in Object->Schema ($objectSchema) & Schema given in function: getObjectFolderPath() ($schema)";
				$this->logger->error(message: $message);
				throw new Exception(message: $message);
			}
			$schema = $this->schemaMapper->find($schema);
		}

		$registerFolderName = $this->getRegisterFolderName($register);
		// @todo maybe we want to use ShareLink here for register->folder as well?
		$register->setFolder($this::ROOT_FOLDER . "/$registerFolderName");
		$this->registerMapper->update($register);

		$schemaFolderName = $this->getSchemaFolderName($schema);
		$objectFolderName = $this->getObjectFolderName($objectEntity);

		return $this::ROOT_FOLDER . "/$registerFolderName/$schemaFolderName/$objectFolderName";
	}

	/**
	 * Get the name for the folder used for storing files of the given object.
	 *
	 * @param ObjectEntity $objectEntity The Object to get the folder name for.
	 *
	 * @return string The name the folder for this object should have.
	 */
	private function getObjectFolderName(ObjectEntity $objectEntity): string
	{
		// @todo check if property Title or Name exists and use that as object title
		$objectTitle = 'object';

//		return "{$objectEntity->getUuid()} ($objectTitle)";
		return $objectEntity->getUuid();
	}

	/**
	 * Returns a link to the given folder path.
	 *
	 * @param string $folderPath The path to a folder in NextCloud.
	 *
	 * @return string The share link needed to get the file or folder for the given IShare object.
	 */
	private function getFolderLink(string $folderPath): string
	{
		$folderPath = str_replace('%2F', '/', urlencode($folderPath));
		return $this->getCurrentDomain() . "/index.php/apps/files/files?dir=$folderPath";
	}

	/**
	 * Returns a share link for the given IShare object.
	 *
	 * @param IShare $share An IShare object we are getting the share link for.
	 *
	 * @return string The share link needed to get the file or folder for the given IShare object.
	 */
	public function getShareLink(IShare $share): string
	{
		return $this->getCurrentDomain() . '/index.php/s/' . $share->getToken();
	}

	/**
	 * Gets and returns the current host / domain with correct protocol.
	 *
	 * @return string The current http/https domain url.
	 */
	private function getCurrentDomain(): string
	{
		$baseUrl = $this->urlGenerator->getBaseUrl();
		$trustedDomains = $this->config->getSystemValue('trusted_domains');

		if (isset($trustedDomains[1]) === true) {
			$baseUrl = str_replace(search: 'localhost', replace: $trustedDomains[1], subject: $baseUrl);
		}

		return $baseUrl;
	}

	/**
	 * Gets a NextCloud Node object for the given file or folder path.
	 *
	 * @param string $path A path to a file or folder in NextCloud.
	 *
	 * @return Node|null The Node object found for a file or folder. Or null if not found.
	 * @throws NotPermittedException When not allowed to get the user folder.
	 */
	private function getNode(string $path): ?Node
	{
		// Get the current user.
		$currentUser = $this->userSession->getUser();
		$userFolder = $this->rootFolder->getUserFolder(userId: $currentUser ? $currentUser->getUID() : 'Guest');

		try {
			return $userFolder->get(path: $path);
		} catch (NotFoundException $e) {
			$this->logger->error(message: $e->getMessage());
			return null;
		}
	}

	/**
	 * Formats an array of Node files into an array of metadata arrays.
	 *
	 * See https://nextcloud-server.netlify.app/classes/ocp-files-file for the Nextcloud documentation on the File class
	 * See https://nextcloud-server.netlify.app/classes/ocp-files-node for the Nextcloud documentation on the Node superclass
	 *
	 * @param Node[] $files Array of Node files to format
	 *
	 * @return array Array of formatted file metadata arrays
	 * @throws InvalidPathException
	 * @throws NotFoundException
	 */
	public function formatFiles(array $files): array
	{
		$formattedFiles = [];

		foreach($files as $file) {
			// IShare documentation see https://nextcloud-server.netlify.app/classes/ocp-share-ishare
			$shares = $this->findShares($file);

			$formattedFile = [
				'id'          => $file->getId(),
				'path' 		  => $file->getPath(),
				'title'  	  => $file->getName(),
				'accessUrl'   => count($shares) > 0 ? $this->getShareLink($shares[0]) : null,
				'downloadUrl' => count($shares) > 0 ? $this->getShareLink($shares[0]).'/download' : null,
				'type'  	  => $file->getMimetype(),
				'extension'   => $file->getExtension(),
				'size'		  => $file->getSize(),
				'hash'		  => $file->getEtag(),
				'published'   => (new DateTime())->setTimestamp($file->getCreationTime())->format('c'),
				'modified'    => (new DateTime())->setTimestamp($file->getUploadTime())->format('c'),				
                'labels'      => $this->getFileTags(fileId: $file->getId())
			];

			$formattedFiles[] = $formattedFile;
		}

		return $formattedFiles;
	}

	/**
 	* Get the tags associated with a file.
	*
	* @param string $fileId The ID of the file.
	*
	* @return array The list of tags associated with the file.
	*/
	private function getFileTags(string $fileId): array
	{
		$tagIds = $this->systemTagMapper->getTagIdsForObjects(objIds: [$fileId], objectType: $this::FILE_TAG_TYPE);
		if (isset($tagIds[$fileId]) === false || empty($tagIds[$fileId]) === true) {
            return [];
        }

        $tags = $this->systemTagManager->getTagsByIds(tagIds: $tagIds[$fileId]);

		$tagNames = array_map(static function ($tag) {
			return $tag->getName();
		}, $tags);

		return array_values($tagNames);
	}

	/**
	 * @param Node $file
	 * @param int $shareType
	 * @return IShare[]
	 */
	public function findShares(Node $file, int $shareType = 3): array
	{
		// Get the current user.
		$currentUser = $this->userSession->getUser();
		$userId = $currentUser ? $currentUser->getUID() : 'Guest';

		return $this->shareManager->getSharesBy(userId: $userId, shareType: $shareType, path: $file);
	}

	/**
	 * Try to find a IShare object with given $path & $shareType.
	 *
	 * @param string $path The path to a file we are trying to find a IShare object for.
	 * @param int|null $shareType The shareType of the share we are trying to find.
	 *
	 * @return IShare|null An IShare object or null.
	 */
	public function findShare(string $path, ?int $shareType = 3): ?IShare
	{
		$path = trim(string: $path, characters: '/');

		// Get the current user.
		$currentUser = $this->userSession->getUser();
		$userId = $currentUser ? $currentUser->getUID() : 'Guest';
		try {
			$userFolder = $this->rootFolder->getUserFolder(userId: $userId);
		} catch (NotPermittedException) {
			$this->logger->error("Can't find share for $path because user (folder) for user $userId couldn't be found");

			return null;
		}

		try {
			// Note: if we ever want to find shares for folders instead of files, this should work for folders as well?
			$file = $userFolder->get(path: $path);
		} catch (NotFoundException $e) {
			$this->logger->error("Can't find share for $path because file doesn't exist");

			return null;
		}

		if ($file instanceof File) {
			$shares = $this->shareManager->getSharesBy(userId: $userId, shareType: $shareType, path: $file);
			if (count($shares) > 0) {
				return $shares[0];
			}
		}

		return null;
	}

	/**
	 * Creates a IShare object using the $shareData array data.
	 *
	 * @param array $shareData The data to create a IShare with, should contain 'path', 'file', 'shareType', 'permissions' and 'userid'.
	 *
	 * @return IShare The Created IShare object.
	 * @throws Exception
	 */
	private function createShare(array $shareData) :IShare
	{
		// Create a new share
		$share = $this->shareManager->newShare();
		$share->setTarget(target: '/'.$shareData['path']);
		if (empty($shareData['file']) === false) {
			$share->setNodeId(fileId: $shareData['file']->getId());
		}
		if (empty($shareData['nodeId']) === false) {
			$share->setNodeId(fileId: $shareData['nodeId']);
		}
		$share->setNodeType(type: $shareData['nodeType'] ?? 'file');
		$share->setShareType(shareType: $shareData['shareType']);
		if ($shareData['permissions'] !== null) {
			$share->setPermissions(permissions: $shareData['permissions']);
		}
		$share->setSharedBy(sharedBy: $shareData['userId']);
		$share->setShareOwner(shareOwner: $shareData['userId']);
		$share->setShareTime(shareTime: new DateTime());
		if (empty($shareData['sharedWith']) === false) {
			$share->setSharedWith(sharedWith: $shareData['sharedWith']);
		}
		$share->setStatus(status: $share::STATUS_ACCEPTED);

		return $this->shareManager->createShare(share: $share);
	}

	/**
	 * Creates and returns a share link for a file (or folder).
	 * (https://docs.nextcloud.com/server/latest/developer_manual/client_apis/OCS/ocs-share-api.html#create-a-new-share)
	 *
	 * @param string $path Path (from root) to the file/folder which should be shared.
	 * @param int|null $shareType 0 = user; 1 = group; 3 = public link; 4 = email; 6 = federated cloud share; 7 = circle; 10 = Talk conversation
	 * @param int|null $permissions 1 = read; 2 = update; 4 = create; 8 = delete; 16 = share; 31 = all (default: 31, for public shares: 1)
	 *
	 * @return string The share link.
	 * @throws Exception In case creating the share(link) fails.
	 */
	public function createShareLink(string $path, ?int $shareType = 3, ?int $permissions = null): string
	{
		$path = trim(string: $path, characters: '/');
		if ($permissions === null) {
			$permissions = 31;
			if ($shareType === 3) {
				$permissions = 1;
			}
		}

		// Get the current user.
		$currentUser = $this->userSession->getUser();
		$userId = $currentUser ? $currentUser->getUID() : 'Guest';
		try {
			$userFolder = $this->rootFolder->getUserFolder(userId: $userId);
		} catch (NotPermittedException) {
			$this->logger->error("Can't create share link for $path because user (folder) for user $userId couldn't be found");

			return "User (folder) couldn't be found";
		}

		try {
			// Note: if we ever want to create share links for folders instead of files, just remove this try catch and only use setTarget, not setNodeId.
			$file = $userFolder->get(path: $path);
		} catch (NotFoundException $e) {
			$this->logger->error("Can't create share link for $path because file doesn't exist");

			return 'File not found at '.$path;
		}

		try {
			$share = $this->createShare([
				'path' => $path,
				'file' => $file,
				'shareType' => $shareType,
				'permissions' => $permissions,
				'userId' => $userId
			]);

			return $this->getShareLink($share);
		} catch (Exception $exception) {
			$this->logger->error("Can't create share link for $path: " . $exception->getMessage());

			throw new Exception('Can\'t create share link');
		}
	}

	/**
	 * Creates a new folder in NextCloud, unless it already exists.
	 *
	 * @param string $folderPath Path (from root) to where you want to create a folder, include the name of the folder. (/Media/exampleFolder)
	 *
	 * @return bool True if successfully created a new folder.
	 * @throws Exception In case we can't create the folder because it is not permitted.
	 */
	public function createFolder(string $folderPath): bool
	{
		$folderPath = trim(string: $folderPath, characters: '/');

		// Get the current user.
		$currentUser = $this->userSession->getUser();
		$userFolder = $this->rootFolder->getUserFolder(userId: $currentUser ? $currentUser->getUID() : 'Guest');

		// Check if folder exists and if not create it.
		try {
			// First, check if the root folder exists, and if not, create it and share it with the openregister group.
			try {
				$userFolder->get(self::ROOT_FOLDER);
			} catch(NotFoundException $exception) {
				$rootFolder = $userFolder->newFolder(self::ROOT_FOLDER);

				if ($this->groupManager->groupExists(self::APP_GROUP) === false) {
					$this->groupManager->createGroup(self::APP_GROUP);
				}

				$this->createShare([
					'path' => self::ROOT_FOLDER,
					'nodeId' => $rootFolder->getId(),
					'nodeType' => $rootFolder->getType() === 'file' ? $rootFolder->getType() : 'folder',
					'shareType' => 1,
					'permissions' => 31,
					'userId' => $this->userSession->getUser()->getUID(),
					'sharedWith' => self::APP_GROUP
				]);
			}

			try {
				$userFolder->get(path: $folderPath);
			} catch (NotFoundException $e) {
				$userFolder->newFolder(path: $folderPath);

				return true;
			}

			// Folder already exists.
			$this->logger->info("This folder already exits $folderPath");
			return false;

		} catch (NotPermittedException $e) {
			$this->logger->error("Can't create folder $folderPath: " . $e->getMessage());

			throw new Exception("Can\'t create folder $folderPath");
		}
	}

	/**
	 * Uploads a file to NextCloud. Will create a new file if it doesn't exist yet.
	 *
	 * @param mixed $content The content of the file.
	 * @param string $filePath Path (from root) where to save the file. NOTE: this should include the name and extension/format of the file as well! (example.pdf)
	 *
	 * @return bool True if successful.
	 * @throws Exception In case we can't write to file because it is not permitted.
	 */
	public function uploadFile(mixed $content, string $filePath): bool
	{
		$filePath = trim(string: $filePath, characters: '/');

		// Get the current user.
		$currentUser = $this->userSession->getUser();
		$userFolder = $this->rootFolder->getUserFolder(userId: $currentUser ? $currentUser->getUID() : 'Guest');

		// Check if file exists and create it if not.
		try {
			try {
				$userFolder->get(path: $filePath);
			} catch (NotFoundException $e) {
				$userFolder->newFile(path: $filePath);
				$file = $userFolder->get(path: $filePath);

				$file->putContent(data: $content);

				return true;
			}

			// File already exists.
			$this->logger->warning("File $filePath already exists.");
			return false;

		} catch (NotPermittedException|GenericFileException|LockedException $e) {
			$this->logger->error("Can't create file $filePath: " . $e->getMessage());

			throw new Exception("Can't write to file $filePath");
		}
	}

	/**
	 * Overwrites an existing file in NextCloud.
	 *
	 * @param mixed $content The content of the file.
	 * @param string $filePath Path (from root) where to save the file. NOTE: this should include the name and extension/format of the file as well! (example.pdf)
	 * @param bool $createNew Default = false. If set to true this function will create a new file if it doesn't exist yet.
	 *
	 * @return bool True if successful.
	 * @throws Exception In case we can't write to file because it is not permitted.
	 */
	public function updateFile(mixed $content, string $filePath, bool $createNew = false): bool
	{
		$filePath = trim(string: $filePath, characters: '/');

		// Get the current user.
		$currentUser = $this->userSession->getUser();
		$userFolder = $this->rootFolder->getUserFolder(userId: $currentUser ? $currentUser->getUID() : 'Guest');

		// Check if file exists and overwrite it if it does.
		try {
			try {
				$file = $userFolder->get(path: $filePath);

				$file->putContent(data: $content);

				return true;
			} catch (NotFoundException $e) {
				if ($createNew === true) {
					$userFolder->newFile(path: $filePath);
					$file = $userFolder->get(path: $filePath);

					$file->putContent(data: $content);

					$this->logger->info("File $filePath did not exist, created a new file for it.");
					return true;
				}
			}

			// File already exists.
			$this->logger->warning("File $filePath already exists.");
			return false;

		} catch (NotPermittedException|GenericFileException|LockedException $e) {
			$this->logger->error("Can't create file $filePath: " . $e->getMessage());

			throw new Exception("Can't write to file $filePath");
		}
	}

	/**
	 * Deletes a file from NextCloud.
	 *
	 * @param string $filePath Path (from root) to the file you want to delete.
	 *
	 * @return bool True if successful.
	 * @throws Exception In case deleting the file is not permitted.
	 */
	public function deleteFile(string $filePath): bool
	{
		$filePath = trim(string: $filePath, characters: '/');

		// Get the current user.
		$currentUser = $this->userSession->getUser();
		$userFolder = $this->rootFolder->getUserFolder(userId: $currentUser ? $currentUser->getUID() : 'Guest');

		// Check if file exists and delete it if it does.
		try {
			try {
				$file = $userFolder->get(path: $filePath);
				$file->delete();

				return true;
			} catch (NotFoundException $e) {
				// File does not exist.
				$this->logger->warning("File $filePath does not exist.");

				return false;
			}
		} catch (NotPermittedException|InvalidPathException $e) {
			$this->logger->error("Can't delete file $filePath: " . $e->getMessage());

			throw new Exception("Can't delete file $filePath");
		}
	}

}<|MERGE_RESOLUTION|>--- conflicted
+++ resolved
@@ -51,7 +51,6 @@
 	 * @param IManager $shareManager The share manager interface
 	 */
 	public function __construct(
-<<<<<<< HEAD
 		private readonly IUserSession           $userSession,
 		private readonly LoggerInterface        $logger,
 		private readonly IRootFolder            $rootFolder,
@@ -61,20 +60,9 @@
 		private readonly RegisterMapper         $registerMapper,
 		private readonly SchemaMapper           $schemaMapper,
         private readonly IGroupManager          $groupManager,
+		private readonly ObjectEntityMapper $objectEntityMapper,
         private readonly ISystemTagManager      $systemTagManager,
         private readonly ISystemTagObjectMapper $systemTagMapper,
-=======
-		private readonly IUserSession    $userSession,
-		private readonly LoggerInterface $logger,
-		private readonly IRootFolder     $rootFolder,
-		private readonly IManager        $shareManager,
-		private readonly IURLGenerator   $urlGenerator,
-		private readonly IConfig         $config,
-		private readonly RegisterMapper  $registerMapper,
-		private readonly SchemaMapper    $schemaMapper,
-        private readonly IGroupManager   $groupManager,
-		private readonly ObjectEntityMapper $objectEntityMapper,
->>>>>>> 71d75667
 	)
 	{
 	}
