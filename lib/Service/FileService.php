<?php

namespace OCA\OpenRegister\Service;

use DateTime;
use Exception;
use OCA\OpenRegister\Db\ObjectEntity;
use OCA\OpenRegister\Db\ObjectEntityMapper;
use OCA\OpenRegister\Db\Register;
use OCA\OpenRegister\Db\RegisterMapper;
use OCA\OpenRegister\Db\Schema;
use OCA\OpenRegister\Db\SchemaMapper;
use OCP\Files\File;
use OCP\Files\GenericFileException;
use OCP\Files\InvalidPathException;
use OCP\Files\IRootFolder;
use OCP\Files\Node;
use OCP\Files\NotFoundException;
use OCP\Files\NotPermittedException;
use OCP\SystemTag\ISystemTagManager;
use OCP\SystemTag\ISystemTagObjectMapper;
use OCP\IConfig;
use OCP\IGroupManager;
use OCP\IURLGenerator;
use OCP\IUserSession;
use OCP\Lock\LockedException;
use OCP\Share\IManager;
use OCP\Share\IShare;
use Psr\Log\LoggerInterface;
use OCP\IUser;
use OCP\IUserManager;
use OCP\SystemTag\ISystemTagManager;
use OCP\SystemTag\ISystemTagObjectMapper;

/**
 * Service for handling file operations in OpenRegister.
 *
 * This service provides functionalities for managing files and folders within the NextCloud environment,
 * including creation, deletion, sharing, and file updates. It integrates with NextCloud's file and
 * sharing APIs to provide seamless file management for the application.
 */
class FileService
{
	const ROOT_FOLDER = 'Open Registers';
    const APP_GROUP = 'openregister';
    const APP_USER = 'OpenRegister';
    const FILE_TAG_TYPE = 'files';
	/**
	 * Constructor for FileService
	 *
	 * @param IUserSession $userSession The user session
	 * @param LoggerInterface $logger The logger interface
	 * @param IRootFolder $rootFolder The root folder interface
	 * @param IManager $shareManager The share manager interface
	 */
	public function __construct(
<<<<<<< HEAD
		private readonly IUserSession    		$userSession,
		private readonly LoggerInterface 		$logger,
		private readonly IRootFolder     		$rootFolder,
		private readonly IManager        		$shareManager,
		private readonly IURLGenerator   		$urlGenerator,
		private readonly IConfig         		$config,
		private readonly RegisterMapper  		$registerMapper,
		private readonly SchemaMapper    		$schemaMapper,
        private readonly IGroupManager   		$groupManager,
=======
		private readonly IUserSession    $userSession,
		private readonly LoggerInterface $logger,
		private readonly IRootFolder     $rootFolder,
		private readonly IManager        $shareManager,
		private readonly IURLGenerator   $urlGenerator,
		private readonly IConfig         $config,
		private readonly RegisterMapper  $registerMapper,
		private readonly SchemaMapper    $schemaMapper,
        private readonly IGroupManager   $groupManager,
        private readonly IUserManager $userManager,
		private readonly ObjectEntityMapper $objectEntityMapper,
>>>>>>> 76fdc874
        private readonly ISystemTagManager      $systemTagManager,
        private readonly ISystemTagObjectMapper $systemTagMapper,
	)
	{
	}

	/**
	 * Creates a folder for a Register (used for storing files of Schemas/Objects).
	 *
	 * @param Register|int $register The Register to create the folder for.
	 *
	 * @return string The path to the folder.
	 * @throws Exception In case we can't create the folder because it is not permitted.
	 */
	public function createRegisterFolder(Register|int $register): string
	{
		if (is_int($register) === true) {
			$register = $this->registerMapper->find($register);
		}

		$registerFolderName = $this->getRegisterFolderName($register);
		// @todo maybe we want to use ShareLink here for register->folder as well?
		$register->setFolder($this::ROOT_FOLDER . "/$registerFolderName");
		$this->registerMapper->update($register);

		$folderPath = $this::ROOT_FOLDER . "/$registerFolderName";
		$this->createFolder(folderPath: $folderPath);

		return $folderPath;
	}

	/**
	 * Get the name for the folder of a Register (used for storing files of Schemas/Objects).
	 *
	 * @param Register $register The Register to get the folder name for.
	 *
	 * @return string The name the folder for this Register should have.
	 */
	private function getRegisterFolderName(Register $register): string
	{
		$title = $register->getTitle();

		if (str_ends_with(haystack: strtolower(rtrim($title)), needle: 'register')) {
			return $title;
		}

		return "$title Register";
	}

	/**
	 * Creates a folder for a Schema (used for storing files of Objects).
	 *
	 * @param Register|int $register The Register to create the schema folder for.
	 * @param Schema|int $schema The Schema to create the folder for.
	 *
	 * @return string The path to the folder.
	 * @throws Exception In case we can't create the folder because it is not permitted.
	 */
	public function createSchemaFolder(Register|int $register, Schema|int $schema): string
	{
		if (is_int($register) === true) {
			$register = $this->registerMapper->find($register);
		}

		if (is_int($schema) === true) {
			$schema = $this->schemaMapper->find($schema);
		}
		// @todo we could check here if Register contains/has Schema else throw Exception.

		$registerFolderName = $this->getRegisterFolderName($register);
		// @todo maybe we want to use ShareLink here for register->folder as well?
		$register->setFolder($this::ROOT_FOLDER . "/$registerFolderName");
		$this->registerMapper->update($register);

		$schemaFolderName = $this->getSchemaFolderName($schema);

		$folderPath = $this::ROOT_FOLDER . "/$registerFolderName/$schemaFolderName";
		$this->createFolder(folderPath: $folderPath);

		return $folderPath;
	}

	/**
	 * Get the name for the folder used for storing files of objects of a specific Schema.
	 *
	 * @param Schema $schema The Schema to get the folder name for.
	 *
	 * @return string The name the folder for this Schema should have.
	 */
	private function getSchemaFolderName(Schema $schema): string
	{
		return $schema->getTitle();
	}

	/**
	 * Creates a folder for an Object (used for storing files of this Object).
	 *
	 * @param ObjectEntity $objectEntity The Object to create the folder for.
	 * @param Register|int|null $register The Register to create the Object folder for.
	 * @param Schema|int|null $schema The Schema to create the Object folder for.
	 *
	 * @return Node|null The NextCloud Node object of the folder. Or null if something went wrong creating the folder.
	 * @throws Exception In case we can't create the folder because it is not permitted.
	 */
	public function createObjectFolder(
		ObjectEntity      $objectEntity,
		Register|int|null $register = null,
		Schema|int|null   $schema = null,
		string            $folderPath = null
	): ?Node
	{
		if ($folderPath === null) {
			$folderPath = $this->getObjectFolderPath(objectEntity: $objectEntity, register: $register, schema: $schema);
		}
		$this->createFolder(folderPath: $folderPath);

		// @todo Do we want to use ShareLink here?
		// @todo ^If so, we need to update these functions to be able to create shareLinks for folders as well (not only files)
		$objectEntity->setFolder($folderPath);

//		// Create or find ShareLink
//		$share = $this->fileService->findShare(path: $filePath);
//		if ($share !== null) {
//			$shareLink = $this->fileService->getShareLink($share);
//		} else {
//			$shareLink = $this->fileService->createShareLink(path: $filePath);
//		}

		return $this->getNode($folderPath);
	}

	/**
	 * Gets the NextCloud Node object for the folder of an Object.
	 *
	 * @param ObjectEntity $objectEntity The Object to get the folder for.
	 * @param Register|int|null $register The Register to get the Object folder for.
	 * @param Schema|int|null $schema The Schema to get the Object folder for.
	 *
	 * @return Node|null The NextCloud Node object of the folder. Or null if something went wrong getting / creating the folder.
	 * @throws Exception In case we can't create the folder because it is not permitted.
	 */
	public function getObjectFolder(
		ObjectEntity      $objectEntity,
		Register|int|null $register = null,
		Schema|int|null   $schema = null
	): ?Node
	{
        if (empty($objectEntity->getFolder()) === true) {
            $folderPath = $this->getObjectFolderPath(
                objectEntity: $objectEntity,
                register: $register,
                schema: $schema
            );
			$objectEntity->setFolder($folderPath);
			$this->objectEntityMapper->update($objectEntity);
        } else {
            $folderPath = $objectEntity->getFolder();
        }

		$node = $this->getNode($folderPath);

		if ($node === null) {
			return $this->createObjectFolder(
				objectEntity: $objectEntity,
				register: $register,
				schema: $schema,
				folderPath: $folderPath
			);
		}
		return $node;
	}

	/**
	 * Gets the path to the folder of an object.
	 *
	 * @param ObjectEntity $objectEntity The Object to get the folder path for.
	 * @param Register|int|null $register The Register to get the Object folder path for (must match Object->register).
	 * @param Schema|int|null $schema The Schema to get the Object folder path for (must match Object->schema).
	 *
	 * @return string The path to the folder.
	 * @throws Exception If something went wrong getting the path, a mismatch in object register/schema & function parameters register/schema for example.
	 */
	private function getObjectFolderPath(
		ObjectEntity      $objectEntity,
		Register|int|null $register = null,
		Schema|int|null   $schema = null
	): string
	{
		$objectRegister = (int)$objectEntity->getRegister();
		if ($register === null) {
			$register = $objectRegister;
		}
		if (is_int($register) === true) {
			if ($register !== $objectRegister) {
				$message = "Mismatch in Object->Register ($objectRegister) & Register given in function: getObjectFolderPath() ($register)";
				$this->logger->error(message: $message);
				throw new Exception(message: $message);
			}
			$register = $this->registerMapper->find($register);
		}

		$objectSchema = (int)$objectEntity->getSchema();
		if ($schema === null) {
			$schema = $objectSchema;
		}
		if (is_int($schema) === true) {
			if ($schema !== $objectSchema) {
				$message = "Mismatch in Object->Schema ($objectSchema) & Schema given in function: getObjectFolderPath() ($schema)";
				$this->logger->error(message: $message);
				throw new Exception(message: $message);
			}
			$schema = $this->schemaMapper->find($schema);
		}

		$registerFolderName = $this->getRegisterFolderName($register);
		// @todo maybe we want to use ShareLink here for register->folder as well?
		$register->setFolder($this::ROOT_FOLDER . "/$registerFolderName");
		$this->registerMapper->update($register);

		$schemaFolderName = $this->getSchemaFolderName($schema);
		$objectFolderName = $this->getObjectFolderName($objectEntity);

		return $this::ROOT_FOLDER . "/$registerFolderName/$schemaFolderName/$objectFolderName";
	}

	/**
	 * Get the name for the folder used for storing files of the given object.
	 *
	 * @param ObjectEntity $objectEntity The Object to get the folder name for.
	 *
	 * @return string The name the folder for this object should have.
	 */
	private function getObjectFolderName(ObjectEntity $objectEntity): string
	{
		// @todo check if property Title or Name exists and use that as object title
		$objectTitle = 'object';

//		return "{$objectEntity->getUuid()} ($objectTitle)";
		return $objectEntity->getUuid();
	}

	/**
	 * Returns a link to the given folder path.
	 *
	 * @param string $folderPath The path to a folder in NextCloud.
	 *
	 * @return string The share link needed to get the file or folder for the given IShare object.
	 */
	private function getFolderLink(string $folderPath): string
	{
		$folderPath = str_replace('%2F', '/', urlencode($folderPath));
		return $this->getCurrentDomain() . "/index.php/apps/files/files?dir=$folderPath";
	}

	/**
	 * Returns a share link for the given IShare object.
	 *
	 * @param IShare $share An IShare object we are getting the share link for.
	 *
	 * @return string The share link needed to get the file or folder for the given IShare object.
	 */
	public function getShareLink(IShare $share): string
	{
		return $this->getCurrentDomain() . '/index.php/s/' . $share->getToken();
	}

	/**
	 * Gets and returns the current host / domain with correct protocol.
	 *
	 * @return string The current http/https domain url.
	 */
	private function getCurrentDomain(): string
	{
		$baseUrl = $this->urlGenerator->getBaseUrl();
		$trustedDomains = $this->config->getSystemValue('trusted_domains');

		if (isset($trustedDomains[1]) === true) {
			$baseUrl = str_replace(search: 'localhost', replace: $trustedDomains[1], subject: $baseUrl);
		}

		return $baseUrl;
	}
	/**
	 * Gets or creates the OpenCatalogi user for file operations
	 *
	 * @return IUser The OpenCatalogi user
	 * @throws Exception If OpenCatalogi user cannot be created
	 */
	private function getUser(): IUser
	{
		$openCatalogiUser = $this->userManager->get(self::APP_USER);

		if (!$openCatalogiUser) {
			// Create OpenCatalogi user if it doesn't exist
			$password = bin2hex(random_bytes(16)); // Generate random password
			$openCatalogiUser = $this->userManager->createUser(self::APP_USER, $password);

			if (!$openCatalogiUser) {
				throw new \Exception('Failed to create OpenCatalogi user account.');
			}

			// Add user to OpenCatalogi group
			$group = $this->groupManager->get(self::APP_GROUP);
			if (!$group) {
				$group = $this->groupManager->createGroup(self::APP_GROUP);
			}
			$group->addUser($openCatalogiUser);
		}

		return $openCatalogiUser;
	}

	/**
	 * Gets a NextCloud Node object for the given file or folder path.
	 */
	private function getNode(string $path): ?Node
	{
		try {
			$userFolder = $this->rootFolder->getUserFolder($this->getUser()->getUID());
			return $userFolder->get(path: $path);
		} catch (NotFoundException|NotPermittedException $e) {
			$this->logger->error(message: $e->getMessage());
			return null;
		}
	}

	/**
	 * Formats an array of Node files into an array of metadata arrays.
	 *
	 * See https://nextcloud-server.netlify.app/classes/ocp-files-file for the Nextcloud documentation on the File class
	 * See https://nextcloud-server.netlify.app/classes/ocp-files-node for the Nextcloud documentation on the Node superclass
	 *
	 * @param Node[] $files Array of Node files to format
	 *
	 * @return array Array of formatted file metadata arrays
	 * @throws InvalidPathException
	 * @throws NotFoundException
	 */
	public function formatFiles(array $files): array
	{
		$formattedFiles = [];

		foreach($files as $file) {
			// IShare documentation see https://nextcloud-server.netlify.app/classes/ocp-share-ishare
			$shares = $this->findShares($file);

			$formattedFile = [
				'id'          => $file->getId(),
				'path' 		  => $file->getPath(),
				'title'  	  => $file->getName(),
				'accessUrl'   => count($shares) > 0 ? $this->getShareLink($shares[0]) : null,
				'downloadUrl' => count($shares) > 0 ? $this->getShareLink($shares[0]).'/download' : null,
				'type'  	  => $file->getMimetype(),
				'extension'   => $file->getExtension(),
				'size'		  => $file->getSize(),
				'hash'		  => $file->getEtag(),
				'published'   => (new DateTime())->setTimestamp($file->getCreationTime())->format('c'),
				'modified'    => (new DateTime())->setTimestamp($file->getUploadTime())->format('c'),
                'labels'      => $this->getFileTags(fileId: $file->getId())
			];

			$formattedFiles[] = $formattedFile;
		}

		return $formattedFiles;
	}

	/**
 	* Get the tags associated with a file.
	*
	* @param string $fileId The ID of the file.
	*
	* @return array The list of tags associated with the file.
	*/
	private function getFileTags(string $fileId): array
	{
		$tagIds = $this->systemTagMapper->getTagIdsForObjects(objIds: [$fileId], objectType: $this::FILE_TAG_TYPE);
		if (isset($tagIds[$fileId]) === false || empty($tagIds[$fileId]) === true) {
            return [];
        }

        $tags = $this->systemTagManager->getTagsByIds(tagIds: $tagIds[$fileId]);

		$tagNames = array_map(static function ($tag) {
			return $tag->getName();
		}, $tags);

		return array_values($tagNames);
	}

	/**
	 * @param Node $file
	 * @param int $shareType
	 * @return IShare[]
	 */
	public function findShares(Node $file, int $shareType = 3): array
	{
		// Get the current user.
		$currentUser = $this->userSession->getUser();
		$userId = $currentUser ? $currentUser->getUID() : 'Guest';

		return $this->shareManager->getSharesBy(userId: $userId, shareType: $shareType, path: $file, reshares: true);
	}

	/**
	 * Try to find a IShare object with given $path & $shareType.
	 *
	 * @param string $path The path to a file we are trying to find a IShare object for.
	 * @param int|null $shareType The shareType of the share we are trying to find.
	 *
	 * @return IShare|null An IShare object or null.
	 */
	public function findShare(string $path, ?int $shareType = 3): ?IShare
	{
		$path = trim(string: $path, characters: '/');
		$userId = $this->getUser()->getUID();

		try {
			$userFolder = $this->rootFolder->getUserFolder(userId: $userId);
		} catch (NotPermittedException) {
			$this->logger->error("Can't find share for $path because user (folder) for user $userId couldn't be found");
			return null;
		}

		try {
			// Note: if we ever want to find shares for folders instead of files, this should work for folders as well?
			$file = $userFolder->get(path: $path);
		} catch (NotFoundException $e) {
			$this->logger->error("Can't find share for $path because file doesn't exist");

			return null;
		}

		if ($file instanceof File) {
			$shares = $this->shareManager->getSharesBy(userId: $userId, shareType: $shareType, path: $file, reshares: true);
			if (count($shares) > 0) {
				return $shares[0];
			}
		}

		return null;
	}

	/**
	 * Creates a IShare object using the $shareData array data.
	 *
	 * @param array $shareData The data to create a IShare with, should contain 'path', 'file', 'shareType', 'permissions' and 'userid'.
	 *
	 * @return IShare The Created IShare object.
	 * @throws Exception
	 */
	private function createShare(array $shareData): IShare
	{
		$userId = $this->getUser()->getUID();

		// Create a new share
		$share = $this->shareManager->newShare();
		$share->setTarget(target: '/'.$shareData['path']);
		if (empty($shareData['file']) === false) {
			$share->setNodeId(fileId: $shareData['file']->getId());
		}
		if (empty($shareData['nodeId']) === false) {
			$share->setNodeId(fileId: $shareData['nodeId']);
		}
		$share->setNodeType(type: $shareData['nodeType'] ?? 'file');
		$share->setShareType(shareType: $shareData['shareType']);
		if ($shareData['permissions'] !== null) {
			$share->setPermissions(permissions: $shareData['permissions']);
		}
		$share->setSharedBy(sharedBy: $userId);
		$share->setShareOwner(shareOwner: $userId);
		$share->setShareTime(shareTime: new DateTime());
		if (empty($shareData['sharedWith']) === false) {
			$share->setSharedWith(sharedWith: $shareData['sharedWith']);
		}
		$share->setStatus(status: $share::STATUS_ACCEPTED);

		return $this->shareManager->createShare(share: $share);
	}

	/**
	 * Creates and returns a share link for a file (or folder).
	 * (https://docs.nextcloud.com/server/latest/developer_manual/client_apis/OCS/ocs-share-api.html#create-a-new-share)
	 *
	 * @param string $path Path (from root) to the file/folder which should be shared.
	 * @param int|null $shareType 0 = user; 1 = group; 3 = public link; 4 = email; 6 = federated cloud share; 7 = circle; 10 = Talk conversation
	 * @param int|null $permissions 1 = read; 2 = update; 4 = create; 8 = delete; 16 = share; 31 = all (default: 31, for public shares: 1)
	 *
	 * @return string The share link.
	 * @throws Exception In case creating the share(link) fails.
	 */
	public function createShareLink(string $path, ?int $shareType = 3, ?int $permissions = null): string
	{
		$path = trim(string: $path, characters: '/');
		if ($permissions === null) {
			$permissions = 31;
			if ($shareType === 3) {
				$permissions = 1;
			}
		}

		$userId = $this->getUser()->getUID();

		try {
			$userFolder = $this->rootFolder->getUserFolder(userId: $userId);
		} catch (NotPermittedException) {
			$this->logger->error("Can't create share link for $path because user (folder) for user $userId couldn't be found");
			return "User (folder) couldn't be found";
		}

		try {
            $file = $this->rootFolder->get($path);
//			$file = $userFolder->get(path: $path);
		} catch (NotFoundException $e) {
			$this->logger->error("Can't create share link for $path because file doesn't exist");

			return 'File not found at '.$path;
		}

		try {
			$share = $this->createShare([
				'path' => $path,
				'file' => $file,
				'shareType' => $shareType,
				'permissions' => $permissions,
				'userId' => $userId
			]);
			return $this->getShareLink($share);
		} catch (Exception $exception) {
			$this->logger->error("Can't create share link for $path: " . $exception->getMessage());

			throw new Exception('Can\'t create share link');
		}
	}

	/**
	 * Creates a new folder in NextCloud, unless it already exists.
	 *
	 * @param string $folderPath Path (from root) to where you want to create a folder, include the name of the folder. (/Media/exampleFolder)
	 *
	 * @return bool True if successfully created a new folder.
	 * @throws Exception In case we can't create the folder because it is not permitted.
	 */
	public function createFolder(string $folderPath): bool
	{
		$folderPath = trim(string: $folderPath, characters: '/');

		// Get the current user.
		$userFolder = $this->rootFolder->getUserFolder($this->getUser()->getUID());

		// Check if folder exists and if not create it.
		try {
			// First, check if the root folder exists, and if not, create it and share it with the openregister group.
			try {
				$userFolder->get(self::ROOT_FOLDER);
			} catch(NotFoundException $exception) {
				$rootFolder = $userFolder->newFolder(self::ROOT_FOLDER);

				if ($this->groupManager->groupExists(self::APP_GROUP) === false) {
					$this->groupManager->createGroup(self::APP_GROUP);
				}

				$this->createShare([
					'path' => self::ROOT_FOLDER,
					'nodeId' => $rootFolder->getId(),
					'nodeType' => $rootFolder->getType() === 'file' ? $rootFolder->getType() : 'folder',
					'shareType' => 1,
					'permissions' => 31,
					'userId' => $this->userSession->getUser()->getUID(),
					'sharedWith' => self::APP_GROUP
				]);
			}

			try {
				$userFolder->get(path: $folderPath);
			} catch (NotFoundException $e) {
				$userFolder->newFolder(path: $folderPath);

				return true;
			}

			// Folder already exists.
			$this->logger->info("This folder already exits $folderPath");
			return false;

		} catch (NotPermittedException $e) {
			$this->logger->error("Can't create folder $folderPath: " . $e->getMessage());

			throw new Exception("Can\'t create folder $folderPath");
		}
	}

	/**
	 * Uploads a file to NextCloud. Will create a new file if it doesn't exist yet.
	 *
	 * @param mixed $content The content of the file.
	 * @param string $filePath Path (from root) where to save the file. NOTE: this should include the name and extension/format of the file as well! (example.pdf)
	 * @param array<string> $tags Optional array of tags to tag the file with
	 *
	 * @return bool True if successful.
	 * @throws Exception In case we can't write to file because it is not permitted.
	 */
	public function uploadFile(mixed $content, string $filePath, array $tags = []): bool
	{
		$filePath = trim(string: $filePath, characters: '/');

		try {
			$userFolder = $this->rootFolder->getUserFolder($this->getUser()->getUID());

			// Check if file exists and create it if not.
			try {
				try {
					$userFolder->get(path: $filePath);
				} catch (NotFoundException $e) {
					$userFolder->newFile(path: $filePath);
					$file = $userFolder->get(path: $filePath);

					$file->putContent(data: $content);

<<<<<<< HEAD
				// Add tags to the file if provided
				if ($file instanceof File === true && empty($tags) !== false) {
					$this->attachTagsToFile(fileId: $file->getId(), tags: $tags);
				}

				return true;
			}
=======
					return true;
				}
>>>>>>> 76fdc874

				// File already exists.
				$this->logger->warning("File $filePath already exists.");
				return false;

			} catch (NotPermittedException|GenericFileException|LockedException $e) {
				$this->logger->error("Can't create file $filePath: " . $e->getMessage());

				throw new Exception("Can't write to file $filePath");
			}
		} catch (NotPermittedException $e) {
			$this->logger->error("Can't create file $filePath: " . $e->getMessage());

			throw new Exception("Can't write to file $filePath");
		}
	}

	/**
	 * Overwrites an existing file in NextCloud.
	 *
	 * @param mixed $content The content of the file.
	 * @param string $filePath Path (from root) where to save the file. NOTE: this should include the name and extension/format of the file as well! (example.pdf)
	 * @param bool $createNew Default = false. If set to true this function will create a new file if it doesn't exist yet.
	 * @param array<string> $tags Optional array of tags to tag the file with
	 *
	 * @return bool True if successful.
	 * @throws Exception In case we can't write to file because it is not permitted.
	 */
	public function updateFile(mixed $content, string $filePath, bool $createNew = false, array $tags = []): bool
	{
		$filePath = trim(string: $filePath, characters: '/');

		try {
			$userFolder = $this->rootFolder->getUserFolder($this->getUser()->getUID());

<<<<<<< HEAD
				// Add tags to the file if provided
				if ($file instanceof File === true && empty($tags) !== false) {
					$this->attachTagsToFile(fileId: $file->getId(), tags: $tags);
				}

				return true;
			} catch (NotFoundException $e) {
				if ($createNew === true) {
					$userFolder->newFile(path: $filePath);
=======
			// Check if file exists and overwrite it if it does.
			try {
				try {
>>>>>>> 76fdc874
					$file = $userFolder->get(path: $filePath);

					$file->putContent(data: $content);

<<<<<<< HEAD
					// Add tags to the file if provided
					if ($file instanceof File === true && empty($tags) !== false) {
						$this->attachTagsToFile(fileId: $file->getId(), tags: $tags);
					}

					$this->logger->info("File $filePath did not exist, created a new file for it.");
=======
>>>>>>> 76fdc874
					return true;
				} catch (NotFoundException $e) {
					if ($createNew === true) {
						$userFolder->newFile(path: $filePath);
						$file = $userFolder->get(path: $filePath);

						$file->putContent(data: $content);

						$this->logger->info("File $filePath did not exist, created a new file for it.");
						return true;
					}
				}

				// File already exists.
				$this->logger->warning("File $filePath already exists.");
				return false;

			} catch (NotPermittedException|GenericFileException|LockedException $e) {
				$this->logger->error("Can't create file $filePath: " . $e->getMessage());

				throw new Exception("Can't write to file $filePath");
			}
		} catch (NotPermittedException $e) {
			$this->logger->error("Can't create file $filePath: " . $e->getMessage());

			throw new Exception("Can't write to file $filePath");
		}
	}

	/**
	 * Deletes a file from NextCloud.
	 *
	 * @param string $filePath Path (from root) to the file you want to delete.
	 *
	 * @return bool True if successful.
	 * @throws Exception In case deleting the file is not permitted.
	 */
	public function deleteFile(string $filePath): bool
	{
		$filePath = trim(string: $filePath, characters: '/');

		try {
			$userFolder = $this->rootFolder->getUserFolder($this->getUser()->getUID());

			// Check if file exists and delete it if it does.
			try {
				try {
					$file = $userFolder->get(path: $filePath);
					$file->delete();

					return true;
				} catch (NotFoundException $e) {
					// File does not exist.
					$this->logger->warning("File $filePath does not exist.");

					return false;
				}
			} catch (NotPermittedException|InvalidPathException $e) {
				$this->logger->error("Can't delete file $filePath: " . $e->getMessage());

				throw new Exception("Can't delete file $filePath");
			}
		} catch (NotPermittedException $e) {
			$this->logger->error("Can't delete file $filePath: " . $e->getMessage());

			throw new Exception("Can't delete file $filePath");
		}
	}

<<<<<<< HEAD
	

	/**
	 * Attach tags to a file.
	 *
	 * @param string $fileId The fileId.
	 * @param array $tags Tags to associate with the file.
	 */
	private function attachTagsToFile(string $fileId, array $tags): void
	{
        $tagIds = [];
		foreach ($tags as $key => $tagName) {
            try {
                $tag = $this->systemTagManager->getTag(tagName: $tagName, userVisible: true, userAssignable: true);
            } catch (TagNotFoundException $exception) {
                $tag = $this->systemTagManager->createTag(tagName: $tagName, userVisible: true, userAssignable: true);
            }

            $tagIds[] = $tag->getId();
		}

        $this->systemTagMapper->assignTags(objId: $fileId, objectType: $this::FILE_TAG_TYPE, tagIds: $tagIds);
=======
	/**
	 * Adds a new file to an object's folder with the OpenCatalogi user as owner
	 *
	 * @param ObjectEntity $objectEntity The object entity to add the file to
	 * @param string $fileName The name of the file to create
	 * @param string $content The content to write to the file
	 * @return File The created file
	 * @throws NotPermittedException If file creation fails due to permissions
	 * @throws Exception If file creation fails for other reasons
	 */
	public function addFile(ObjectEntity $objectEntity, string $fileName, string $content, bool $share = false): File
	{
		try {
			// Create new file in the folder
			$folder = $this->getObjectFolder(
				objectEntity: $objectEntity,
				register: $objectEntity->getRegister(),
				schema: $objectEntity->getSchema()
			);

			// Set the OpenCatalogi user as the current user
			$currentUser = $this->userSession->getUser();
			$this->userSession->setUser($this->getUser());

            /**
             * @var File $file
             */
			$file = $folder->newFile($fileName);

			// Write content to the file
			$file->putContent($content);

            if ($share === true) {
                $this->createShareLink(path: $file->getPath());
            }

			$this->userSession->setUser($currentUser);

			return $file;

		} catch (NotPermittedException $e) {
			$this->logger->error("Permission denied creating file $fileName: " . $e->getMessage());
			throw new NotPermittedException("Cannot create file $fileName: " . $e->getMessage());
		} catch (\Exception $e) {
			$this->logger->error("Failed to create file $fileName: " . $e->getMessage());
			throw new \Exception("Failed to create file $fileName: " . $e->getMessage());
		}
>>>>>>> 76fdc874
	}

}<|MERGE_RESOLUTION|>--- conflicted
+++ resolved
@@ -54,7 +54,6 @@
 	 * @param IManager $shareManager The share manager interface
 	 */
 	public function __construct(
-<<<<<<< HEAD
 		private readonly IUserSession    		$userSession,
 		private readonly LoggerInterface 		$logger,
 		private readonly IRootFolder     		$rootFolder,
@@ -64,19 +63,6 @@
 		private readonly RegisterMapper  		$registerMapper,
 		private readonly SchemaMapper    		$schemaMapper,
         private readonly IGroupManager   		$groupManager,
-=======
-		private readonly IUserSession    $userSession,
-		private readonly LoggerInterface $logger,
-		private readonly IRootFolder     $rootFolder,
-		private readonly IManager        $shareManager,
-		private readonly IURLGenerator   $urlGenerator,
-		private readonly IConfig         $config,
-		private readonly RegisterMapper  $registerMapper,
-		private readonly SchemaMapper    $schemaMapper,
-        private readonly IGroupManager   $groupManager,
-        private readonly IUserManager $userManager,
-		private readonly ObjectEntityMapper $objectEntityMapper,
->>>>>>> 76fdc874
         private readonly ISystemTagManager      $systemTagManager,
         private readonly ISystemTagObjectMapper $systemTagMapper,
 	)
@@ -696,7 +682,6 @@
 
 					$file->putContent(data: $content);
 
-<<<<<<< HEAD
 				// Add tags to the file if provided
 				if ($file instanceof File === true && empty($tags) !== false) {
 					$this->attachTagsToFile(fileId: $file->getId(), tags: $tags);
@@ -704,10 +689,6 @@
 
 				return true;
 			}
-=======
-					return true;
-				}
->>>>>>> 76fdc874
 
 				// File already exists.
 				$this->logger->warning("File $filePath already exists.");
@@ -743,7 +724,12 @@
 		try {
 			$userFolder = $this->rootFolder->getUserFolder($this->getUser()->getUID());
 
-<<<<<<< HEAD
+			// Check if file exists and overwrite it if it does.
+			try {
+				$file = $userFolder->get(path: $filePath);
+
+				$file->putContent(data: $content);
+
 				// Add tags to the file if provided
 				if ($file instanceof File === true && empty($tags) !== false) {
 					$this->attachTagsToFile(fileId: $file->getId(), tags: $tags);
@@ -753,24 +739,16 @@
 			} catch (NotFoundException $e) {
 				if ($createNew === true) {
 					$userFolder->newFile(path: $filePath);
-=======
-			// Check if file exists and overwrite it if it does.
-			try {
-				try {
->>>>>>> 76fdc874
 					$file = $userFolder->get(path: $filePath);
 
 					$file->putContent(data: $content);
 
-<<<<<<< HEAD
 					// Add tags to the file if provided
 					if ($file instanceof File === true && empty($tags) !== false) {
 						$this->attachTagsToFile(fileId: $file->getId(), tags: $tags);
 					}
 
 					$this->logger->info("File $filePath did not exist, created a new file for it.");
-=======
->>>>>>> 76fdc874
 					return true;
 				} catch (NotFoundException $e) {
 					if ($createNew === true) {
@@ -840,7 +818,6 @@
 		}
 	}
 
-<<<<<<< HEAD
 	
 
 	/**
@@ -863,7 +840,48 @@
 		}
 
         $this->systemTagMapper->assignTags(objId: $fileId, objectType: $this::FILE_TAG_TYPE, tagIds: $tagIds);
-=======
+	}
+
+
+	}
+		}
+			throw new \Exception("Failed to create file $fileName: " . $e->getMessage());
+			$this->logger->error("Failed to create file $fileName: " . $e->getMessage());
+		} catch (\Exception $e) {
+			throw new NotPermittedException("Cannot create file $fileName: " . $e->getMessage());
+			$this->logger->error("Permission denied creating file $fileName: " . $e->getMessage());
+
+		} catch (NotPermittedException $e) {
+
+			return $file;
+             * @var File $file
+             */
+
+			// Write content to the file
+			$file->putContent($content);
+
+            if ($share === true) {
+                $this->createShareLink(path: $file->getPath());
+            }
+			$this->userSession->setUser($currentUser);
+
+			$file = $folder->newFile($fileName);
+            /**
+
+	 */
+	public function addFile(ObjectEntity $objectEntity, string $fileName, string $content, bool $share = false): File
+	{
+		try {
+			$folder = $this->getObjectFolder(
+			// Create new file in the folder
+				objectEntity: $objectEntity,
+				register: $objectEntity->getRegister(),
+				schema: $objectEntity->getSchema()
+			);
+
+			$currentUser = $this->userSession->getUser();
+			// Set the OpenCatalogi user as the current user
+			$this->userSession->setUser($this->getUser());
 	/**
 	 * Adds a new file to an object's folder with the OpenCatalogi user as owner
 	 *
@@ -871,47 +889,6 @@
 	 * @param string $fileName The name of the file to create
 	 * @param string $content The content to write to the file
 	 * @return File The created file
+	 * @throws Exception If file creation fails for other reasons
 	 * @throws NotPermittedException If file creation fails due to permissions
-	 * @throws Exception If file creation fails for other reasons
-	 */
-	public function addFile(ObjectEntity $objectEntity, string $fileName, string $content, bool $share = false): File
-	{
-		try {
-			// Create new file in the folder
-			$folder = $this->getObjectFolder(
-				objectEntity: $objectEntity,
-				register: $objectEntity->getRegister(),
-				schema: $objectEntity->getSchema()
-			);
-
-			// Set the OpenCatalogi user as the current user
-			$currentUser = $this->userSession->getUser();
-			$this->userSession->setUser($this->getUser());
-
-            /**
-             * @var File $file
-             */
-			$file = $folder->newFile($fileName);
-
-			// Write content to the file
-			$file->putContent($content);
-
-            if ($share === true) {
-                $this->createShareLink(path: $file->getPath());
-            }
-
-			$this->userSession->setUser($currentUser);
-
-			return $file;
-
-		} catch (NotPermittedException $e) {
-			$this->logger->error("Permission denied creating file $fileName: " . $e->getMessage());
-			throw new NotPermittedException("Cannot create file $fileName: " . $e->getMessage());
-		} catch (\Exception $e) {
-			$this->logger->error("Failed to create file $fileName: " . $e->getMessage());
-			throw new \Exception("Failed to create file $fileName: " . $e->getMessage());
-		}
->>>>>>> 76fdc874
-	}
-
 }