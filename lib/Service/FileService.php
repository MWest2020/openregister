<?php
/**
 * OpenRegister FileService
 *
 * Service class for handling file operations in the OpenRegister application.
 *
 * This service provides methods for:
 * - CRUD operations on files
 * - Managing relations and linked data (extending objects with related sub-objects)
 * - Audit trails and data aggregation
 *
 * @category  Service
 * @package   OCA\OpenRegister\Service
 *
 * @author    Conduction Development Team <dev@conductio.nl>
 * @copyright 2024 Conduction B.V.
 * @license   EUPL-1.2 https://joinup.ec.europa.eu/collection/eupl/eupl-text-eupl-12
 *
 * @version   GIT: <git-id>
 *
 * @link      https://OpenRegister.app
 */

namespace OCA\OpenRegister\Service;

use DateTime;
use Exception;
use OCA\Files_Versions\Versions\VersionManager;
use OCA\OpenRegister\Db\ObjectEntity;
use OCA\OpenRegister\Db\ObjectEntityMapper;
use OCA\OpenRegister\Db\Register;
use OCA\OpenRegister\Db\RegisterMapper;
use OCA\OpenRegister\Db\Schema;
use OCA\OpenRegister\Db\SchemaMapper;
use OCP\Files\File;
use OCP\Files\InvalidPathException;
use OCP\Files\IRootFolder;
use OCP\Files\Node;
use OCP\Files\NotFoundException;
use OCP\Files\NotPermittedException;
use OCP\IConfig;
use OCP\IGroupManager;
use OCP\IURLGenerator;
use OCP\IUser;
use OCP\IUserManager;
use OCP\IUserSession;
use OCP\Share\IManager;
use OCP\Share\IShare;
use OCP\SystemTag\ISystemTagManager;
use OCP\SystemTag\ISystemTagObjectMapper;
use Psr\Log\LoggerInterface;

/**
 * Service for handling file operations in OpenRegister.
 *
 * This service provides functionalities for managing files and folders within the NextCloud environment,
 * including creation, deletion, sharing, and file updates. It integrates with NextCloud's file and
 * sharing APIs to provide seamless file management for the application.
 */
class FileService
{
    /**
     * Root folder name for all OpenRegister files
     */
    const ROOT_FOLDER = 'Open Registers';
    
    /**
     * Application group name
     */
    const APP_GROUP = 'openregister';
    
    /**
     * Application user name
     */
    const APP_USER = 'OpenRegister';
    
    /**
     * File tag type identifier
     */
    const FILE_TAG_TYPE = 'files';

    /**
     * Constructor for FileService
     *
     * @param IUserSession           $userSession        The user session
     * @param IUserManager           $userManager        The user manager
     * @param LoggerInterface        $logger             The logger interface
     * @param IRootFolder            $rootFolder         The root folder interface
     * @param IManager               $shareManager       The share manager interface
     * @param IURLGenerator          $urlGenerator       URL generator service
     * @param IConfig                $config             Configuration service
     * @param RegisterMapper         $registerMapper     Register data mapper
     * @param SchemaMapper           $schemaMapper       Schema data mapper
     * @param IGroupManager          $groupManager       Group manager service
     * @param ISystemTagManager      $systemTagManager   System tag manager
     * @param ISystemTagObjectMapper $systemTagMapper    System tag object mapper
     * @param ObjectEntityMapper     $objectEntityMapper Object entity mapper
     */
    public function __construct(
        private readonly IUserSession $userSession,
        private readonly IUserManager $userManager,
        private readonly LoggerInterface $logger,
        private readonly IRootFolder $rootFolder,
        private readonly IManager $shareManager,
        private readonly IURLGenerator $urlGenerator,
        private readonly IConfig $config,
        private readonly RegisterMapper $registerMapper,
        private readonly SchemaMapper $schemaMapper,
        private readonly IGroupManager $groupManager,
        private readonly ISystemTagManager $systemTagManager,
        private readonly ISystemTagObjectMapper $systemTagMapper,
<<<<<<< HEAD
        private readonly ObjectEntityMapper $objectEntityMapper
    ) {
    }

    /**
     * Creates a folder for a Register (used for storing files of Schemas/Objects).
     *
     * @param Register|int $register The Register to create the folder for
     *
     * @throws Exception In case we can't create the folder because it is not permitted
     *
     * @return string The path to the folder
     */
    public function createRegisterFolder(Register|int $register): string
    {
        if (is_int($register) === true) {
            $register = $this->registerMapper->find($register);
        }

        $registerFolderName = $this->getRegisterFolderName($register);
        // @todo maybe we want to use ShareLink here for register->folder as well?
        $register->setFolder($this::ROOT_FOLDER."/$registerFolderName");
        $this->registerMapper->update($register);

        $folderPath = $this::ROOT_FOLDER."/$registerFolderName";
        $this->createFolder(folderPath: $folderPath);

        return $folderPath;
    }//end createRegisterFolder

    /**
     * Get the name for the folder of a Register (used for storing files of Schemas/Objects).
     *
     * @param Register $register The Register to get the folder name for
     *
     * @return string The name the folder for this Register should have
     */
    private function getRegisterFolderName(Register $register): string
    {
        $title = $register->getTitle();

        if (str_ends_with(haystack: strtolower(rtrim($title)), needle: 'register')) {
            return $title;
        }

        return "$title Register";
    }//end getRegisterFolderName

    /**
     * Creates a folder for a Schema (used for storing files of Objects).
     *
     * @param Register|int $register The Register to create the schema folder for
     * @param Schema|int   $schema   The Schema to create the folder for
     *
     * @throws Exception In case we can't create the folder because it is not permitted
     *
     * @return string The path to the folder
     */
    public function createSchemaFolder(Register|int $register, Schema|int $schema): string
    {
        if (is_int($register) === true) {
            $register = $this->registerMapper->find($register);
        }

        if (is_int($schema) === true) {
            $schema = $this->schemaMapper->find($schema);
        }
        /** @todo we could check here if Register contains/has Schema else throw Exception. */

        $registerFolderName = $this->getRegisterFolderName($register);
        // @todo maybe we want to use ShareLink here for register->folder as well?
        $register->setFolder($this::ROOT_FOLDER."/$registerFolderName");
        $this->registerMapper->update($register);

        $schemaFolderName = $this->getSchemaFolderName($schema);

        $folderPath = $this::ROOT_FOLDER."/$registerFolderName/$schemaFolderName";
        $this->createFolder(folderPath: $folderPath);

        return $folderPath;
    } //end createSchemaFolder

    /**
     * Get the name for the folder used for storing files of objects of a specific Schema.
     *
     * @param Schema $schema The Schema to get the folder name for
     *
     * @return string The name the folder for this Schema should have
     */
    private function getSchemaFolderName(Schema $schema): string
    {
        return $schema->getTitle();
    }//end getSchemaFolderName

    /**
     * Creates a folder for an Object (used for storing files of this Object).
     *
     * @param ObjectEntity      $objectEntity The Object to create the folder for
     * @param Register|int|null $register     The Register to create the Object folder for (optional)
     * @param Schema|int|null   $schema       The Schema to create the Object folder for (optional)
     * @param string|null       $folderPath   Optional path to use instead of generating one
     *
     * @throws Exception In case we can't create the folder because it is not permitted
     *
     * @return Node|null The NextCloud Node object of the folder, or null if creation failed
     */
    public function createObjectFolder(
        ObjectEntity      $objectEntity,
        Register|int|null $register = null,
        Schema|int|null   $schema = null,
        string            $folderPath = null
    ): ?Node {
        if ($folderPath === null) {
            $folderPath = $this->getObjectFolderPath(
                objectEntity: $objectEntity,
                register: $register,
                schema: $schema
            );
        }
        $this->createFolder(folderPath: $folderPath);

        // @todo Do we want to use ShareLink here?
        // @todo ^If so, we need to update these functions to be able to create shareLinks for folders as well (not only files)
        $objectEntity->setFolder($folderPath);

        // Create or find ShareLink
        // $share = $this->fileService->findShare(path: $filePath);
        // if ($share !== null) {
        //     $shareLink = $this->fileService->getShareLink($share);
        // } else {
        //     $shareLink = $this->fileService->createShareLink(path: $filePath);
        // }

        return $this->getNode($folderPath);
    }//end createObjectFolder

    /**
     * Gets the NextCloud Node object for the folder of an Object.
     *
     * @param ObjectEntity      $objectEntity The Object to get the folder for
     * @param Register|int|null $register     The Register to get the Object folder for (optional)
     * @param Schema|int|null   $schema       The Schema to get the Object folder for (optional)
     *
     * @throws Exception In case we can't create the folder because it is not permitted
     *
     * @return Node|null The NextCloud Node object of the folder, or null if getting/creating failed
     */
    public function getObjectFolder(
        ObjectEntity      $objectEntity,
        Register|int|null $register = null,
        Schema|int|null   $schema = null
    ): ?Node {
=======
        private readonly ObjectEntityMapper     $objectEntityMapper,
        private readonly VersionManager         $versionManager,
	)
	{
	}



    /**
     * Creates a new version of a file if the object is updated.
     *
     * @param File $file The file to update

     * @return File
     */
    public function createNewVersion(File $file, ?string $filename = null): File
    {
        $this->versionManager->createVersion(user: $this->userManager->get(self::APP_USER), file: $file);

        if ($filename !== null) {
            $file->move(targetPath: $file->getParent()->getPath().'/'.$filename);
        }

        return $file;
    }

    /**
     * Get a specific version of a file
     *
     * @param Node $file The file to get a version for.
     * @param string $version The version to retrieve.
     * @return Node|null
     */
    public function getVersion (Node $file, string $version):?Node
    {
        if ($file instanceof File === false) {
            return $file;
        }

        return $this->versionManager->getVersionFile($this->userManager->get(self::APP_USER), $file, $version);
    }

	/**
	 * Creates a folder for a Register (used for storing files of Schemas/Objects).
	 *
	 * @param Register|int $register The Register to create the folder for.
	 *
	 * @return string The path to the folder.
	 * @throws Exception In case we can't create the folder because it is not permitted.
	 */
	public function createRegisterFolder(Register|int $register): string
	{
		if (is_int($register) === true) {
			$register = $this->registerMapper->find($register);
		}

		$registerFolderName = $this->getRegisterFolderName($register);
		// @todo maybe we want to use ShareLink here for register->folder as well?
		$register->setFolder($this::ROOT_FOLDER . "/$registerFolderName");
		$this->registerMapper->update($register);

		$folderPath = $this::ROOT_FOLDER . "/$registerFolderName";
		$this->createFolder(folderPath: $folderPath);

		return $folderPath;
	}

	/**
	 * Get the name for the folder of a Register (used for storing files of Schemas/Objects).
	 *
	 * @param Register $register The Register to get the folder name for.
	 *
	 * @return string The name the folder for this Register should have.
	 */
	private function getRegisterFolderName(Register $register): string
	{
		$title = $register->getTitle();

		if (str_ends_with(haystack: strtolower(rtrim($title)), needle: 'register')) {
			return $title;
		}

		return "$title Register";
	}

	/**
	 * Creates a folder for a Schema (used for storing files of Objects).
	 *
	 * @param Register|int $register The Register to create the schema folder for.
	 * @param Schema|int $schema The Schema to create the folder for.
	 *
	 * @return string The path to the folder.
	 * @throws Exception In case we can't create the folder because it is not permitted.
	 */
	public function createSchemaFolder(Register|int $register, Schema|int $schema): string
	{
		if (is_int($register) === true) {
			$register = $this->registerMapper->find($register);
		}

		if (is_int($schema) === true) {
			$schema = $this->schemaMapper->find($schema);
		}
		// @todo we could check here if Register contains/has Schema else throw Exception.

		$registerFolderName = $this->getRegisterFolderName($register);
		// @todo maybe we want to use ShareLink here for register->folder as well?
		$register->setFolder($this::ROOT_FOLDER . "/$registerFolderName");
		$this->registerMapper->update($register);

		$schemaFolderName = $this->getSchemaFolderName($schema);

		$folderPath = $this::ROOT_FOLDER . "/$registerFolderName/$schemaFolderName";
		$this->createFolder(folderPath: $folderPath);

		return $folderPath;
	}

	/**
	 * Get the name for the folder used for storing files of objects of a specific Schema.
	 *
	 * @param Schema $schema The Schema to get the folder name for.
	 *
	 * @return string The name the folder for this Schema should have.
	 */
	private function getSchemaFolderName(Schema $schema): string
	{
		return $schema->getTitle();
	}

	/**
	 * Creates a folder for an Object (used for storing files of this Object).
	 *
	 * @param ObjectEntity $objectEntity The Object to create the folder for.
	 * @param Register|int|null $register The Register to create the Object folder for.
	 * @param Schema|int|null $schema The Schema to create the Object folder for.
	 *
	 * @return Node|null The NextCloud Node object of the folder. Or null if something went wrong creating the folder.
	 * @throws Exception In case we can't create the folder because it is not permitted.
	 */
	public function createObjectFolder(
		ObjectEntity      $objectEntity,
		Register|int|null $register = null,
		Schema|int|null   $schema = null,
		string            $folderPath = null
	): ?Node
	{
		if ($folderPath === null) {
			$folderPath = $this->getObjectFolderPath(objectEntity: $objectEntity, register: $register, schema: $schema);
		}
		$this->createFolder(folderPath: $folderPath);

		// @todo Do we want to use ShareLink here?
		// @todo ^If so, we need to update these functions to be able to create shareLinks for folders as well (not only files)
		$objectEntity->setFolder($folderPath);

//		// Create or find ShareLink
//		$share = $this->fileService->findShare(path: $filePath);
//		if ($share !== null) {
//			$shareLink = $this->fileService->getShareLink($share);
//		} else {
//			$shareLink = $this->fileService->createShareLink(path: $filePath);
//		}

		return $this->getNode($folderPath);
	}

	/**
	 * Gets the NextCloud Node object for the folder of an Object.
	 *
	 * @param ObjectEntity $objectEntity The Object to get the folder for.
	 * @param Register|int|null $register The Register to get the Object folder for.
	 * @param Schema|int|null $schema The Schema to get the Object folder for.
	 *
	 * @return Node|null The NextCloud Node object of the folder. Or null if something went wrong getting / creating the folder.
	 * @throws Exception In case we can't create the folder because it is not permitted.
	 */
	public function getObjectFolder(
		ObjectEntity      $objectEntity,
		Register|int|null $register = null,
		Schema|int|null   $schema = null
	): ?Node
	{
>>>>>>> 14582296
        if (empty($objectEntity->getFolder()) === true) {
            $folderPath = $this->getObjectFolderPath(
                objectEntity: $objectEntity,
                register: $register,
                schema: $schema
            );
            $objectEntity->setFolder($folderPath);
            $this->objectEntityMapper->update($objectEntity);
        } else {
            $folderPath = $objectEntity->getFolder();
        }

        $node = $this->getNode($folderPath);

        if ($node === null) {
            return $this->createObjectFolder(
                objectEntity: $objectEntity,
                register: $register,
                schema: $schema,
                folderPath: $folderPath
            );
        }
        return $node;
    }//end getObjectFolder

    /**
     * Gets the path to the folder of an object.
     *
     * @param ObjectEntity      $objectEntity The Object to get the folder path for
     * @param Register|int|null $register     The Register to get the Object folder path for (must match Object->register)
     * @param Schema|int|null   $schema       The Schema to get the Object folder path for (must match Object->schema)
     *
     * @throws Exception If something went wrong getting the path, a mismatch in object register/schema & function parameters
     *
     * @return string The path to the folder
     */
    private function getObjectFolderPath(
        ObjectEntity      $objectEntity,
        Register|int|null $register = null,
        Schema|int|null   $schema = null
    ): string {
        $objectRegister = (int)$objectEntity->getRegister();
        if ($register === null) {
            $register = $objectRegister;
        }
        if (is_int($register) === true) {
            if ($register !== $objectRegister) {
                $message = "Mismatch in Object->Register ($objectRegister) & Register given in function: getObjectFolderPath() ($register)";
                $this->logger->error(message: $message);
                throw new Exception(message: $message);
            }
            $register = $this->registerMapper->find($register);
        }

        $objectSchema = (int)$objectEntity->getSchema();
        if ($schema === null) {
            $schema = $objectSchema;
        }
        if (is_int($schema) === true) {
            if ($schema !== $objectSchema) {
                $message = "Mismatch in Object->Schema ($objectSchema) & Schema given in function: getObjectFolderPath() ($schema)";
                $this->logger->error(message: $message);
                throw new Exception(message: $message);
            }
            $schema = $this->schemaMapper->find($schema);
        }

        $registerFolderName = $this->getRegisterFolderName($register);
        // @todo maybe we want to use ShareLink here for register->folder as well?
        $register->setFolder($this::ROOT_FOLDER."/$registerFolderName");
        $this->registerMapper->update($register);

        $schemaFolderName = $this->getSchemaFolderName($schema);
        $objectFolderName = $this->getObjectFolderName($objectEntity);

        return $this::ROOT_FOLDER."/$registerFolderName/$schemaFolderName/$objectFolderName";
    }//end getObjectFolderPath

    /**
     * Get the name for the folder used for storing files of the given object.
     *
     * @param ObjectEntity $objectEntity The Object to get the folder name for
     *
     * @return string The name the folder for this object should have
     */
    private function getObjectFolderName(ObjectEntity $objectEntity): string
    {
        /** @todo check if property Title or Name exists and use that as object title. */
        $objectTitle = 'object';

        // return "{$objectEntity->getUuid()} ($objectTitle)";
        return $objectEntity->getUuid();
    }//end getObjectFolderName

    /**
     * Returns a link to the given folder path.
     *
     * @param string $folderPath The path to a folder in NextCloud
     *
     * @return string The URL to access the folder through the web interface
     */
    private function getFolderLink(string $folderPath): string
    {
        $folderPath = str_replace('%2F', '/', urlencode($folderPath));
        return $this->getCurrentDomain()."/index.php/apps/files/files?dir=$folderPath";
    } //end getFolderLink

    /**
     * Returns a share link for the given IShare object.
     *
     * @param IShare $share An IShare object we are getting the share link for
     *
     * @return string The share link needed to get the file or folder for the given IShare object
     */
    public function getShareLink(IShare $share): string
    {
        return $this->getCurrentDomain().'/index.php/s/'.$share->getToken();
    }//end getShareLink

    /**
     * Gets and returns the current host/domain with correct protocol.
     *
     * @return string The current http/https domain URL
     */
    private function getCurrentDomain(): string
    {
        $baseUrl = $this->urlGenerator->getBaseUrl();
        $trustedDomains = $this->config->getSystemValue('trusted_domains');

        if (isset($trustedDomains[1]) === true) {
            $baseUrl = str_replace(search: 'localhost', replace: $trustedDomains[1], subject: $baseUrl);
        }

        return $baseUrl;
    }//end getCurrentDomain

    /**
     * Gets or creates the OpenCatalogi user for file operations.
     *
     * @throws Exception If OpenCatalogi user cannot be created
     *
     * @return IUser The OpenCatalogi user
     */
    private function getUser(): IUser
    {
        $openCatalogiUser = $this->userManager->get(self::APP_USER);

        if (!$openCatalogiUser) {
            // Create OpenCatalogi user if it doesn't exist.
            $password = bin2hex(random_bytes(16)); // Generate random password.
            $openCatalogiUser = $this->userManager->createUser(self::APP_USER, $password);

            if (!$openCatalogiUser) {
                throw new \Exception('Failed to create OpenCatalogi user account.');
            }

            // Add user to OpenCatalogi group.
            $group = $this->groupManager->get(self::APP_GROUP);
            if (!$group) {
                $group = $this->groupManager->createGroup(self::APP_GROUP);
            }
            $group->addUser($openCatalogiUser);
        }

        return $openCatalogiUser;
    }//end getUser

    /**
     * Gets a NextCloud Node object for the given file or folder path.
     */
    public function getNode(string $path): ?Node
    {
        try {
            $userFolder = $this->rootFolder->getUserFolder($this->getUser()->getUID());
            return $userFolder->get(path: $path);
        } catch (NotFoundException|NotPermittedException $e) {
            $this->logger->error(message: $e->getMessage());
            return null;
        }
    }//end getNode

    /**
     * Formats a single Node file into a metadata array.
     *
     * See https://nextcloud-server.netlify.app/classes/ocp-files-file for the Nextcloud documentation on the File class.
     * See https://nextcloud-server.netlify.app/classes/ocp-files-node for the Nextcloud documentation on the Node superclass.
     *
     * @param Node $file The Node file to format
     *
     * @return array The formatted file metadata array
     */
    public function formatFile(Node $file): array
    {
        // IShare documentation see https://nextcloud-server.netlify.app/classes/ocp-share-ishare.
        $shares = $this->findShares($file);

        // Get base metadata array.
        $metadata = [
            'id' => $file->getId(),
            'path' => $file->getPath(),
            'title' => $file->getName(),
            'accessUrl' => count($shares) > 0 ? $this->getShareLink($shares[0]) : null,
            'downloadUrl' => count($shares) > 0 ? $this->getShareLink($shares[0]).'/download' : null,
            'type' => $file->getMimetype(),
            'extension' => $file->getExtension(),
            'size' => $file->getSize(),
            'hash' => $file->getEtag(),
            'published' => count($shares) > 0 ? $shares[0]->getShareTime()->format('c') : null,
            'modified' => (new DateTime())->setTimestamp($file->getUploadTime())->format('c'),
            'labels' => $this->getFileTags(fileId: $file->getId()),
        ];

        // Process labels that contain ':' to add as separate metadata fields.
        $remainingLabels = [];
        foreach ($metadata['labels'] as $label) {
            if (strpos($label, ':') !== false) {
                list($key, $value) = explode(':', $label, 2);
                $key = trim($key);
                $value = trim($value);

                // Skip if key exists in base metadata.
                if (isset($metadata[$key])) {
                    $remainingLabels[] = $label;
                    continue;
                }

                // If key already exists as array, append value.
                if (isset($metadata[$key]) && is_array($metadata[$key])) {
                    $metadata[$key][] = $value;
                }
                // If key exists but not as array, convert to array with both values.
                elseif (isset($metadata[$key])) {
                    $metadata[$key] = [$metadata[$key], $value];
                }
                // If key doesn't exist, create new entry.
                else {
                    $metadata[$key] = $value;
                }
            } else {
                $remainingLabels[] = $label;
            }
        }

        // Update labels array to only contain non-processed labels.
        $metadata['labels'] = $remainingLabels;

        return $metadata;
    } //end formatFile

    /**
     * Formats an array of Node files into an array of metadata arrays.
     *
     * See https://nextcloud-server.netlify.app/classes/ocp-files-file for the Nextcloud documentation on the File class.
     * See https://nextcloud-server.netlify.app/classes/ocp-files-node for the Nextcloud documentation on the Node superclass.
     *
     * @param Node[] $files Array of Node files to format
     * @param array $requestParams Optional request parameters
     *
     * @throws InvalidPathException
     * @throws NotFoundException
     *
     * @return array Array of formatted file metadata arrays
     */
    public function formatFiles(array $files, ?array $requestParams = []): array
    {
        // Extract specific parameters.
        $limit = $requestParams['limit'] ?? $requestParams['_limit'] ?? 20;
        $offset = $requestParams['offset'] ?? $requestParams['_offset'] ?? 0;
        $order = $requestParams['order'] ?? $requestParams['_order'] ?? [];
        $extend = $requestParams['extend'] ?? $requestParams['_extend'] ?? null;
        $page = $requestParams['page'] ?? $requestParams['_page'] ?? null;
        $search = $requestParams['_search'] ?? null;

        if ($page !== null && isset($limit)) {
            $page = (int) $page;
            $offset = $limit * ($page - 1);
        }

        // Ensure order and extend are arrays.
        if (is_string($order) === true) {
            $order = array_map('trim', explode(',', $order));
        }
        if (is_string($extend) === true) {
            $extend = array_map('trim', explode(',', $extend));
        }

        // Remove unnecessary parameters from filters.
        $filters = $requestParams;
        unset($filters['_route']); // TODO: Investigate why this is here and if it's needed.
        unset($filters['_extend'], $filters['_limit'], $filters['_offset'], $filters['_order'], $filters['_page'], $filters['_search']);
        unset($filters['extend'], $filters['limit'], $filters['offset'], $filters['order'], $filters['page']);

        $formattedFiles = [];

        // Counts total before slicing.
        $total = count($files);

        // Apply offset and limit to files array if specified.
        $files = array_slice($files, $offset, $limit);

        foreach ($files as $file) {
            $formattedFiles[] = $this->formatFile($file);
        }

        /** @todo search. */
        $pages = $limit !== null ? ceil($total / $limit) : 1;

        return [
            'results' => $formattedFiles,
            'total' => $total,
            'page' => $page ?? 1,
            'pages' => $pages,
        ];
    }//end formatFiles

    /**
    * Get the tags associated with a file.
    *
    * @param string $fileId The ID of the file.
    *
    * @return array The list of tags associated with the file.
    */
    private function getFileTags(string $fileId): array
    {
        $tagIds = $this->systemTagMapper->getTagIdsForObjects(objIds: [$fileId], objectType: $this::FILE_TAG_TYPE);
        if (isset($tagIds[$fileId]) === false || empty($tagIds[$fileId]) === true) {
            return [];
        }

        $tags = $this->systemTagManager->getTagsByIds(tagIds: $tagIds[$fileId]);

        $tagNames = array_map(static function ($tag) {
            return $tag->getName();
        }, $tags);

        return array_values($tagNames);
    }//end getFileTags

    /**
     * Finds shares associated with a file or folder.
     *
     * @param Node $file      The Node file or folder to find shares for
     * @param int  $shareType The type of share to look for (default: 3 for public link)
     *
     * @return IShare[] Array of shares associated with the file
     */
    public function findShares(Node $file, int $shareType = 3): array
    {
        // Get the current user.
        $currentUser = $this->userSession->getUser();
        $userId = $currentUser ? $currentUser->getUID() : 'Guest';

        return $this->shareManager->getSharesBy(userId: $userId, shareType: $shareType, path: $file, reshares: true);
    }//end findShares

    /**
     * Try to find a IShare object with given $path & $shareType.
     *
     * @param string   $path      The path to a file we are trying to find a IShare object for
     * @param int|null $shareType The shareType of the share we are trying to find (default: 3 for public link)
     *
     * @return IShare|null An IShare object if found, null otherwise
     */
    public function findShare(string $path, ?int $shareType = 3): ?IShare
    {
        $path = trim(string: $path, characters: '/');
        $userId = $this->getUser()->getUID();

        try {
            $userFolder = $this->rootFolder->getUserFolder(userId: $userId);
        } catch (NotPermittedException) {
            $this->logger->error("Can't find share for $path because user (folder) for user $userId couldn't be found.");
            return null;
        }

        try {
            // Note: if we ever want to find shares for folders instead of files, this should work for folders as well?
            $file = $userFolder->get(path: $path);
        } catch (NotFoundException $e) {
            $this->logger->error("Can't find share for $path because file doesn't exist.");

            return null;
        }

        if ($file instanceof File) {
            $shares = $this->shareManager->getSharesBy(userId: $userId, shareType: $shareType, path: $file, reshares: true);
            if (count($shares) > 0) {
                return $shares[0];
            }
        }

        return null;
    }//end findShare

    /**
     * Creates a IShare object using the $shareData array data.
     *
     * @param array $shareData The data to create a IShare with, should contain 'path', 'file', 'shareType', 'permissions' and 'userid'
     *
     * @throws Exception If creating the share fails
     *
     * @return IShare The Created IShare object
     */
    private function createShare(array $shareData): IShare
    {
        $userId = $this->getUser()->getUID();

        // Create a new share.
        $share = $this->shareManager->newShare();
        $share->setTarget(target: '/'.$shareData['path']);
        if (empty($shareData['file']) === false) {
            $share->setNodeId(fileId: $shareData['file']->getId());
        }
        if (empty($shareData['nodeId']) === false) {
            $share->setNodeId(fileId: $shareData['nodeId']);
        }
        $share->setNodeType(type: $shareData['nodeType'] ?? 'file');
        $share->setShareType(shareType: $shareData['shareType']);
        if ($shareData['permissions'] !== null) {
            $share->setPermissions(permissions: $shareData['permissions']);
        }
        $share->setSharedBy(sharedBy: $userId);
        $share->setShareOwner(shareOwner: $userId);
        $share->setShareTime(shareTime: new DateTime());
        if (empty($shareData['sharedWith']) === false) {
            $share->setSharedWith(sharedWith: $shareData['sharedWith']);
        }
        $share->setStatus(status: $share::STATUS_ACCEPTED);

        return $this->shareManager->createShare(share: $share);
    }//end createShare

    /**
     * Creates and returns a share link for a file (or folder).
     *
     * @see https://docs.nextcloud.com/server/latest/developer_manual/client_apis/OCS/ocs-share-api.html#create-a-new-share.
     *
     * @param string   $path        Path (from root) to the file/folder which should be shared
     * @param int|null $shareType   The share type (0=user, 1=group, 3=public link, 4=email, etc.)
     * @param int|null $permissions Permissions (1=read, 2=update, 4=create, 8=delete, 16=share, 31=all)
     *
     * @throws Exception If creating the share link fails
     *
     * @return string The share link
     */
    public function createShareLink(string $path, ?int $shareType = 3, ?int $permissions = null): string
    {
        $path = trim(string: $path, characters: '/');
        if ($permissions === null) {
            $permissions = 31;
            if ($shareType === 3) {
                $permissions = 1;
            }
        }

        $userId = $this->getUser()->getUID();

        try {
            $userFolder = $this->rootFolder->getUserFolder(userId: $userId);
        } catch (NotPermittedException) {
            $this->logger->error("Can't create share link for $path because user (folder) for user $userId couldn't be found.");
            return "User (folder) couldn't be found.";
        }

        try {
            $file = $this->rootFolder->get($path);
            // $file = $userFolder->get(path: $path);
        } catch (NotFoundException $e) {
            $this->logger->error("Can't create share link for $path because file doesn't exist.");

            return 'File not found at '.$path;
        }

        try {
            $share = $this->createShare([
                'path' => $path,
                'file' => $file,
                'shareType' => $shareType,
                'permissions' => $permissions,
            ]);
            return $this->getShareLink($share);
        } catch (Exception $exception) {
            $this->logger->error("Can't create share link for $path: ".$exception->getMessage());

            throw new Exception('Can\'t create share link.');
        }
    }//end createShareLink

    /**
     * Deletes all share links for a file or folder.
     *
     * @param Node $file The file or folder whose shares should be deleted
     *
     * @throws Exception If the shares cannot be deleted
     *
     * @return Node The file with shares deleted
     *
     * @psalm-return Node
     *
     * @phpstan-return Node
     */
    public function deleteShareLinks(Node $file): Node
    {
        // IShare documentation see https://nextcloud-server.netlify.app/classes/ocp-share-ishare.
        $shares = $this->findShares($file);

        foreach ($shares as $share) {
            try {
                $this->shareManager->deleteShare($share);
                $this->logger->info("Successfully deleted share for path: $share->getPath().");
            } catch (Exception $e) {
                $this->logger->error("Failed to delete share for path $share->getPath(): ".$e->getMessage());
                throw new Exception("Failed to delete share for path $share->getPath(): ".$e->getMessage());
            }
        }

        return $file;
    }//end deleteShareLinks

    /**
     * Creates a new folder in NextCloud, unless it already exists.
     *
     * @param string $folderPath Path (from root) to where you want to create a folder, include the name of the folder
     *
     * @throws Exception If creating the folder is not permitted
     *
     * @return bool True if successfully created a new folder, false if folder already exists
     */
    public function createFolder(string $folderPath): bool
    {
        $folderPath = trim(string: $folderPath, characters: '/');

        // Get the current user.
        $userFolder = $this->rootFolder->getUserFolder($this->getUser()->getUID());

        // Check if folder exists and if not create it.
        try {
            // First, check if the root folder exists, and if not, create it and share it with the openregister group.
            try {
                $userFolder->get(self::ROOT_FOLDER);
            } catch (NotFoundException $exception) {
                $rootFolder = $userFolder->newFolder(self::ROOT_FOLDER);

                if ($this->groupManager->groupExists(self::APP_GROUP) === false) {
                    $this->groupManager->createGroup(self::APP_GROUP);
                }

                $this->createShare([
                    'path' => self::ROOT_FOLDER,
                    'nodeId' => $rootFolder->getId(),
                    'nodeType' => $rootFolder->getType() === 'file' ? $rootFolder->getType() : 'folder',
                    'shareType' => 1,
                    'permissions' => 31,
                    'sharedWith' => self::APP_GROUP,
                ]);
            }

            try {
                $userFolder->get(path: $folderPath);
            } catch (NotFoundException $e) {
                $userFolder->newFolder(path: $folderPath);

                return true;
            }

            // Folder already exists.
            $this->logger->info("This folder already exits $folderPath");
            return false;

        } catch (NotPermittedException $e) {
            $this->logger->error("Can't create folder $folderPath: ".$e->getMessage());

            throw new Exception("Can\'t create folder $folderPath");
        }
    }//end createFolder()

    /**
     * Overwrites an existing file in NextCloud.
     *
     * @param string $filePath The path (from root) where to save the file, including filename and extension
     * @param mixed  $content  Optional content of the file. If null, only metadata like tags will be updated
     * @param array  $tags     Optional array of tags to attach to the file
     *
     * @throws Exception If the file doesn't exist or if file operations fail
     *
     * @return File The updated file
     */
    public function updateFile(string $filePath, mixed $content = null, array $tags = []): File
    {
        $filePath = trim(string: $filePath, characters: '/');

        try {
            $userFolder = $this->rootFolder->getUserFolder($this->getUser()->getUID());

            // Check if file exists and delete it if it does.
            try {
                try {
                    $file = $userFolder->get(path: $filePath);

                    // If content is not null, update the file content
                    if ($content !== null) {
                        try {
                            $file->putContent(data: $content);
                        } catch (NotPermittedException $e) {
                            $this->logger->error("Can't write content to file: ".$e->getMessage());
                            throw new Exception("Can't write content to file: ".$e->getMessage());
                        }
                    }

                    $this->attachTagsToFile(fileId: $file->getId(), tags: $tags);

                    return $file;
                } catch (NotFoundException $e) {
                    // File does not exist.
                    $this->logger->warning("File $filePath does not exist.");

                    throw new Exception("File $filePath does not exist");
                }
            } catch (NotPermittedException|InvalidPathException $e) {
                $this->logger->error("Can't update file $filePath: ".$e->getMessage());

                throw new Exception("Can't update file $filePath");
            }
        } catch (NotPermittedException $e) {
            $this->logger->error("Can't update file $filePath: ".$e->getMessage());

            throw new Exception("Can't update file $filePath");
        }
    }//end updateFile()

    /**
     * Constructs a file path for a specific object.
     *
     * @param string|ObjectEntity $object   The object entity or object UUID
     * @param string              $filePath The relative file path within the object folder
     *
     * @return string The complete file path
     */
    public function getObjectFilePath(string|ObjectEntity $object, string $filePath): string
    {
        return $object->getFolder().'/'.$filePath;
    }//end getObjectFilePath()

    /**
     * Deletes a file from NextCloud.
     *
     * @param string $filePath Path (from root) to the file you want to delete
     *
     * @throws Exception If deleting the file is not permitted
     *
     * @return bool True if successful, false if the file didn't exist
     */
    public function deleteFile(string $filePath): bool
    {
        $filePath = trim(string: $filePath, characters: '/');

        try {
            $userFolder = $this->rootFolder->getUserFolder($this->getUser()->getUID());

            // Check if file exists and delete it if it does.
            try {
                try {
                    $file = $userFolder->get(path: $filePath);
                    $file->delete();

                    return true;
                } catch (NotFoundException $e) {
                    // File does not exist.
                    $this->logger->warning("File $filePath does not exist.");

                    return false;
                }
            } catch (NotPermittedException|InvalidPathException $e) {
                $this->logger->error("Can't delete file $filePath: ".$e->getMessage());

                throw new Exception("Can't delete file $filePath");
            }
        } catch (NotPermittedException $e) {
            $this->logger->error("Can't delete file $filePath: ".$e->getMessage());

            throw new Exception("Can't delete file $filePath");
        }
    }//end deleteFile()

    /**
     * Attach tags to a file.
     *
     * @param string $fileId The file ID
     * @param array  $tags   Tags to associate with the file
     *
     * @return void
     */
    private function attachTagsToFile(string $fileId, array $tags = []): void
    {
        // Get all existing tags for the file and convert to array of just the IDs
        $oldTagIds = $this->systemTagMapper->getTagIdsForObjects(objIds: [$fileId], objectType: $this::FILE_TAG_TYPE);
        if (isset($oldTagIds[$fileId]) === false || empty($oldTagIds[$fileId]) === true) {
            $oldTagIds = [];
        } else {
            $oldTagIds = $oldTagIds[$fileId];
        }

        // Create new tags if they don't exist
        $newTagIds = [];
        foreach ($tags as $key => $tagName) {
            // Skip empty tag names
            if (empty($tagName)) {
                continue;
            }

            try {
                $tag = $this->systemTagManager->getTag(tagName: $tagName, userVisible: true, userAssignable: true);
            } catch (Exception $exception) {
                $tag = $this->systemTagManager->createTag(tagName: $tagName, userVisible: true, userAssignable: true);
            }

            $newTagIds[] = $tag->getId();
<<<<<<< HEAD
        }

        // Only assign new tags if we have any
        if (empty($newTagIds) === false) {
            $this->systemTagMapper->assignTags(objId: $fileId, objectType: $this::FILE_TAG_TYPE, tagIds: $newTagIds);
        }

        // Find tags that exist in old tags but not in new tags (tags to be removed)
        $tagsToRemove = array_diff($oldTagIds ?? [], $newTagIds ?? []);
        // Remove any keys with value 0 from tags to remove array
        $tagsToRemove = array_filter($tagsToRemove, function ($value) {
            return $value !== 0;
        });

        // Remove old tags that aren't in new tags
        if (empty($tagsToRemove) === false) {
            $this->systemTagMapper->unassignTags(objId: $fileId, objectType: $this::FILE_TAG_TYPE, tagIds: $tagsToRemove);
        }

        // @todo Let's check if there are now existing tags without files (orphans) that need to be deleted
    }//end attachTagsToFile()

    /**
     * Adds a new file to an object's folder with the OpenCatalogi user as owner.
     *
     * @param ObjectEntity $objectEntity The object entity to add the file to
     * @param string       $fileName     The name of the file to create
     * @param string       $content      The content to write to the file
     * @param bool         $share        Whether to create a share link for the file
     * @param array        $tags         Optional array of tags to attach to the file
     *
     * @throws NotPermittedException If file creation fails due to permissions
     * @throws Exception If file creation fails for other reasons
     *
     * @return File The created file
     */
    public function addFile(ObjectEntity $objectEntity, string $fileName, string $content, bool $share = false, array $tags = []): File
    {
        try {
            // Create new file in the folder
            $folder = $this->getObjectFolder(
                objectEntity: $objectEntity,
                register: $objectEntity->getRegister(),
                schema: $objectEntity->getSchema()
            );
=======
		}

		// Only assign new tags if we have any
		if (empty($newTagIds) === false) {
			$this->systemTagMapper->assignTags(objId: $fileId, objectType: $this::FILE_TAG_TYPE, tagIds: $newTagIds);
		}

		// Find tags that exist in old tags but not in new tags (tags to be removed)
		$tagsToRemove = array_diff($oldTagIds ?? [], $newTagIds ?? []);
		// Remove any keys with value 0 from tags to remove array
		$tagsToRemove = array_filter($tagsToRemove, function($value) {
			return $value !== 0;
		});

		// Remove old tags that aren't in new tags
		if (empty($tagsToRemove) === false) {
			$this->systemTagMapper->unassignTags(objId: $fileId, objectType: $this::FILE_TAG_TYPE, tagIds: $tagsToRemove);
		}

		//@todo Let check if there are now esisitng tags without files (orpahns) that need to be deleted
	}


	/**
	 * Adds a new file to an object's folder with the OpenCatalogi user as owner
	 *
	 * @param ObjectEntity $objectEntity The object entity to add the file to
	 * @param string $fileName The name of the file to create
	 * @param string $content The content to write to the file
	 * @param bool $share Whether to create a share link for the file
	 * @param array $tags Optional array of tags to attach to the file
	 *
	 * @return File The created file
	 * @throws NotPermittedException If file creation fails due to permissions
	 * @throws Exception If file creation fails for other reasons
	 */
	public function addFile(ObjectEntity $objectEntity, string $fileName, string $content, bool $share = false, array $tags = []): File
	{
		try {
			// Create new file in the folder
			$folder = $this->getObjectFolder(
				objectEntity: $objectEntity,
				register: $objectEntity->getRegister(),
				schema: $objectEntity->getSchema()
			);
            if (empty($fileName) === true) {
                throw new Exception("Failed to create file because no filename has been provided for object " . $objectEntity->getId());
            }
>>>>>>> 14582296

            /**
             * @var File $file
             */
            $file = $folder->newFile($fileName);

            // Write content to the file
            $file->putContent($content);

            // Create a share link for the file if requested
            if ($share === true) {
                $this->createShareLink(path: $file->getPath());
            }

            // Add tags to the file if provided
            if (empty($tags) === false) {
                $this->attachTagsToFile(fileId: $file->getId(), tags: $tags);
            }

            return $file;

        } catch (NotPermittedException $e) {
            $this->logger->error("Permission denied creating file $fileName: ".$e->getMessage());
            throw new NotPermittedException("Cannot create file $fileName: ".$e->getMessage());
        } catch (\Exception $e) {
            $this->logger->error("Failed to create file $fileName: ".$e->getMessage());
            throw new \Exception("Failed to create file $fileName: ".$e->getMessage());
        }
    }//end addFile()

    /**
     * Retrieves all available tags in the system.
     *
     * This method fetches all tags that are visible and assignable by users
     * from the system tag manager.
     *
     * @throws \Exception If there's an error retrieving the tags
     *
     * @return array An array of tag names
     *
     * @psalm-return array<int, string>
     *
     * @phpstan-return array<int, string>
     */
    public function getAllTags(): array
    {
        try {
            // Get all tags that are visible and assignable by users
            $tags = $this->systemTagManager->getAllTags(visibilityFilter: true);

            // Extract just the tag names
            $tagNames = array_map(static function ($tag) {
                return $tag->getName();
            }, $tags);

            // Return sorted array of tag names
            sort($tagNames);
            return array_values($tagNames);
        } catch (\Exception $e) {
            $this->logger->error('Failed to retrieve tags: '.$e->getMessage());
            throw new \Exception('Failed to retrieve tags: '.$e->getMessage());
        }
    }//end getAllTags()

    /**
     * Get files for object
     *
     * See https://nextcloud-server.netlify.app/classes/ocp-files-file for the Nextcloud documentation on the File class
     * See https://nextcloud-server.netlify.app/classes/ocp-files-node for the Nextcloud documentation on the Node superclass
     *
     * @param ObjectEntity|string $object The object or object ID to fetch files for
     *
     * @return Node[] The files found
     *
     * @throws NotFoundException If the folder is not found
     * @throws DoesNotExistException If the object ID is not found
     *
     * @psalm-return array<int, Node>
     * @phpstan-return array<int, Node>
     */
    public function getFiles(ObjectEntity|string $object): array
    {
        // If string ID provided, try to find the object entity
        if (is_string($object)) {
            $object = $this->objectEntityMapper->find($object);
        }

        $folder = $this->getObjectFolder(
            objectEntity: $object,
            register: $object->getRegister(),
            schema: $object->getSchema()
        );

        $files = [];
        if ($folder instanceof \OCP\Files\Folder === true) {
            $files = $folder->getDirectoryListing();
        }

        return $files;
    }

}//end class<|MERGE_RESOLUTION|>--- conflicted
+++ resolved
@@ -109,160 +109,6 @@
         private readonly IGroupManager $groupManager,
         private readonly ISystemTagManager $systemTagManager,
         private readonly ISystemTagObjectMapper $systemTagMapper,
-<<<<<<< HEAD
-        private readonly ObjectEntityMapper $objectEntityMapper
-    ) {
-    }
-
-    /**
-     * Creates a folder for a Register (used for storing files of Schemas/Objects).
-     *
-     * @param Register|int $register The Register to create the folder for
-     *
-     * @throws Exception In case we can't create the folder because it is not permitted
-     *
-     * @return string The path to the folder
-     */
-    public function createRegisterFolder(Register|int $register): string
-    {
-        if (is_int($register) === true) {
-            $register = $this->registerMapper->find($register);
-        }
-
-        $registerFolderName = $this->getRegisterFolderName($register);
-        // @todo maybe we want to use ShareLink here for register->folder as well?
-        $register->setFolder($this::ROOT_FOLDER."/$registerFolderName");
-        $this->registerMapper->update($register);
-
-        $folderPath = $this::ROOT_FOLDER."/$registerFolderName";
-        $this->createFolder(folderPath: $folderPath);
-
-        return $folderPath;
-    }//end createRegisterFolder
-
-    /**
-     * Get the name for the folder of a Register (used for storing files of Schemas/Objects).
-     *
-     * @param Register $register The Register to get the folder name for
-     *
-     * @return string The name the folder for this Register should have
-     */
-    private function getRegisterFolderName(Register $register): string
-    {
-        $title = $register->getTitle();
-
-        if (str_ends_with(haystack: strtolower(rtrim($title)), needle: 'register')) {
-            return $title;
-        }
-
-        return "$title Register";
-    }//end getRegisterFolderName
-
-    /**
-     * Creates a folder for a Schema (used for storing files of Objects).
-     *
-     * @param Register|int $register The Register to create the schema folder for
-     * @param Schema|int   $schema   The Schema to create the folder for
-     *
-     * @throws Exception In case we can't create the folder because it is not permitted
-     *
-     * @return string The path to the folder
-     */
-    public function createSchemaFolder(Register|int $register, Schema|int $schema): string
-    {
-        if (is_int($register) === true) {
-            $register = $this->registerMapper->find($register);
-        }
-
-        if (is_int($schema) === true) {
-            $schema = $this->schemaMapper->find($schema);
-        }
-        /** @todo we could check here if Register contains/has Schema else throw Exception. */
-
-        $registerFolderName = $this->getRegisterFolderName($register);
-        // @todo maybe we want to use ShareLink here for register->folder as well?
-        $register->setFolder($this::ROOT_FOLDER."/$registerFolderName");
-        $this->registerMapper->update($register);
-
-        $schemaFolderName = $this->getSchemaFolderName($schema);
-
-        $folderPath = $this::ROOT_FOLDER."/$registerFolderName/$schemaFolderName";
-        $this->createFolder(folderPath: $folderPath);
-
-        return $folderPath;
-    } //end createSchemaFolder
-
-    /**
-     * Get the name for the folder used for storing files of objects of a specific Schema.
-     *
-     * @param Schema $schema The Schema to get the folder name for
-     *
-     * @return string The name the folder for this Schema should have
-     */
-    private function getSchemaFolderName(Schema $schema): string
-    {
-        return $schema->getTitle();
-    }//end getSchemaFolderName
-
-    /**
-     * Creates a folder for an Object (used for storing files of this Object).
-     *
-     * @param ObjectEntity      $objectEntity The Object to create the folder for
-     * @param Register|int|null $register     The Register to create the Object folder for (optional)
-     * @param Schema|int|null   $schema       The Schema to create the Object folder for (optional)
-     * @param string|null       $folderPath   Optional path to use instead of generating one
-     *
-     * @throws Exception In case we can't create the folder because it is not permitted
-     *
-     * @return Node|null The NextCloud Node object of the folder, or null if creation failed
-     */
-    public function createObjectFolder(
-        ObjectEntity      $objectEntity,
-        Register|int|null $register = null,
-        Schema|int|null   $schema = null,
-        string            $folderPath = null
-    ): ?Node {
-        if ($folderPath === null) {
-            $folderPath = $this->getObjectFolderPath(
-                objectEntity: $objectEntity,
-                register: $register,
-                schema: $schema
-            );
-        }
-        $this->createFolder(folderPath: $folderPath);
-
-        // @todo Do we want to use ShareLink here?
-        // @todo ^If so, we need to update these functions to be able to create shareLinks for folders as well (not only files)
-        $objectEntity->setFolder($folderPath);
-
-        // Create or find ShareLink
-        // $share = $this->fileService->findShare(path: $filePath);
-        // if ($share !== null) {
-        //     $shareLink = $this->fileService->getShareLink($share);
-        // } else {
-        //     $shareLink = $this->fileService->createShareLink(path: $filePath);
-        // }
-
-        return $this->getNode($folderPath);
-    }//end createObjectFolder
-
-    /**
-     * Gets the NextCloud Node object for the folder of an Object.
-     *
-     * @param ObjectEntity      $objectEntity The Object to get the folder for
-     * @param Register|int|null $register     The Register to get the Object folder for (optional)
-     * @param Schema|int|null   $schema       The Schema to get the Object folder for (optional)
-     *
-     * @throws Exception In case we can't create the folder because it is not permitted
-     *
-     * @return Node|null The NextCloud Node object of the folder, or null if getting/creating failed
-     */
-    public function getObjectFolder(
-        ObjectEntity      $objectEntity,
-        Register|int|null $register = null,
-        Schema|int|null   $schema = null
-    ): ?Node {
-=======
         private readonly ObjectEntityMapper     $objectEntityMapper,
         private readonly VersionManager         $versionManager,
 	)
@@ -319,134 +165,139 @@
 			$register = $this->registerMapper->find($register);
 		}
 
-		$registerFolderName = $this->getRegisterFolderName($register);
-		// @todo maybe we want to use ShareLink here for register->folder as well?
-		$register->setFolder($this::ROOT_FOLDER . "/$registerFolderName");
-		$this->registerMapper->update($register);
-
-		$folderPath = $this::ROOT_FOLDER . "/$registerFolderName";
-		$this->createFolder(folderPath: $folderPath);
-
-		return $folderPath;
-	}
-
-	/**
-	 * Get the name for the folder of a Register (used for storing files of Schemas/Objects).
-	 *
-	 * @param Register $register The Register to get the folder name for.
-	 *
-	 * @return string The name the folder for this Register should have.
-	 */
-	private function getRegisterFolderName(Register $register): string
-	{
-		$title = $register->getTitle();
-
-		if (str_ends_with(haystack: strtolower(rtrim($title)), needle: 'register')) {
-			return $title;
-		}
-
-		return "$title Register";
-	}
-
-	/**
-	 * Creates a folder for a Schema (used for storing files of Objects).
-	 *
-	 * @param Register|int $register The Register to create the schema folder for.
-	 * @param Schema|int $schema The Schema to create the folder for.
-	 *
-	 * @return string The path to the folder.
-	 * @throws Exception In case we can't create the folder because it is not permitted.
-	 */
-	public function createSchemaFolder(Register|int $register, Schema|int $schema): string
-	{
-		if (is_int($register) === true) {
-			$register = $this->registerMapper->find($register);
-		}
-
-		if (is_int($schema) === true) {
-			$schema = $this->schemaMapper->find($schema);
-		}
-		// @todo we could check here if Register contains/has Schema else throw Exception.
-
-		$registerFolderName = $this->getRegisterFolderName($register);
-		// @todo maybe we want to use ShareLink here for register->folder as well?
-		$register->setFolder($this::ROOT_FOLDER . "/$registerFolderName");
-		$this->registerMapper->update($register);
-
-		$schemaFolderName = $this->getSchemaFolderName($schema);
-
-		$folderPath = $this::ROOT_FOLDER . "/$registerFolderName/$schemaFolderName";
-		$this->createFolder(folderPath: $folderPath);
-
-		return $folderPath;
-	}
-
-	/**
-	 * Get the name for the folder used for storing files of objects of a specific Schema.
-	 *
-	 * @param Schema $schema The Schema to get the folder name for.
-	 *
-	 * @return string The name the folder for this Schema should have.
-	 */
-	private function getSchemaFolderName(Schema $schema): string
-	{
-		return $schema->getTitle();
-	}
-
-	/**
-	 * Creates a folder for an Object (used for storing files of this Object).
-	 *
-	 * @param ObjectEntity $objectEntity The Object to create the folder for.
-	 * @param Register|int|null $register The Register to create the Object folder for.
-	 * @param Schema|int|null $schema The Schema to create the Object folder for.
-	 *
-	 * @return Node|null The NextCloud Node object of the folder. Or null if something went wrong creating the folder.
-	 * @throws Exception In case we can't create the folder because it is not permitted.
-	 */
-	public function createObjectFolder(
-		ObjectEntity      $objectEntity,
-		Register|int|null $register = null,
-		Schema|int|null   $schema = null,
-		string            $folderPath = null
-	): ?Node
-	{
-		if ($folderPath === null) {
-			$folderPath = $this->getObjectFolderPath(objectEntity: $objectEntity, register: $register, schema: $schema);
-		}
-		$this->createFolder(folderPath: $folderPath);
-
-		// @todo Do we want to use ShareLink here?
-		// @todo ^If so, we need to update these functions to be able to create shareLinks for folders as well (not only files)
-		$objectEntity->setFolder($folderPath);
-
-//		// Create or find ShareLink
-//		$share = $this->fileService->findShare(path: $filePath);
-//		if ($share !== null) {
-//			$shareLink = $this->fileService->getShareLink($share);
-//		} else {
-//			$shareLink = $this->fileService->createShareLink(path: $filePath);
-//		}
-
-		return $this->getNode($folderPath);
-	}
-
-	/**
-	 * Gets the NextCloud Node object for the folder of an Object.
-	 *
-	 * @param ObjectEntity $objectEntity The Object to get the folder for.
-	 * @param Register|int|null $register The Register to get the Object folder for.
-	 * @param Schema|int|null $schema The Schema to get the Object folder for.
-	 *
-	 * @return Node|null The NextCloud Node object of the folder. Or null if something went wrong getting / creating the folder.
-	 * @throws Exception In case we can't create the folder because it is not permitted.
-	 */
-	public function getObjectFolder(
-		ObjectEntity      $objectEntity,
-		Register|int|null $register = null,
-		Schema|int|null   $schema = null
-	): ?Node
-	{
->>>>>>> 14582296
+        $registerFolderName = $this->getRegisterFolderName($register);
+        // @todo maybe we want to use ShareLink here for register->folder as well?
+        $register->setFolder($this::ROOT_FOLDER."/$registerFolderName");
+        $this->registerMapper->update($register);
+
+        $folderPath = $this::ROOT_FOLDER."/$registerFolderName";
+        $this->createFolder(folderPath: $folderPath);
+
+        return $folderPath;
+    }//end createRegisterFolder
+
+    /**
+     * Get the name for the folder of a Register (used for storing files of Schemas/Objects).
+     *
+     * @param Register $register The Register to get the folder name for
+     *
+     * @return string The name the folder for this Register should have
+     */
+    private function getRegisterFolderName(Register $register): string
+    {
+        $title = $register->getTitle();
+
+        if (str_ends_with(haystack: strtolower(rtrim($title)), needle: 'register')) {
+            return $title;
+        }
+
+        return "$title Register";
+    }//end getRegisterFolderName
+
+    /**
+     * Creates a folder for a Schema (used for storing files of Objects).
+     *
+     * @param Register|int $register The Register to create the schema folder for
+     * @param Schema|int   $schema   The Schema to create the folder for
+     *
+     * @throws Exception In case we can't create the folder because it is not permitted
+     *
+     * @return string The path to the folder
+     */
+    public function createSchemaFolder(Register|int $register, Schema|int $schema): string
+    {
+        if (is_int($register) === true) {
+            $register = $this->registerMapper->find($register);
+        }
+
+        if (is_int($schema) === true) {
+            $schema = $this->schemaMapper->find($schema);
+        }
+        /** @todo we could check here if Register contains/has Schema else throw Exception. */
+
+        $registerFolderName = $this->getRegisterFolderName($register);
+        // @todo maybe we want to use ShareLink here for register->folder as well?
+        $register->setFolder($this::ROOT_FOLDER."/$registerFolderName");
+        $this->registerMapper->update($register);
+
+        $schemaFolderName = $this->getSchemaFolderName($schema);
+
+        $folderPath = $this::ROOT_FOLDER."/$registerFolderName/$schemaFolderName";
+        $this->createFolder(folderPath: $folderPath);
+
+        return $folderPath;
+    } //end createSchemaFolder
+
+    /**
+     * Get the name for the folder used for storing files of objects of a specific Schema.
+     *
+     * @param Schema $schema The Schema to get the folder name for
+     *
+     * @return string The name the folder for this Schema should have
+     */
+    private function getSchemaFolderName(Schema $schema): string
+    {
+        return $schema->getTitle();
+    }//end getSchemaFolderName
+
+    /**
+     * Creates a folder for an Object (used for storing files of this Object).
+     *
+     * @param ObjectEntity      $objectEntity The Object to create the folder for
+     * @param Register|int|null $register     The Register to create the Object folder for (optional)
+     * @param Schema|int|null   $schema       The Schema to create the Object folder for (optional)
+     * @param string|null       $folderPath   Optional path to use instead of generating one
+     *
+     * @throws Exception In case we can't create the folder because it is not permitted
+     *
+     * @return Node|null The NextCloud Node object of the folder, or null if creation failed
+     */
+    public function createObjectFolder(
+        ObjectEntity      $objectEntity,
+        Register|int|null $register = null,
+        Schema|int|null   $schema = null,
+        string            $folderPath = null
+    ): ?Node {
+        if ($folderPath === null) {
+            $folderPath = $this->getObjectFolderPath(
+                objectEntity: $objectEntity,
+                register: $register,
+                schema: $schema
+            );
+        }
+        $this->createFolder(folderPath: $folderPath);
+
+        // @todo Do we want to use ShareLink here?
+        // @todo ^If so, we need to update these functions to be able to create shareLinks for folders as well (not only files)
+        $objectEntity->setFolder($folderPath);
+
+        // Create or find ShareLink
+        // $share = $this->fileService->findShare(path: $filePath);
+        // if ($share !== null) {
+        //     $shareLink = $this->fileService->getShareLink($share);
+        // } else {
+        //     $shareLink = $this->fileService->createShareLink(path: $filePath);
+        // }
+
+        return $this->getNode($folderPath);
+    }//end createObjectFolder
+
+    /**
+     * Gets the NextCloud Node object for the folder of an Object.
+     *
+     * @param ObjectEntity      $objectEntity The Object to get the folder for
+     * @param Register|int|null $register     The Register to get the Object folder for (optional)
+     * @param Schema|int|null   $schema       The Schema to get the Object folder for (optional)
+     *
+     * @throws Exception In case we can't create the folder because it is not permitted
+     *
+     * @return Node|null The NextCloud Node object of the folder, or null if getting/creating failed
+     */
+    public function getObjectFolder(
+        ObjectEntity      $objectEntity,
+        Register|int|null $register = null,
+        Schema|int|null   $schema = null
+    ): ?Node {
         if (empty($objectEntity->getFolder()) === true) {
             $folderPath = $this->getObjectFolderPath(
                 objectEntity: $objectEntity,
@@ -1164,7 +1015,6 @@
             }
 
             $newTagIds[] = $tag->getId();
-<<<<<<< HEAD
         }
 
         // Only assign new tags if we have any
@@ -1210,29 +1060,6 @@
                 register: $objectEntity->getRegister(),
                 schema: $objectEntity->getSchema()
             );
-=======
-		}
-
-		// Only assign new tags if we have any
-		if (empty($newTagIds) === false) {
-			$this->systemTagMapper->assignTags(objId: $fileId, objectType: $this::FILE_TAG_TYPE, tagIds: $newTagIds);
-		}
-
-		// Find tags that exist in old tags but not in new tags (tags to be removed)
-		$tagsToRemove = array_diff($oldTagIds ?? [], $newTagIds ?? []);
-		// Remove any keys with value 0 from tags to remove array
-		$tagsToRemove = array_filter($tagsToRemove, function($value) {
-			return $value !== 0;
-		});
-
-		// Remove old tags that aren't in new tags
-		if (empty($tagsToRemove) === false) {
-			$this->systemTagMapper->unassignTags(objId: $fileId, objectType: $this::FILE_TAG_TYPE, tagIds: $tagsToRemove);
-		}
-
-		//@todo Let check if there are now esisitng tags without files (orpahns) that need to be deleted
-	}
-
 
 	/**
 	 * Adds a new file to an object's folder with the OpenCatalogi user as owner
@@ -1259,7 +1086,6 @@
             if (empty($fileName) === true) {
                 throw new Exception("Failed to create file because no filename has been provided for object " . $objectEntity->getId());
             }
->>>>>>> 14582296
 
             /**
              * @var File $file
