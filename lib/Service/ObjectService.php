<?php

namespace OCA\OpenRegister\Service;

use OC\URLGenerator;
use OCA\OpenRegister\Db\Source;
use OCA\OpenRegister\Db\SourceMapper;
use OCA\OpenRegister\Db\Schema;
use OCA\OpenRegister\Db\SchemaMapper;
use OCA\OpenRegister\Db\Register;
use OCA\OpenRegister\Db\RegisterMapper;
use OCA\OpenRegister\Db\ObjectEntity;
use OCA\OpenRegister\Db\ObjectEntityMapper;
use OCA\OpenRegister\Db\AuditTrail;
use OCA\OpenRegister\Db\AuditTrailMapper;
use OCA\OpenRegister\Exception\ValidationException;
use OCA\OpenRegister\Formats\BsnFormat;
use OCP\IURLGenerator;
use Opis\JsonSchema\ValidationResult;
use Opis\JsonSchema\Validator;
use stdClass;
use Symfony\Component\Uid\Uuid;
use GuzzleHttp\Client;

/**
 * Service class for handling object operations
 * 
 * This service provides methods for CRUD operations on objects, including:
 * - Creating, reading, updating and deleting objects
 * - Finding objects by ID/UUID
 * - Getting audit trails
 * - Extending objects with related data
 * 
 * @package OCA\OpenRegister\Service
 */
class ObjectService
{
<<<<<<< HEAD
    /** @var int The current register ID */
    private int $register;
    
    /** @var int The current schema ID */
    private int $schema;

    /** @var AuditTrailMapper For tracking object changes */
    private AuditTrailMapper $auditTrailMapper;

    /**
     * Constructor for ObjectService
     *
     * Initializes the service with required mappers for database operations
     *
     * @param ObjectEntityMapper $objectEntityMapper Mapper for object entities
     * @param RegisterMapper $registerMapper Mapper for registers
     * @param SchemaMapper $schemaMapper Mapper for schemas
     * @param AuditTrailMapper $auditTrailMapper Mapper for audit trails
     */
    public function __construct(
        ObjectEntityMapper $objectEntityMapper,
        RegisterMapper $registerMapper,
        SchemaMapper $schemaMapper,
        AuditTrailMapper $auditTrailMapper
    )
    {
        $this->objectEntityMapper = $objectEntityMapper;
        $this->registerMapper = $registerMapper;
        $this->schemaMapper = $schemaMapper;
        $this->auditTrailMapper = $auditTrailMapper;
    }

    /**
     * Find an object by ID or UUID
     *
     * @param int|string $id The ID or UUID to search for
     * @return ObjectEntity The found object
     */
    public function find(int|string $id) {
        return $this->getObject(
            register: $this->registerMapper->find($this->getRegister()),
            schema: $this->schemaMapper->find($this->getSchema()),
            uuid: $id
        );
    }

    /**
     * Create a new object from array data
     *
     * @param array $object The object data
     * @return ObjectEntity The created object
     */
    public function createFromArray(array $object) {
        return $this->saveObject(
            register: $this->getRegister(),
            schema: $this->getSchema(),
            object: $object
        );
    }

    /**
     * Update an existing object from array data
     *
     * @param string $id The object ID to update
     * @param array $object The new object data
     * @param bool $updatedObject Whether this is an update operation
     * @return ObjectEntity The updated object
     */
    public function updateFromArray(string $id, array $object, bool $updatedObject) {
        // Add ID to object data for update
        $object['id'] = $id;

        return $this->saveObject(
            register: $this->getRegister(),
            schema: $this->getSchema(),
            object: $object
        );
    }

    /**
     * Delete an object
     *
     * @param array|\JsonSerializable $object The object to delete
     * @return bool True if deletion was successful
     */
    public function delete(array|\JsonSerializable $object): bool
    {
        // Convert JsonSerializable objects to array
        if($object instanceof \JsonSerializable === true) {
            $object = $object->jsonSerialize();
        }

        return $this->deleteObject(
            register: $this->registerMapper->find($this->getRegister()),
            schema: $this->schemaMapper->find($this->getSchema()),
            uuid: $object['id']
        );
    }

    /**
     * Find all objects matching given criteria
     *
     * @param int|null $limit Maximum number of results
     * @param int|null $offset Starting offset for pagination
     * @param array $filters Filter criteria
     * @param array $sort Sorting criteria
     * @param string|null $search Search term
     * @return array List of matching objects
     */
    public function findAll(?int $limit = null, ?int $offset = null, array $filters = [], array $sort = [], ?string $search = null): array
    {
        $objects = $this->getObjects(
            register: $this->getRegister(),
            schema: $this->getSchema(),
            limit: $limit,
            offset: $offset,
            filters: $filters,
            sort: $sort,
            search: $search
        );

        return $objects;
    }

    /**
     * Count total objects matching filters
     *
     * @param array $filters Filter criteria
     * @param string|null $search Search term
     * @return int Total count
     */
    public function count(array $filters = [], ?string $search = null): int
    {
        // Add register and schema filters if set
        if($this->getSchema() !== null && $this->getRegister() !== null) {
            $filters['register'] = $this->getRegister();
            $filters['schema']   = $this->getSchema();
        }
        
        return $this->objectEntityMapper
            ->countAll(filters: $filters, search: $search);
    }

    /**
     * Find multiple objects by their IDs
     *
     * @param array $ids Array of object IDs to find
     * @return array Array of found objects
     */
    public function findMultiple(array $ids): array
    {
        $result = [];
        foreach($ids as $id) {
            $result[] = $this->find($id);
        }

        return $result;
    }

    /**
     * Get aggregations for objects matching filters
     *
     * @param array $filters Filter criteria
     * @param string|null $search Search term
     * @return array Aggregation results
     */
    public function getAggregations(array $filters, ?string $search = null): array
    {
        $mapper = $this->getMapper(objectType: 'objectEntity');

        $filters['register'] = $this->getRegister();
        $filters['schema']   = $this->getSchema();

        // Only ObjectEntityMapper supports facets
        if ($mapper instanceof ObjectEntityMapper === true) {
            $facets = $this->objectEntityMapper->getFacets($filters, $search);
            return $facets;
        }

        return [];
    }

    /**
     * Extract object data from an entity
     *
     * @param mixed $object The object to extract data from
     * @return mixed The extracted object data
     */
    private function getDataFromObject(mixed $object) {
        return $object->getObject();
    }

    /**
     * Gets all objects of a specific type.
     *
     * @param string|null $objectType The type of objects to retrieve.
     * @param int|null $register
     * @param int|null $schema
     * @param int|null $limit The maximum number of objects to retrieve.
     * @param int|null $offset The offset from which to start retrieving objects.
     * @param array $filters
     * @return array The retrieved objects.
     * @throws \Exception
     */
    public function getObjects(?string $objectType = null, ?int $register = null, ?int $schema = null, ?int $limit = null, ?int $offset = null, array $filters = [], array $sort = [], ?string $search = null): array
    {
        // Set object type and filters if register and schema are provided
        if($objectType === null && $register !== null && $schema !== null) {
            $objectType          = 'objectEntity';
            $filters['register'] = $register;
            $filters['schema']   = $schema;
        }

        // Get the appropriate mapper for the object type
        $mapper = $this->getMapper($objectType);

        // Use the mapper to find and return all objects of the specified type
        return $mapper->findAll(limit: $limit, offset: $offset, filters: $filters, sort: $sort, search: $search);
    }

    /**
     * Save an object
     *
     * @param Register|string $register The register to save the object to.
     * @param Schema|string $schema The schema to save the object to.
     * @param array $object The data to be saved.
     *
     * @return ObjectEntity The resulting object.
     */
    public function saveObject(int $register, int $schema, array $object): ObjectEntity
    {
        // Convert register and schema to their respective objects if they are strings
        if (is_string($register)) {
            $register = $this->registerMapper->find($register);
        }
        if (is_string($schema)) {
            $schema = $this->schemaMapper->find($schema);
        }

        // Check if object already exists
        if(isset($object['id']) === true) {
            $objectEntity = $this->objectEntityMapper->findByUuid(
                $this->registerMapper->find($register), 
                $this->schemaMapper->find($schema), 
                $object['id']
            );
        }

        // Create new entity if none exists
        if($objectEntity === null){
            $objectEntity = new ObjectEntity();
            $objectEntity->setRegister($register);
            $objectEntity->setSchema($schema);
        }

        // Handle UUID assignment
        if (isset($object['id']) && !empty($object['id'])) {
            $objectEntity->setUuid($object['id']);
        } else {
            $objectEntity->setUuid(Uuid::v4());
            $object['id'] = $objectEntity->getUuid();
        }

        // Store old version for audit trail
        $oldObject = clone $objectEntity;
        $objectEntity->setObject($object);
        
        // Ensure UUID exists
        if (empty($objectEntity->getUuid())) {
            $objectEntity->setUuid(Uuid::v4());
        }

        // Update or insert based on whether ID exists
        if($objectEntity->getId()){
            $objectEntity = $this->objectEntityMapper->update($objectEntity);
            $this->auditTrailMapper->createAuditTrail(new: $objectEntity, old: $oldObject);
        }
        else {
            $objectEntity = $this->objectEntityMapper->insert($objectEntity);
            $this->auditTrailMapper->createAuditTrail(new: $objectEntity);
        }

        return $objectEntity;
    }

    /**
     * Get an object
     *
     * @param Register $register The register to get the object from
     * @param Schema $schema The schema of the object
     * @param string $uuid The UUID of the object to get
     *
     * @return ObjectEntity The resulting object
     * @throws \Exception If source type is unsupported
     */
    public function getObject(Register $register, Schema $schema, string $uuid): ObjectEntity
    {
        // Handle internal source
        if ($register->getSource() === 'internal' || $register->getSource() === '') {
            return $this->objectEntityMapper->findByUuid($register, $schema, $uuid);
        }

        //@todo mongodb support

        throw new \Exception('Unsupported source type');
    }

    /**
     * Delete an object
     *
     * @param Register $register The register to delete from
     * @param Schema $schema The schema of the object
     * @param string $uuid The UUID of the object to delete
     *
     * @return bool True if deletion was successful
     * @throws \Exception If source type is unsupported
     */
    public function deleteObject(Register $register, Schema $schema, string $uuid): bool
    {
        // Handle internal source
        if ($register->getSource() === 'internal' || $register->getSource() === '') {
            $object = $this->objectEntityMapper->findByUuid(register: $register, schema: $schema, uuid: $uuid);
            $this->objectEntityMapper->delete($object);
            return true;
        }

        //@todo mongodb support

        throw new \Exception('Unsupported source type');
    }

    /**
     * Gets the appropriate mapper based on the object type.
     *
     * @param string|null $objectType The type of object to retrieve the mapper for
     * @param int|null $register Optional register ID
     * @param int|null $schema Optional schema ID
     * @return mixed The appropriate mapper
     * @throws \InvalidArgumentException If unknown object type
     */
    public function getMapper(?string $objectType = null, ?int $register = null, ?int $schema = null)
    {
        // Return self if register and schema provided
        if($register !== null && $schema !== null) {
            $this->setSchema($schema);
            $this->setRegister($register);
            return $this;
        }

        // Return appropriate mapper based on object type
        switch ($objectType) {
            case 'register':
                return $this->registerMapper;
            case 'schema':
                return $this->schemaMapper;
            case 'objectEntity':
                return $this->objectEntityMapper;
            default:
                throw new \InvalidArgumentException("Unknown object type: $objectType");
        }
    }

    /**
     * Gets multiple objects based on the object type and ids.
     *
     * @param string $objectType The type of objects to retrieve
     * @param array $ids The ids of the objects to retrieve
     * @return array The retrieved objects
     * @throws \InvalidArgumentException If unknown object type
     */
    public function getMultipleObjects(string $objectType, array $ids)
    {
        // Process the ids to handle different formats
        $processedIds = array_map(function($id) {
            if (is_object($id) && method_exists($id, 'getId')) {
                return $id->getId();
            } elseif (is_array($id) && isset($id['id'])) {
                return $id['id'];
            } else {
                return $id;
            }
        }, $ids);

        // Clean up URIs to get just the ID portion
        $cleanedIds = array_map(function($id) {
            if (filter_var($id, FILTER_VALIDATE_URL)) {
                $parts = explode('/', rtrim($id, '/'));
                return end($parts);
            }
            return $id;
        }, $processedIds);

        // Get mapper and find objects
        $mapper = $this->getMapper($objectType);
        return $mapper->findMultiple($cleanedIds);
    }

    /**
     * Extends an entity with related objects based on the extend array.
     *
     * @param mixed $entity The entity to extend
     * @param array $extend Properties to extend with related data
     * @return array The extended entity as an array
     * @throws \Exception If property not found or no mapper available
     */
    public function extendEntity(array $entity, array $extend): array
    {
        // Convert entity to array if needed
        if(is_array($entity)) {
            $result = $entity;
        } else {
            $result = $entity->jsonSerialize();
        }

        // Process each property to extend
        foreach ($extend as $property) {
            $singularProperty = rtrim($property, 's');

            // Check if property exists
            if (array_key_exists(key: $property, array: $result) === true) {
                $value = $result[$property];
                if (empty($value)) {
                    continue;
                }
            } elseif (array_key_exists(key: $singularProperty, array: $result)) {
                $value = $result[$singularProperty];
            } else {
                throw new \Exception("Property '$property' or '$singularProperty' is not present in the entity.");
            }

            // Try to get mapper for property
            $propertyObject = $property;
            try {
                $mapper = $this->getMapper(objectType: $property);
                $propertyObject = $singularProperty;
            } catch (\Exception $e) {
                try {
                    $mapper = $this->getMapper(objectType: $singularProperty);
                    $propertyObject = $singularProperty;
                } catch (\Exception $e) {
                    throw new \Exception("No mapper available for property '$property'.");
                }
            }

            // Extend with related objects
            if (is_array($value) === true) {
                $result[$property] = $this->getMultipleObjects(objectType: $propertyObject, ids: $value);
            } else {
                $objectId = is_object(value: $value) ? $value->getId() : $value;
                $result[$property] = $mapper->find($objectId);
            }
        }

        return $result;
    }

    /**
     * Get all registers extended with their schemas
     *
     * @return array The registers with schema data
     * @throws \Exception If extension fails
     */
    public function getRegisters(): array
    {
        // Get all registers
        $registers = $this->registerMapper->findAll();

        // Convert to arrays
        $registers = array_map(function($object) {
            return $object->jsonSerialize();
        }, $registers);

        // Extend with schemas
        $extend = ['schemas'];
        if(empty($extend) === false) {
            $registers = array_map(function($object) use ($extend) {
                return $this->extendEntity(entity: $object, extend: $extend);
            }, $registers);
        }

        return $registers;
    }

    /**
     * Get current register ID
     *
     * @return int The register ID
     */
    public function getRegister(): int
    {
        return $this->register;
    }

    /**
     * Set current register ID
     *
     * @param int $register The register ID to set
     */
    public function setRegister(int $register): void
    {
        $this->register = $register;
    }

    /**
     * Get current schema ID
     *
     * @return int The schema ID
     */
    public function getSchema(): int
    {
        return $this->schema;
    }

    /**
     * Set current schema ID
     *
     * @param int $schema The schema ID to set
     */
    public function setSchema(int $schema): void
    {
        $this->schema = $schema;
    }

    /**
     * Get the audit trail for a specific object
     *
     * @param int $register The register ID
     * @param int $schema The schema ID
     * @param string $id The object ID
     * @return array The audit trail entries
     */
    public function getAuditTrail(int $register, int $schema, string $id): array
    {
        $filters = [
            'object' => $id
        ];

        return $this->auditTrailMapper->findAllUuid(idOrUuid: $id);
    }
=======

	private int $register;
	private int $schema;

	private AuditTrailMapper $auditTrailMapper;

	/**
	 * The constructor sets al needed variables.
	 *
	 * @param ObjectEntityMapper  $objectEntityMapper The ObjectEntity Mapper
	 */
	public function __construct(
		ObjectEntityMapper $objectEntityMapper,
		RegisterMapper $registerMapper,
		SchemaMapper $schemaMapper,
		AuditTrailMapper $auditTrailMapper,
		private readonly IURLGenerator $urlGenerator,
	)
	{
		$this->objectEntityMapper = $objectEntityMapper;
		$this->registerMapper = $registerMapper;
		$this->schemaMapper = $schemaMapper;
		$this->auditTrailMapper = $auditTrailMapper;
	}

	public function find(int|string $id) {
		return $this->getObject(
			register: $this->registerMapper->find($this->getRegister()),
			schema: $this->schemaMapper->find($this->getSchema()),
			uuid: $id
		);
	}

	public function createFromArray(array $object) {
		return $this->saveObject(
			register: $this->getRegister(),
			schema: $this->getSchema(),
			object: $object
		);
	}

	public function updateFromArray(string $id, array $object, bool $updatedObject) {
		$object['id'] = $id;

		return $this->saveObject(
			register: $this->getRegister(),
			schema: $this->getSchema(),
			object: $object
		);
	}

	public function delete(array|\JsonSerializable $object): bool
	{
		if($object instanceof \JsonSerializable === true) {
			$object = $object->jsonSerialize();
		}

		return $this->deleteObject(
			register: $this->registerMapper->find($this->getRegister()),
			schema: $this->schemaMapper->find($this->getSchema()),
			uuid: $object['id']
		);
	}

	public function findAll(?int $limit = null, ?int $offset = null, array $filters = [], array $sort = [], ?string $search = null): array
	{
		$objects = $this->getObjects(
			register: $this->getRegister(),
			schema: $this->getSchema(),
			limit: $limit,
			offset: $offset,
			filters: $filters,
			sort: $sort,
			search: $search
		);
//		$data = array_map([$this, 'getDataFromObject'], $objects);

		return $objects;
	}

	public function count(array $filters = [], ?string $search = null): int
	{
		if($this->getSchema() !== null && $this->getRegister() !== null) {
			$filters['register'] = $this->getRegister();
			$filters['schema']   = $this->getSchema();
		}
		$count = $this->objectEntityMapper
			->countAll(filters: $filters, search: $search);

		return $count;
	}

	public function findMultiple(array $ids): array
	{
		$result = [];
		foreach($ids as $id) {
			$result[] = $this->find($id);
		}

		return $result;
	}

	public function getAggregations(array $filters, ?string $search = null): array
	{
		$mapper = $this->getMapper(objectType: 'objectEntity');

		$filters['register'] = $this->getRegister();
		$filters['schema']   = $this->getSchema();

		if ($mapper instanceof ObjectEntityMapper === true) {
			$facets = $this->objectEntityMapper->getFacets($filters, $search);
			return $facets;
		}

		return [];
	}

	private function getDataFromObject(mixed $object) {

		return $object->getObject();
	}

	/**
	 * Gets all objects of a specific type.
	 *
	 * @param string|null $objectType The type of objects to retrieve.
	 * @param int|null $register
	 * @param int|null $schema
	 * @param int|null $limit The maximum number of objects to retrieve.
	 * @param int|null $offset The offset from which to start retrieving objects.
	 * @param array $filters
	 * @return array The retrieved objects.
	 * @throws \Exception
	 */
	public function getObjects(?string $objectType = null, ?int $register = null, ?int $schema = null, ?int $limit = null, ?int $offset = null, array $filters = [], array $sort = [], ?string $search = null): array
	{
		if($objectType === null && $register !== null && $schema !== null) {
			$objectType 		 = 'objectEntity';
			$filters['register'] = $register;
			$filters['schema']   = $schema;
		}

		// Get the appropriate mapper for the object type
		$mapper = $this->getMapper($objectType);

		// Use the mapper to find and return all objects of the specified type
		return $mapper->findAll(limit: $limit, offset: $offset, filters: $filters, sort: $sort, search: $search);
	}

	/**
	 * Validate an object with a schema.
	 * If schema is not given and schemaObject is filled, the object will validate to the schemaObject.
	 *
	 * @param array    $object		 The object to validate.
	 * @param int|null $schema		 The id of the schema to validate to.
	 * @param object   $schemaObject A schema object to validate to.
	 *
	 * @return ValidationResult The validation result from opis/json-schema.
	 */
	public function validateObject(array $object, ?int $schema = null, object $schemaObject = new stdClass()): ValidationResult
	{
		if ($schemaObject === new stdClass() || $schema !== null) {
			$schemaObject = $this->schemaMapper->find($schema)->getSchemaObject($this->urlGenerator);
		}

		$validator = new Validator();
		$validator->setMaxErrors(100);
		$validator->parser()->getFormatResolver()->register('string', 'bsn', new BsnFormat());

		return $validator->validate(data: json_decode(json_encode($object)), schema: $schemaObject);

	}

	/**
	 * Save an object
	 *
	 * @param Register|string $register	The register to save the object to.
	 * @param Schema|string $schema		The schema to save the object to.
	 * @param array $object			The data to be saved.
	 *
	 * @return ObjectEntity The resulting object.
	 */
	public function saveObject(int $register, int $schema, array $object): ObjectEntity
	{

		if (isset($object['id']) === true) {
			// Does the object already exist?
			$objectEntity = $this->objectEntityMapper->findByUuid($this->registerMapper->find($register), $this->schemaMapper->find($schema), $object['id']);
		}

		$validationResult = $this->validateObject(object: $object, schema: $schema);

		if ($objectEntity === null){
			$objectEntity = new ObjectEntity();
			$objectEntity->setRegister($register);
			$objectEntity->setSchema($schema);
			///return $this->objectEntityMapper->update($objectEntity);
		}
		// Does the object have an if?
		if (isset($object['id']) && !empty($object['id'])) {
			// Update existing object
			$objectEntity->setUuid($object['id']);
		} else {
			// Create new object
			$objectEntity->setUuid(Uuid::v4());
			$object['id'] = $objectEntity->getUuid();
		}

		$oldObject = clone $objectEntity;
		$objectEntity->setObject($object);

		// If the object has no uuid, create a new one
		if (empty($objectEntity->getUuid())) {
			$objectEntity->setUuid(Uuid::v4());
		}

		$schemaObject = $this->schemaMapper->find($schema);

		if ($objectEntity->getId() && ($schemaObject->getHardValidation() === false || $validationResult->isValid() === true)){
			$objectEntity = $this->objectEntityMapper->update($objectEntity);
			$this->auditTrailMapper->createAuditTrail(new: $objectEntity, old: $oldObject);
		}
		else if ($schemaObject->getHardValidation() === false || $validationResult->isValid() === true) {
			$objectEntity =  $this->objectEntityMapper->insert($objectEntity);
			$this->auditTrailMapper->createAuditTrail(new: $objectEntity);
		}

		if ($validationResult->isValid() === false) {
			throw new ValidationException(message: 'The object could not be validated', errors: $validationResult->error());
		}

		return $objectEntity;
	}


	/**
	 * Get an object
	 *
	 * @param Register $register	The register to save the object to.
	 * @param string $uuid	The uuid of the object to get
	 *
	 * @return ObjectEntity The resulting object.
	 */
	public function getObject(Register $register, Schema $schema, string $uuid): ObjectEntity
	{

		// Lets see if we need to save to an internal source
		if ($register->getSource() === 'internal' || $register->getSource() === '') {
			return $this->objectEntityMapper->findByUuid($register, $schema, $uuid);
		}

		//@todo mongodb support

		// Handle external source here if needed
		throw new \Exception('Unsupported source type');
	}

	/**
	* Delete an object
	*
	* @param Register $register	The register to delete the object from.
	* @param string $uuid	The uuid of the object to delete

	* @return ObjectEntity The resulting object.
	*/
   public function deleteObject(Register $register, Schema $schema, string $uuid): bool
   {
	// Lets see if we need to save to an internal source
	if ($register->getSource() === 'internal' || $register->getSource() === '') {
	   $object = $this->objectEntityMapper->findByUuid(register: $register, schema: $schema, uuid: $uuid);
	   $this->objectEntityMapper->delete($object);

	   return true;
	}

	//@todo mongodb support

	// Handle external source here if needed
	throw new \Exception('Unsupported source type');
   }

	/**
	 * Gets the appropriate mapper based on the object type.
	 *
	 * @param string $objectType The type of object to retrieve the mapper for.
	 * @return mixed The appropriate mapper.
	 * @throws \InvalidArgumentException If an unknown object type is provided.
	 * @throws \Exception If OpenRegister service is not available or if register/schema is not configured.
	 */
	public function getMapper(?string $objectType = null, ?int $register = null, ?int $schema = null)
	{
		if($register !== null && $schema !== null) {
			$this->setSchema($schema);
			$this->setRegister($register);

			return $this;
		}

		// If the source is internal, return the appropriate mapper based on the object type
		switch ($objectType) {
			case 'register':
				return $this->registerMapper;
			case 'schema':
				return $this->schemaMapper;
			case 'objectEntity':
				return $this->objectEntityMapper;
			default:
				throw new \InvalidArgumentException("Unknown object type: $objectType");
		}
	}



	/**
	 * Gets multiple objects based on the object type and ids.
	 *
	 * @param string $objectType The type of objects to retrieve.
	 * @param array $ids The ids of the objects to retrieve.
	 * @return array The retrieved objects.
	 * @throws \InvalidArgumentException If an unknown object type is provided.
	 */
	public function getMultipleObjects(string $objectType, array $ids)
	{
		// Process the ids
		$processedIds = array_map(function($id) {
			if (is_object($id) && method_exists($id, 'getId')) {
				return $id->getId();
			} elseif (is_array($id) && isset($id['id'])) {
				return $id['id'];
			} else {
				return $id;
			}
		}, $ids);

		// Clean up the ids if they are URIs
		$cleanedIds = array_map(function($id) {
			// If the id is a URI, get only the last part of the path
			if (filter_var($id, FILTER_VALIDATE_URL)) {
				$parts = explode('/', rtrim($id, '/'));
				return end($parts);
			}
			return $id;
		}, $processedIds);

		// Get the appropriate mapper for the object type
		$mapper = $this->getMapper($objectType);

		// Use the mapper to find and return multiple objects based on the provided cleaned ids
		return $mapper->findMultiple($cleanedIds);
	}

	/**
	 * Extends an entity with related objects based on the extend array.
	 *
	 * @param mixed $entity The entity to extend
	 * @param array $extend An array of properties to extend
	 * @return array The extended entity as an array
	 * @throws \Exception If a property is not present on the entity
	 */
	public function extendEntity(array $entity, array $extend): array
	{
		// Convert the entity to an array if it's not already one
		if(is_array($entity)) {
			$result = $entity;
		} else {
			$result = $entity->jsonSerialize();
		}

		// Iterate through each property to be extended
		foreach ($extend as $property) {
			// Create a singular property name
			$singularProperty = rtrim($property, 's');

			// Check if property or singular property are keys in the array
			if (array_key_exists(key: $property, array: $result) === true) {
				$value = $result[$property];
				if (empty($value)) {
					continue;
				}
			} elseif (array_key_exists(key: $singularProperty, array: $result)) {
				$value = $result[$singularProperty];
			} else {
				throw new \Exception("Property '$property' or '$singularProperty' is not present in the entity.");
			}

			// Get a mapper for the property
			$propertyObject = $property;
			try {
				$mapper = $this->getMapper(objectType: $property);
				$propertyObject = $singularProperty;
			} catch (\Exception $e) {
				try {
					$mapper = $this->getMapper(objectType: $singularProperty);
					$propertyObject = $singularProperty;
				} catch (\Exception $e) {
					// If still no mapper, throw a no mapper available error
					throw new \Exception(message: "No mapper available for property '$property'.");
				}
			}

			// Update the values
			if (is_array($value) === true) {
				// If the value is an array, get multiple related objects
				$result[$property] = $this->getMultipleObjects(objectType: $propertyObject, ids: $value);
			} else {
				// If the value is not an array, get a single related object
				$objectId = is_object(value: $value) ? $value->getId() : $value;
				$result[$property] = $mapper->find($objectId);
			}
		}

		// Return the extended entity as an array
		return $result;
	}

	/**
	 * Get the registers extended with schemas for this instance of OpenRegisters
	 *
	 * @return array The registers of this OpenRegisters instance extended with schemas
	 * @throws \Exception
	 */
   public function getRegisters(): array
   {
	   $registers = $this->registerMapper->findAll();


	   // Convert entity objects to arrays using jsonSerialize
	   $registers = array_map(function($object) {
		   return $object->jsonSerialize();
	   }, $registers);

	   $extend = ['schemas'];
	   // Extend the objects if the extend array is not empty
	   if(empty($extend) === false) {
		   $registers = array_map(function($object) use ($extend) {
			   return $this->extendEntity(entity: $object, extend: $extend);
		   }, $registers);
	   }

	   return $registers;
   }

	public function getRegister(): int
	{
		return $this->register;
	}

	public function setRegister(int $register): void
	{
		$this->register = $register;
	}

	public function getSchema(): int
	{
		return $this->schema;
	}

	public function setSchema(int $schema): void
	{
		$this->schema = $schema;
	}

	/**
	 * Get the audit trail for a specific object
	 *
	 * @param int $register The register ID
	 * @param int $schema The schema ID
	 * @param string $id The object ID
	 * @return array The audit trail for the object
	 */
	public function getAuditTrail(int $register, int $schema, string $id): array
	{
		$filters = [
			//'register' => $register,
			//'schema' => $schema,
			'object' => $id
		];

		return $this->auditTrailMapper->findAllUuid(idOrUuid: $id);
	}
>>>>>>> 5e2a93e0
}<|MERGE_RESOLUTION|>--- conflicted
+++ resolved
@@ -35,7 +35,6 @@
  */
 class ObjectService
 {
-<<<<<<< HEAD
     /** @var int The current register ID */
     private int $register;
     
@@ -575,486 +574,4 @@
 
         return $this->auditTrailMapper->findAllUuid(idOrUuid: $id);
     }
-=======
-
-	private int $register;
-	private int $schema;
-
-	private AuditTrailMapper $auditTrailMapper;
-
-	/**
-	 * The constructor sets al needed variables.
-	 *
-	 * @param ObjectEntityMapper  $objectEntityMapper The ObjectEntity Mapper
-	 */
-	public function __construct(
-		ObjectEntityMapper $objectEntityMapper,
-		RegisterMapper $registerMapper,
-		SchemaMapper $schemaMapper,
-		AuditTrailMapper $auditTrailMapper,
-		private readonly IURLGenerator $urlGenerator,
-	)
-	{
-		$this->objectEntityMapper = $objectEntityMapper;
-		$this->registerMapper = $registerMapper;
-		$this->schemaMapper = $schemaMapper;
-		$this->auditTrailMapper = $auditTrailMapper;
-	}
-
-	public function find(int|string $id) {
-		return $this->getObject(
-			register: $this->registerMapper->find($this->getRegister()),
-			schema: $this->schemaMapper->find($this->getSchema()),
-			uuid: $id
-		);
-	}
-
-	public function createFromArray(array $object) {
-		return $this->saveObject(
-			register: $this->getRegister(),
-			schema: $this->getSchema(),
-			object: $object
-		);
-	}
-
-	public function updateFromArray(string $id, array $object, bool $updatedObject) {
-		$object['id'] = $id;
-
-		return $this->saveObject(
-			register: $this->getRegister(),
-			schema: $this->getSchema(),
-			object: $object
-		);
-	}
-
-	public function delete(array|\JsonSerializable $object): bool
-	{
-		if($object instanceof \JsonSerializable === true) {
-			$object = $object->jsonSerialize();
-		}
-
-		return $this->deleteObject(
-			register: $this->registerMapper->find($this->getRegister()),
-			schema: $this->schemaMapper->find($this->getSchema()),
-			uuid: $object['id']
-		);
-	}
-
-	public function findAll(?int $limit = null, ?int $offset = null, array $filters = [], array $sort = [], ?string $search = null): array
-	{
-		$objects = $this->getObjects(
-			register: $this->getRegister(),
-			schema: $this->getSchema(),
-			limit: $limit,
-			offset: $offset,
-			filters: $filters,
-			sort: $sort,
-			search: $search
-		);
-//		$data = array_map([$this, 'getDataFromObject'], $objects);
-
-		return $objects;
-	}
-
-	public function count(array $filters = [], ?string $search = null): int
-	{
-		if($this->getSchema() !== null && $this->getRegister() !== null) {
-			$filters['register'] = $this->getRegister();
-			$filters['schema']   = $this->getSchema();
-		}
-		$count = $this->objectEntityMapper
-			->countAll(filters: $filters, search: $search);
-
-		return $count;
-	}
-
-	public function findMultiple(array $ids): array
-	{
-		$result = [];
-		foreach($ids as $id) {
-			$result[] = $this->find($id);
-		}
-
-		return $result;
-	}
-
-	public function getAggregations(array $filters, ?string $search = null): array
-	{
-		$mapper = $this->getMapper(objectType: 'objectEntity');
-
-		$filters['register'] = $this->getRegister();
-		$filters['schema']   = $this->getSchema();
-
-		if ($mapper instanceof ObjectEntityMapper === true) {
-			$facets = $this->objectEntityMapper->getFacets($filters, $search);
-			return $facets;
-		}
-
-		return [];
-	}
-
-	private function getDataFromObject(mixed $object) {
-
-		return $object->getObject();
-	}
-
-	/**
-	 * Gets all objects of a specific type.
-	 *
-	 * @param string|null $objectType The type of objects to retrieve.
-	 * @param int|null $register
-	 * @param int|null $schema
-	 * @param int|null $limit The maximum number of objects to retrieve.
-	 * @param int|null $offset The offset from which to start retrieving objects.
-	 * @param array $filters
-	 * @return array The retrieved objects.
-	 * @throws \Exception
-	 */
-	public function getObjects(?string $objectType = null, ?int $register = null, ?int $schema = null, ?int $limit = null, ?int $offset = null, array $filters = [], array $sort = [], ?string $search = null): array
-	{
-		if($objectType === null && $register !== null && $schema !== null) {
-			$objectType 		 = 'objectEntity';
-			$filters['register'] = $register;
-			$filters['schema']   = $schema;
-		}
-
-		// Get the appropriate mapper for the object type
-		$mapper = $this->getMapper($objectType);
-
-		// Use the mapper to find and return all objects of the specified type
-		return $mapper->findAll(limit: $limit, offset: $offset, filters: $filters, sort: $sort, search: $search);
-	}
-
-	/**
-	 * Validate an object with a schema.
-	 * If schema is not given and schemaObject is filled, the object will validate to the schemaObject.
-	 *
-	 * @param array    $object		 The object to validate.
-	 * @param int|null $schema		 The id of the schema to validate to.
-	 * @param object   $schemaObject A schema object to validate to.
-	 *
-	 * @return ValidationResult The validation result from opis/json-schema.
-	 */
-	public function validateObject(array $object, ?int $schema = null, object $schemaObject = new stdClass()): ValidationResult
-	{
-		if ($schemaObject === new stdClass() || $schema !== null) {
-			$schemaObject = $this->schemaMapper->find($schema)->getSchemaObject($this->urlGenerator);
-		}
-
-		$validator = new Validator();
-		$validator->setMaxErrors(100);
-		$validator->parser()->getFormatResolver()->register('string', 'bsn', new BsnFormat());
-
-		return $validator->validate(data: json_decode(json_encode($object)), schema: $schemaObject);
-
-	}
-
-	/**
-	 * Save an object
-	 *
-	 * @param Register|string $register	The register to save the object to.
-	 * @param Schema|string $schema		The schema to save the object to.
-	 * @param array $object			The data to be saved.
-	 *
-	 * @return ObjectEntity The resulting object.
-	 */
-	public function saveObject(int $register, int $schema, array $object): ObjectEntity
-	{
-
-		if (isset($object['id']) === true) {
-			// Does the object already exist?
-			$objectEntity = $this->objectEntityMapper->findByUuid($this->registerMapper->find($register), $this->schemaMapper->find($schema), $object['id']);
-		}
-
-		$validationResult = $this->validateObject(object: $object, schema: $schema);
-
-		if ($objectEntity === null){
-			$objectEntity = new ObjectEntity();
-			$objectEntity->setRegister($register);
-			$objectEntity->setSchema($schema);
-			///return $this->objectEntityMapper->update($objectEntity);
-		}
-		// Does the object have an if?
-		if (isset($object['id']) && !empty($object['id'])) {
-			// Update existing object
-			$objectEntity->setUuid($object['id']);
-		} else {
-			// Create new object
-			$objectEntity->setUuid(Uuid::v4());
-			$object['id'] = $objectEntity->getUuid();
-		}
-
-		$oldObject = clone $objectEntity;
-		$objectEntity->setObject($object);
-
-		// If the object has no uuid, create a new one
-		if (empty($objectEntity->getUuid())) {
-			$objectEntity->setUuid(Uuid::v4());
-		}
-
-		$schemaObject = $this->schemaMapper->find($schema);
-
-		if ($objectEntity->getId() && ($schemaObject->getHardValidation() === false || $validationResult->isValid() === true)){
-			$objectEntity = $this->objectEntityMapper->update($objectEntity);
-			$this->auditTrailMapper->createAuditTrail(new: $objectEntity, old: $oldObject);
-		}
-		else if ($schemaObject->getHardValidation() === false || $validationResult->isValid() === true) {
-			$objectEntity =  $this->objectEntityMapper->insert($objectEntity);
-			$this->auditTrailMapper->createAuditTrail(new: $objectEntity);
-		}
-
-		if ($validationResult->isValid() === false) {
-			throw new ValidationException(message: 'The object could not be validated', errors: $validationResult->error());
-		}
-
-		return $objectEntity;
-	}
-
-
-	/**
-	 * Get an object
-	 *
-	 * @param Register $register	The register to save the object to.
-	 * @param string $uuid	The uuid of the object to get
-	 *
-	 * @return ObjectEntity The resulting object.
-	 */
-	public function getObject(Register $register, Schema $schema, string $uuid): ObjectEntity
-	{
-
-		// Lets see if we need to save to an internal source
-		if ($register->getSource() === 'internal' || $register->getSource() === '') {
-			return $this->objectEntityMapper->findByUuid($register, $schema, $uuid);
-		}
-
-		//@todo mongodb support
-
-		// Handle external source here if needed
-		throw new \Exception('Unsupported source type');
-	}
-
-	/**
-	* Delete an object
-	*
-	* @param Register $register	The register to delete the object from.
-	* @param string $uuid	The uuid of the object to delete
-
-	* @return ObjectEntity The resulting object.
-	*/
-   public function deleteObject(Register $register, Schema $schema, string $uuid): bool
-   {
-	// Lets see if we need to save to an internal source
-	if ($register->getSource() === 'internal' || $register->getSource() === '') {
-	   $object = $this->objectEntityMapper->findByUuid(register: $register, schema: $schema, uuid: $uuid);
-	   $this->objectEntityMapper->delete($object);
-
-	   return true;
-	}
-
-	//@todo mongodb support
-
-	// Handle external source here if needed
-	throw new \Exception('Unsupported source type');
-   }
-
-	/**
-	 * Gets the appropriate mapper based on the object type.
-	 *
-	 * @param string $objectType The type of object to retrieve the mapper for.
-	 * @return mixed The appropriate mapper.
-	 * @throws \InvalidArgumentException If an unknown object type is provided.
-	 * @throws \Exception If OpenRegister service is not available or if register/schema is not configured.
-	 */
-	public function getMapper(?string $objectType = null, ?int $register = null, ?int $schema = null)
-	{
-		if($register !== null && $schema !== null) {
-			$this->setSchema($schema);
-			$this->setRegister($register);
-
-			return $this;
-		}
-
-		// If the source is internal, return the appropriate mapper based on the object type
-		switch ($objectType) {
-			case 'register':
-				return $this->registerMapper;
-			case 'schema':
-				return $this->schemaMapper;
-			case 'objectEntity':
-				return $this->objectEntityMapper;
-			default:
-				throw new \InvalidArgumentException("Unknown object type: $objectType");
-		}
-	}
-
-
-
-	/**
-	 * Gets multiple objects based on the object type and ids.
-	 *
-	 * @param string $objectType The type of objects to retrieve.
-	 * @param array $ids The ids of the objects to retrieve.
-	 * @return array The retrieved objects.
-	 * @throws \InvalidArgumentException If an unknown object type is provided.
-	 */
-	public function getMultipleObjects(string $objectType, array $ids)
-	{
-		// Process the ids
-		$processedIds = array_map(function($id) {
-			if (is_object($id) && method_exists($id, 'getId')) {
-				return $id->getId();
-			} elseif (is_array($id) && isset($id['id'])) {
-				return $id['id'];
-			} else {
-				return $id;
-			}
-		}, $ids);
-
-		// Clean up the ids if they are URIs
-		$cleanedIds = array_map(function($id) {
-			// If the id is a URI, get only the last part of the path
-			if (filter_var($id, FILTER_VALIDATE_URL)) {
-				$parts = explode('/', rtrim($id, '/'));
-				return end($parts);
-			}
-			return $id;
-		}, $processedIds);
-
-		// Get the appropriate mapper for the object type
-		$mapper = $this->getMapper($objectType);
-
-		// Use the mapper to find and return multiple objects based on the provided cleaned ids
-		return $mapper->findMultiple($cleanedIds);
-	}
-
-	/**
-	 * Extends an entity with related objects based on the extend array.
-	 *
-	 * @param mixed $entity The entity to extend
-	 * @param array $extend An array of properties to extend
-	 * @return array The extended entity as an array
-	 * @throws \Exception If a property is not present on the entity
-	 */
-	public function extendEntity(array $entity, array $extend): array
-	{
-		// Convert the entity to an array if it's not already one
-		if(is_array($entity)) {
-			$result = $entity;
-		} else {
-			$result = $entity->jsonSerialize();
-		}
-
-		// Iterate through each property to be extended
-		foreach ($extend as $property) {
-			// Create a singular property name
-			$singularProperty = rtrim($property, 's');
-
-			// Check if property or singular property are keys in the array
-			if (array_key_exists(key: $property, array: $result) === true) {
-				$value = $result[$property];
-				if (empty($value)) {
-					continue;
-				}
-			} elseif (array_key_exists(key: $singularProperty, array: $result)) {
-				$value = $result[$singularProperty];
-			} else {
-				throw new \Exception("Property '$property' or '$singularProperty' is not present in the entity.");
-			}
-
-			// Get a mapper for the property
-			$propertyObject = $property;
-			try {
-				$mapper = $this->getMapper(objectType: $property);
-				$propertyObject = $singularProperty;
-			} catch (\Exception $e) {
-				try {
-					$mapper = $this->getMapper(objectType: $singularProperty);
-					$propertyObject = $singularProperty;
-				} catch (\Exception $e) {
-					// If still no mapper, throw a no mapper available error
-					throw new \Exception(message: "No mapper available for property '$property'.");
-				}
-			}
-
-			// Update the values
-			if (is_array($value) === true) {
-				// If the value is an array, get multiple related objects
-				$result[$property] = $this->getMultipleObjects(objectType: $propertyObject, ids: $value);
-			} else {
-				// If the value is not an array, get a single related object
-				$objectId = is_object(value: $value) ? $value->getId() : $value;
-				$result[$property] = $mapper->find($objectId);
-			}
-		}
-
-		// Return the extended entity as an array
-		return $result;
-	}
-
-	/**
-	 * Get the registers extended with schemas for this instance of OpenRegisters
-	 *
-	 * @return array The registers of this OpenRegisters instance extended with schemas
-	 * @throws \Exception
-	 */
-   public function getRegisters(): array
-   {
-	   $registers = $this->registerMapper->findAll();
-
-
-	   // Convert entity objects to arrays using jsonSerialize
-	   $registers = array_map(function($object) {
-		   return $object->jsonSerialize();
-	   }, $registers);
-
-	   $extend = ['schemas'];
-	   // Extend the objects if the extend array is not empty
-	   if(empty($extend) === false) {
-		   $registers = array_map(function($object) use ($extend) {
-			   return $this->extendEntity(entity: $object, extend: $extend);
-		   }, $registers);
-	   }
-
-	   return $registers;
-   }
-
-	public function getRegister(): int
-	{
-		return $this->register;
-	}
-
-	public function setRegister(int $register): void
-	{
-		$this->register = $register;
-	}
-
-	public function getSchema(): int
-	{
-		return $this->schema;
-	}
-
-	public function setSchema(int $schema): void
-	{
-		$this->schema = $schema;
-	}
-
-	/**
-	 * Get the audit trail for a specific object
-	 *
-	 * @param int $register The register ID
-	 * @param int $schema The schema ID
-	 * @param string $id The object ID
-	 * @return array The audit trail for the object
-	 */
-	public function getAuditTrail(int $register, int $schema, string $id): array
-	{
-		$filters = [
-			//'register' => $register,
-			//'schema' => $schema,
-			'object' => $id
-		];
-
-		return $this->auditTrailMapper->findAllUuid(idOrUuid: $id);
-	}
->>>>>>> 5e2a93e0
 }