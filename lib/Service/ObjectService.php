<?php

namespace OCA\OpenRegister\Service;

use Adbar\Dot;
use DateTime;
use Exception;
use GuzzleHttp\Exception\GuzzleException;
use InvalidArgumentException;
use JsonSerializable;
use OCA\OpenRegister\Db\File;
use OCA\OpenRegister\Db\FileMapper;
use OCA\OpenRegister\Db\Source;
use OCA\OpenRegister\Db\SourceMapper;
use OCA\OpenRegister\Db\Schema;
use OCA\OpenRegister\Db\SchemaMapper;
use OCA\OpenRegister\Db\Register;
use OCA\OpenRegister\Db\RegisterMapper;
use OCA\OpenRegister\Db\ObjectEntity;
use OCA\OpenRegister\Db\ObjectEntityMapper;
use OCA\OpenRegister\Db\AuditTrailMapper;
use OCA\OpenRegister\Exception\ValidationException;
use OCA\OpenRegister\Formats\BsnFormat;
use OCP\App\IAppManager;
use OCP\IAppConfig;
use OCP\IURLGenerator;
use Opis\JsonSchema\ValidationResult;
use Opis\JsonSchema\Validator;
use Opis\Uri\Uri;
use Psr\Container\ContainerExceptionInterface;
use Psr\Container\ContainerInterface;
use Psr\Container\NotFoundExceptionInterface;
use stdClass;
use Symfony\Component\Uid\Uuid;
use GuzzleHttp\Client;

/**
 * Service class for handling object operations.
 *
 * This service provides methods for:
 * - CRUD operations on objects.
 * - Schema resolution and validation.
 * - Managing relations and linked data (extending objects with related sub-objects).
 * - Audit trails and data aggregation.
 *
 * @package OCA\OpenRegister\Service
 */
class ObjectService
{
	/** @var int The current register ID */
	private int $register;

	/** @var int The current schema ID */
	private int $schema;

	/**
	 * Constructor for ObjectService.
	 *
	 * Initializes the service with dependencies required for database and object operations.
	 *
	 * @param ObjectEntityMapper $objectEntityMapper Object entity data mapper.
	 * @param RegisterMapper $registerMapper Register data mapper.
	 * @param SchemaMapper $schemaMapper Schema data mapper.
	 * @param AuditTrailMapper $auditTrailMapper Audit trail data mapper.
	 * @param ContainerInterface $container Dependency injection container.
	 * @param IURLGenerator $urlGenerator URL generator service.
	 * @param FileService $fileService File service for managing files.
	 * @param IAppManager $appManager Application manager service.
	 * @param IAppConfig $config Configuration manager.
	 */
	public function __construct(
		private readonly ObjectEntityMapper $objectEntityMapper,
		private readonly RegisterMapper     $registerMapper,
		private readonly SchemaMapper       $schemaMapper,
		private readonly AuditTrailMapper   $auditTrailMapper,
		private readonly ContainerInterface $container,
		private readonly IURLGenerator      $urlGenerator,
		private readonly FileService        $fileService,
		private readonly IAppManager        $appManager,
		private readonly IAppConfig         $config,
		private readonly FileMapper         $fileMapper,
	)
	{
	}

	/**
	 * Retrieves the OpenConnector service from the container.
	 *
	 * @param string $filePath Optional file path for the OpenConnector service.
	 *
	 * @return mixed|null The OpenConnector service instance or null if not available.
	 * @throws ContainerExceptionInterface If there is a container exception.
	 * @throws NotFoundExceptionInterface If the service is not found.
	 */
	public function getOpenConnector(string $filePath = '\Service\ObjectService'): mixed
	{
		if (in_array('openconnector', $this->appManager->getInstalledApps())) {
			try {
				return $this->container->get("OCA\OpenConnector$filePath");
			} catch (Exception $e) {
				return null;
			}
		}

		return null;
	}

	/**
	 * Resolves a schema from a given URI.
	 *
	 * @param Uri $uri The URI pointing to the schema.
	 *
	 * @return string The schema content in JSON format.
	 * @throws GuzzleException If there is an error during schema fetching.
	 */
	public function resolveSchema(Uri $uri): string
	{
		// Local schema resolution
		if ($this->urlGenerator->getBaseUrl() === $uri->scheme() . '://' . $uri->host()
			&& str_contains($uri->path(), '/api/schemas')
		) {
			$exploded = explode('/', $uri->path());
			$schema = $this->schemaMapper->find(end($exploded));

			return json_encode($schema->getSchemaObject($this->urlGenerator));
		}

		// File schema resolution
		if ($this->urlGenerator->getBaseUrl() === $uri->scheme() . '://' . $uri->host()
			&& str_contains($uri->path(), '/api/files/schema')
		) {
			return File::getSchema($this->urlGenerator);
		}

		// External schema resolution
		if ($this->config->getValueBool('openregister', 'allowExternalSchemas')) {
			$client = new Client();
			$result = $client->get(\GuzzleHttp\Psr7\Uri::fromParts($uri->components()));

			return $result->getBody()->getContents();
		}

		return '';
	}

	/**
	 * Validates an object against a schema.
	 *
	 * @param array $object The object to validate.
	 * @param int|null $schemaId The schema ID to validate against.
	 * @param object $schemaObject A custom schema object for validation.
	 *
	 * @return ValidationResult The result of the validation.
	 */
	public function validateObject(array $object, ?int $schemaId = null, object $schemaObject = new stdClass()): ValidationResult
	{
		if ($schemaObject === new stdClass() || $schemaId !== null) {
			$schemaObject = $this->schemaMapper->find($schemaId)->getSchemaObject($this->urlGenerator);
		}

		// if there are no properties we dont have to validate
		if ($schemaObject instanceof stdClass || !method_exists($schemaObject, 'getProperties')) {
			// Return a default ValidationResult indicating success
			return new ValidationResult(null);
		}

		$validator = new Validator();
		$validator->setMaxErrors(100);
		$validator->parser()->getFormatResolver()->register('string', 'bsn', new BsnFormat());
		$validator->loader()->resolver()->registerProtocol('http', [$this, 'resolveSchema']);

		return $validator->validate(json_decode(json_encode($object)), $schemaObject);
	}

	/**
	 * Finds an object by ID or UUID.
	 *
	 * @param int|string $id The object ID or UUID.
	 * @param array|null $extend Properties to extend the object with.
	 *
	 * @return ObjectEntity The found object entity.
	 * @throws Exception If the object is not found.
	 */
	public function find(int|string $id, ?array $extend = []): ObjectEntity
	{
		return $this->getObject(
			$this->registerMapper->find($this->getRegister()),
			$this->schemaMapper->find($this->getSchema()),
			$id,
			$extend
		);
	}

	/**
	 * Creates a new object from provided data.
	 *
	 * @param array $object The object data.
	 *
	 * @return ObjectEntity The created object entity.
	 * @throws ValidationException If validation fails.
	 * @throws GuzzleException If there is an error during file upload.
	 */
	public function createFromArray(array $object): ObjectEntity
	{
		return $this->saveObject(
			register: $this->getRegister(),
			schema: $this->getSchema(),
			object: $object
		);
	}

	/**
	 * Updates an existing object with new data.
	 *
	 * @param string $id The ID of the object to update.
	 * @param array $object The new data for the object.
	 * @param bool $updatedObject If true, performs a full update. If false, performs a patch update.
	 * @param bool $patch Determines if the update should merge with existing data.
	 *
	 * @return ObjectEntity The updated object entity.
	 * @throws ValidationException If validation fails.
	 * @throws GuzzleException If there is an error during file upload.
	 */
	public function updateFromArray(string $id, array $object, bool $updatedObject, bool $patch = false): ObjectEntity
	{
		$object['id'] = $id;

		if ($patch === true) {
			$oldObject = $this->getObject(
				$this->registerMapper->find($this->getRegister()),
				$this->schemaMapper->find($this->getSchema()),
				$id
			)->jsonSerialize();

			$object = array_merge($oldObject, $object);
		}

		return $this->saveObject(
			register: $this->getRegister(),
			schema: $this->getSchema(),
			object: $object
		);
	}

	/**
	 * Deletes an object.
	 *
	 * @param array|JsonSerializable $object The object to delete.
	 *
	 * @return bool True if deletion is successful, false otherwise.
	 * @throws Exception If deletion fails.
	 */
	public function delete(array|JsonSerializable $object): bool
	{
		if ($object instanceof JsonSerializable) {
			$object = $object->jsonSerialize();
		}

		return $this->deleteObject(
			register: $this->getRegister(),
			schema: $this->getSchema(),
			uuid: $object['id']
		);
	}

	/**
	 * Retrieves all objects matching criteria.
	 *
	 * @param int|null $limit Maximum number of results.
	 * @param int|null $offset Starting offset for pagination.
	 * @param array $filters Criteria to filter the objects.
	 * @param array $sort Sorting options.
	 * @param string|null $search Search term.
	 * @param array|null $extend Properties to extend the results with.
	 *
	 * @return array List of matching objects.
	 */
	public function findAll(?int $limit = null, ?int $offset = null, array $filters = [], array $sort = [], ?string $search = null, ?array $extend = []): array
	{
		return $this->getObjects(
			register: $this->getRegister(),
			schema: $this->getSchema(),
			limit: $limit,
			offset: $offset,
			filters: $filters,
			sort: $sort,
			search: $search
		);
	}

	/**
	 * Counts the total number of objects matching criteria.
	 *
	 * @param array $filters Criteria to filter the objects.
	 * @param string|null $search Search term.
	 *
	 * @return int The total count of matching objects.
	 */
<<<<<<< HEAD
	public function count(array $filters = [], ?string $search = null): int
	{
		// Add register and schema filters if set
		if ($this->getSchema() !== null && $this->getRegister() !== null) {
			$filters['register'] = $this->getRegister();
			$filters['schema'] = $this->getSchema();
		}

		return $this->objectEntityMapper
			->countAll(filters: $filters, search: $search);
	}
=======
    public function findMultiple(array $ids): array
    {
        $result = [];
        foreach ($ids as $id) {
            $result[] = $this->find($id);
        }

        return $result;
    }

	/**
	 * Find subobjects for a certain property with given ids
	 *
	 * @param array $ids The IDs to fetch the subobjects for
	 * @param string $property The property in which the objects reside.
	 *
	 * @return array The resulting subobjects.
	 */
	public function findSubObjects(array $ids, string $property): array
	{
		$schemaObject = $this->schemaMapper->find($this->schema);
		$property = $schemaObject->getProperties()[$property];

		if (isset($property['items']) === true) {
			$ref = explode('/', $property['items']['$ref']);
		} else {
			$subSchema = explode('/', $property['$ref']);
		}
		$subSchema = end($ref);

		$subSchemaMapper = $this->getMapper(register: $this->getRegister(), schema: $subSchema);

		return $subSchemaMapper->findMultiple($ids);
	}

    /**
     * Get aggregations for objects matching filters
     *
     * @param array $filters Filter criteria
     * @param string|null $search Search term
	 *
     * @return array Aggregation results
     */
    public function getAggregations(array $filters, ?string $search = null): array
    {
        $mapper = $this->getMapper(objectType: 'objectEntity');

        $filters['register'] = $this->getRegister();
        $filters['schema']   = $this->getSchema();

        // Only ObjectEntityMapper supports facets
        if ($mapper instanceof ObjectEntityMapper === true) {
            $facets = $this->objectEntityMapper->getFacets($filters, $search);
            return $facets;
        }

        return [];
    }
>>>>>>> 5f9631f2

	/**
	 * Retrieves multiple objects by their IDs.
	 *
	 * @param array $ids List of object IDs to retrieve.
	 *
	 * @return array List of retrieved objects.
	 * @throws Exception If an error occurs during retrieval.
	 */
	public function findMultiple(array $ids): array
	{
		$result = [];
		foreach ($ids as $id) {
			$result[] = $this->find($id);
		}

		return $result;
	}

	/**
<<<<<<< HEAD
	 * Retrieves aggregation data based on filters and criteria.
=======
	 * Find all objects conforming to the request parameters, surrounded with pagination data.
	 *
	 * @param array $requestParams The request parameters to search with.
	 *
	 * @return array The result including pagination data.
	 */
	public function findAllPaginated(array $requestParams): array
	{
		// Extract specific parameters
		$limit = $requestParams['limit'] ?? $requestParams['_limit'] ?? null;
		$offset = $requestParams['offset'] ?? $requestParams['_offset'] ?? null;
		$order = $requestParams['order'] ?? $requestParams['_order'] ?? [];
		$extend = $requestParams['extend'] ?? $requestParams['_extend'] ?? null;
		$page = $requestParams['page'] ?? $requestParams['_page'] ?? null;
		$search = $requestParams['_search'] ?? null;

		if ($page !== null && isset($limit)) {
			$page = (int) $page;
			$offset = $limit * ($page - 1);
		}

		// Ensure order and extend are arrays
		if (is_string($order) === true) {
			$order = array_map('trim', explode(',', $order));
		}
		if (is_string($extend) === true) {
			$extend = array_map('trim', explode(',', $extend));
		}

		// Remove unnecessary parameters from filters
		$filters = $requestParams;
		unset($filters['_route']); // TODO: Investigate why this is here and if it's needed
		unset($filters['_extend'], $filters['_limit'], $filters['_offset'], $filters['_order'], $filters['_page'], $filters['_search']);
		unset($filters['extend'], $filters['limit'], $filters['offset'], $filters['order'], $filters['page']);

		$objects = $this->findAll(limit: $limit, offset: $offset, filters: $filters, sort: $order, search: $search, extend: $extend);
		$total   = $this->count($filters);
		$pages   = $limit !== null ? ceil($total/$limit) : 1;

		$facets  = $this->getAggregations(
			filters: $filters,
			search: $search
		);

		return [
			'results' => $objects,
			'facets' => $facets,
			'total' => $total,
			'page' => $page ?? 1,
			'pages' => $pages,
		];
	}

	/**
	 * Gets all objects of a specific type.
	 *
	 * @param string|null $objectType The type of objects to retrieve.
	 * @param int|null $register
	 * @param int|null $schema
	 * @param int|null $limit The maximum number of objects to retrieve.
	 * @param int|null $offset The offset from which to start retrieving objects.
	 * @param array $filters
	 * @param array $sort
	 * @param string|null $search
	 * @param array|null $extend Properties to extend with related data
>>>>>>> 5f9631f2
	 *
	 * @param array $filters Criteria to filter objects.
	 * @param string|null $search Search term.
	 *
	 * @return array Aggregated data results.
	 */
	public function getAggregations(array $filters, ?string $search = null): array
	{
		$mapper = $this->getMapper(objectType: 'objectEntity');

		$filters['register'] = $this->getRegister();
		$filters['schema'] = $this->getSchema();

		if ($mapper instanceof ObjectEntityMapper) {
			return $mapper->getFacets($filters, $search);
		}

		return [];
	}

	/**
	 * Extracts object data from an entity.
	 *
	 * @param mixed $object The object entity.
	 * @param array|null $extend Properties to extend the object data with.
	 *
	 * @return mixed The extracted object data.
	 */
	private function getDataFromObject(mixed $object, ?array $extend = []): mixed
	{
		return $object->getObject();
	}

	/**
	 * Retrieves all objects of a specified type.
	 *
	 * @param string|null $objectType The type of objects to retrieve. Defaults to 'objectEntity' if register and schema are provided.
	 * @param int|null $register The ID of the register to filter objects by.
	 * @param int|null $schema The ID of the schema to filter objects by.
	 * @param int|null $limit The maximum number of objects to retrieve. Null for no limit.
	 * @param int|null $offset The offset for pagination. Null for no offset.
	 * @param array $filters Additional filters for retrieving objects.
	 * @param array $sort Sorting criteria for the retrieved objects.
	 * @param string|null $search Search term for filtering objects.
	 * @param array|null $extend Properties to extend with related data.
	 *
	 * @return array An array of objects matching the specified criteria.
	 * @throws InvalidArgumentException If an invalid object type is specified.
	 */
	public function getObjects(
		?string $objectType = null,
		?int $register = null,
		?int $schema = null,
		?int $limit = null,
		?int $offset = null,
		array $filters = [],
		array $sort = [],
		?string $search = null,
		?array $extend = []
	): array
	{
		if ($objectType === null && $register !== null && $schema !== null) {
			$objectType = 'objectEntity';
			$filters['register'] = $register;
			$filters['schema'] = $schema;
		}

		$mapper = $this->getMapper($objectType);

		return $mapper->findAll(
			limit: $limit,
			offset: $offset,
			filters: $filters,
			sort: $sort,
			search: $search
		);
	}

	/**
	 * Saves an object to the database.
	 *
	 * @param int $register The ID of the register to save the object to.
	 * @param int $schema The ID of the schema to save the object to.
	 * @param array $object The data of the object to save.
	 *
	 * @return ObjectEntity The saved object entity.
	 * @throws ValidationException If the object fails validation.
	 * @throws Exception|GuzzleException If an error occurs during object saving or file handling.
	 */
	public function saveObject(int $register, int $schema, array $object): ObjectEntity
	{
		// Convert register and schema to their respective objects if they are strings // @todo ???
		if (is_string($register)) {
			$register = $this->registerMapper->find($register);
		}

		if (is_string($schema)) {
			$schema = $this->schemaMapper->find($schema);
		}

		// Check if object already exists
		if (isset($object['id']) === true) {
			$objectEntity = $this->objectEntityMapper->findByUuid(
				$this->registerMapper->find($register),
				$this->schemaMapper->find($schema),
				$object['id']
			);
		}

		$validationResult = $this->validateObject(object: $object, schemaId: $schema);

		// Create new entity if none exists
		if (isset($object['id']) === false || $objectEntity === null) {
			$objectEntity = new ObjectEntity();
			$objectEntity->setRegister($register);
			$objectEntity->setSchema($schema);
		}

		// Handle UUID assignment
		if (isset($object['id']) && !empty($object['id'])) {
			$objectEntity->setUuid($object['id']);
		} else {
			$objectEntity->setUuid(Uuid::v4());
			$object['id'] = $objectEntity->getUuid();
		}

		// Store old version for audit trail
		$oldObject = clone $objectEntity;
		$objectEntity->setObject($object);

		// Ensure UUID exists //@todo: this is not needed anymore? this kinde of uuid is set in the handleLinkRelations function
		if (empty($objectEntity->getUuid()) === true) {
			$objectEntity->setUuid(Uuid::v4());
		}

		// Let grap any links that we can
		$objectEntity = $this->handleLinkRelations($objectEntity, $object);

		$schemaObject = $this->schemaMapper->find($schema);

		// Handle object properties that are either nested objects or files
		if ($schemaObject->getProperties() !== null && is_array($schemaObject->getProperties()) === true) {
			$objectEntity = $this->handleObjectRelations($objectEntity, $object, $schemaObject->getProperties(), $register, $schema);
		}

		$objectEntity->setUri($this->urlGenerator->getAbsoluteURL($this->urlGenerator->linkToRoute('openregister.Objects.show', ['id' => $objectEntity->getUuid()])));

		if ($objectEntity->getId() && ($schemaObject->getHardValidation() === false || $validationResult->isValid() === true)) {
			$objectEntity = $this->objectEntityMapper->update($objectEntity);
			$this->auditTrailMapper->createAuditTrail(new: $objectEntity, old: $oldObject);
		} else if ($schemaObject->getHardValidation() === false || $validationResult->isValid() === true) {
			$objectEntity = $this->objectEntityMapper->insert($objectEntity);
			$this->auditTrailMapper->createAuditTrail(new: $objectEntity);
		}

		if ($validationResult->isValid() === false) {
			throw new ValidationException(message: 'The object could not be validated', errors: $validationResult->error());
		}

		return $objectEntity;
	}

	/**
	 * Efficiently processes link relations within an object using JSON path traversal.
	 *
	 * Identifies and maps all URLs or UUIDs to their corresponding relations using dot notation paths
	 * for nested properties, excluding self-references of the object entity.
	 *
	 * @param ObjectEntity $objectEntity The object entity to analyze and update relations for.
	 *
	 * @return ObjectEntity The updated object entity with new relations mapped.
	 */
	private function handleLinkRelations(ObjectEntity $objectEntity): ObjectEntity
	{
		$relations = $objectEntity->getRelations() ?? [];

		// Get object's own identifiers to skip self-references
		$selfIdentifiers = [
			$objectEntity->getUri(),
			$objectEntity->getUuid(),
			$objectEntity->getId()
		];

		// Function to recursively find links/UUIDs and build dot notation paths
		$findRelations = function ($data, $path = '') use (&$findRelations, &$relations, $selfIdentifiers) {
			foreach ($data as $key => $value) {
				$currentPath = $path ? "$path.$key" : $key;

				if (is_array($value) === true) {
					// Recurse into nested arrays
					$findRelations($value, $currentPath);
				} else if (is_string($value) === true) {
					// Check for URLs and UUIDs
					if ((filter_var($value, FILTER_VALIDATE_URL) !== false
							|| preg_match('/^[0-9a-f]{8}-[0-9a-f]{4}-4[0-9a-f]{3}-[89ab][0-9a-f]{3}-[0-9a-f]{12}$/i', $value) === 1)
						&& in_array($value, $selfIdentifiers, true) === false
					) {
						$relations[$currentPath] = $value;
					}
				}
			}
		};

		// Process the entire object structure
		$findRelations($objectEntity->getObject());

		$objectEntity->setRelations($relations);
		return $objectEntity;
	}

	/**
	 * Adds a nested subobject based on schema and property details and incorporates it into the main object.
	 *
	 * Handles $ref resolution for schema subtypes, stores relations, and replaces nested subobject
	 * data with its reference URI or UUID.
	 *
	 * @param array $property The property schema details for the nested object.
	 * @param string $propertyName The name of the property in the parent object.
	 * @param array $item The nested subobject data to process.
	 * @param ObjectEntity $objectEntity The parent object entity to associate the nested subobject with.
	 * @param int $register The register associated with the schema.
	 * @param int $schema The schema identifier for the subobject.
	 * @param int|null $index Optional index of the subobject if it resides in an array.
	 *
	 * @return string The UUID of the nested subobject.
	 * @throws ValidationException When schema or object validation fails.
	 * @throws GuzzleException
	 */
	private function addObject(
		array $property,
		string $propertyName,
		array $item,
		ObjectEntity $objectEntity,
		int $register,
		int $schema,
		?int $index = null
	): string
	{
		$subSchema = $schema;
		if (is_int($property['$ref']) === true) {
			$subSchema = $property['$ref'];
		} else if (filter_var(value: $property['$ref'], filter: FILTER_VALIDATE_URL) !== false) {
			$parsedUrl = parse_url($property['$ref']);
			$explodedPath = explode(separator: '/', string: $parsedUrl['path']);
			$subSchema = end($explodedPath);
		}

		// Handle nested object in array
		$nestedObject = $this->saveObject(
			register: $register,
			schema: $subSchema,
			object: $item
		);

		if ($index === null) {
			// Store relation and replace with reference
			$relations = $objectEntity->getRelations() ?? [];
			$relations[$propertyName] = $nestedObject->getUri();
			$objectEntity->setRelations($relations);
		} else {
			$relations = $objectEntity->getRelations() ?? [];
			$relations[$propertyName . '.' . $index] = $nestedObject->getUri();
			$objectEntity->setRelations($relations);
		}

		return $nestedObject->getUuid();
	}

	/**
	 * Processes an object property by delegating it to a subobject handling mechanism.
	 *
	 * @param array $property The schema definition for the object property.
	 * @param string $propertyName The name of the object property.
	 * @param array $item The data corresponding to the property in the parent object.
	 * @param ObjectEntity $objectEntity The object entity to link the processed data to.
	 * @param int $register The register associated with the schema.
	 * @param int $schema The schema identifier for the property.
	 *
	 * @return string The updated property data, typically a reference UUID.
	 * @throws ValidationException When schema or object validation fails.
	 * @throws GuzzleException
	 */
	private function handleObjectProperty(
		array $property,
		string $propertyName,
		array $item,
		ObjectEntity $objectEntity,
		int $register,
		int $schema
	): string
	{
		return $this->addObject(
			property: $property,
			propertyName: $propertyName,
			item: $item,
			objectEntity: $objectEntity,
			register: $register,
			schema: $schema
		);
	}

	/**
	 * Handles array-type properties by processing each element based on its schema type.
	 *
	 * Supports nested objects, files, or oneOf schema types, delegating to specific handlers
	 * for each element in the array.
	 *
	 * @param array $property The schema definition for the array property.
	 * @param string $propertyName The name of the array property.
	 * @param array $items The elements of the array to process.
	 * @param ObjectEntity $objectEntity The object entity the data belongs to.
	 * @param int $register The register associated with the schema.
	 * @param int $schema The schema identifier for the array elements.
	 *
	 * @return array The processed array with updated references or data.
	 * @throws GuzzleException|ValidationException When schema validation or file handling fails.
	 */
	private function handleArrayProperty(
		array $property,
		string $propertyName,
		array $items,
		ObjectEntity $objectEntity,
		int $register,
		int $schema
	): array
	{
		if (isset($property['items']) === false) {
			return $items;
		}

		if (isset($property['items']['oneOf']) === true) {
			foreach ($items as $index => $item) {
				$items[$index] = $this->handleOneOfProperty(
					property: $property['items']['oneOf'],
					propertyName: $propertyName,
					item: $item,
					objectEntity: $objectEntity,
					register: $register,
					schema: $schema,
					index: $index
				);
			}
			return $items;
		}

		if ($property['items']['type'] !== 'object'
			&& $property['items']['type'] !== 'file'
		) {
			return $items;
		}

		if ($property['items']['type'] === 'file') {
			foreach ($items as $index => $item) {
				$items[$index] = $this->handleFileProperty(
					objectEntity: $objectEntity,
					object: [$propertyName => [$index => $item]],
					propertyName: $propertyName . '.' . $index
				)[$propertyName];
			}
			return $items;
		}

		foreach ($items as $index => $item) {
			$items[$index] = $this->addObject(
				property: $property['items'],
				propertyName: $propertyName,
				item: $item,
				objectEntity: $objectEntity,
				register: $register,
				schema: $schema,
				index: $index
			);
		}

		return $items;
	}

	/**
	 * Processes properties defined as oneOf, selecting the appropriate schema option for the data.
	 *
	 * Handles various types of schemas, including files and references, to correctly process
	 * and replace the input data with the resolved references or processed results.
	 *
	 * @param array $property The oneOf schema definition.
	 * @param string $propertyName The name of the property in the parent object.
	 * @param string|array $item The data to process, either as a scalar or a nested array.
	 * @param ObjectEntity $objectEntity The object entity the data belongs to.
	 * @param int $register The register associated with the schema.
	 * @param int $schema The schema identifier for the property.
	 * @param int|null $index Optional index for array-based oneOf properties.
	 *
	 * @return string|array The processed data, resolved to a reference or updated structure.
	 * @throws GuzzleException|ValidationException When schema validation or file handling fails.
	 */
	private function handleOneOfProperty(
		array $property,
		string $propertyName,
		string|array $item,
		ObjectEntity $objectEntity,
		int $register,
		int $schema,
		?int $index = null
	): string|array
	{
		if (array_is_list($property) === false) {
			return $item;
		}

		if (in_array(needle:'file', haystack: array_column(array: $property, column_key: 'type')) === true
			&& is_array($item) === true
			&& $index !== null
		) {
			return $this->handleFileProperty(
				objectEntity: $objectEntity,
				object: [$propertyName => [$index => $item]],
				propertyName: $propertyName
			);
		}
		if (in_array(needle: 'file', haystack: array_column(array: $property, column_key: 'type')) === true
			&& is_array($item) === true
			&& $index === null
		) {
			return $this->handleFileProperty(
				objectEntity: $objectEntity,
				object: [$propertyName => $item],
				propertyName: $propertyName
			);
		}

		if (array_column(array: $property, column_key: '$ref') === []) {
			return $item;
		}

		if (is_array($item) === false) {
			return $item;
		}

		$oneOf = array_filter(
			array: $property,
			callback: function (array $option) {
				return isset($option['$ref']) === true;
			}
		)[0];

		return $this->addObject(
			property: $oneOf,
			propertyName: $propertyName,
			item: $item,
			objectEntity: $objectEntity,
			register: $register,
			schema: $schema,
			index: $index
		);
	}

	/**
	 * Processes and rewrites properties within an object based on their schema definitions.
	 *
	 * Determines the type of each property (object, array, oneOf, or file) and delegates to the
	 * corresponding handler. Updates the object data with references or processed results.
	 *
	 * @param array $property The schema definition of the property.
	 * @param string $propertyName The name of the property in the object.
	 * @param int $register The register ID associated with the schema.
	 * @param int $schema The schema ID associated with the property.
	 * @param array $object The parent object data to update.
	 * @param ObjectEntity $objectEntity The object entity being processed.
	 *
	 * @return array The updated object with processed properties.
	 * @throws GuzzleException|ValidationException When schema validation or file handling fails.
	 */
	private function handleProperty(
		array $property,
		string $propertyName,
		int $register,
		int $schema,
		array $object,
		ObjectEntity $objectEntity
	): array
	{
		switch($property['type']) {
			case 'object':
				$object[$propertyName] = $this->handleObjectProperty(
					property: $property,
					propertyName: $propertyName,
					item: $object[$propertyName],
					objectEntity: $objectEntity,
					register: $register,
					schema: $schema,
				);
				break;
			case 'array':
				$object[$propertyName] = $this->handleArrayProperty(
					property: $property,
					propertyName: $propertyName,
					items: $object[$propertyName],
					objectEntity: $objectEntity,
					register: $register,
					schema: $schema,
				);
				break;
			case 'oneOf':
				$object[$propertyName] = $this->handleOneOfProperty(
					property: $property['oneOf'],
					propertyName: $propertyName,
					item: $object[$propertyName],
					objectEntity: $objectEntity,
					register: $register,
					schema: $schema);
				break;
			case 'file':
				$object[$propertyName] = $this->handleFileProperty(
					objectEntity: $objectEntity,
					object: $object,
					propertyName: $propertyName
				);
			default:
				break;
		}

		return $object;
	}


	/**
	 * Links object relations and handles file-based properties within an object schema.
	 *
	 * Iterates through schema-defined properties, processing and resolving nested relations,
	 * array items, and file-based data. Updates the object entity with resolved references.
	 *
	 * @param ObjectEntity $objectEntity The object entity being processed.
	 * @param array $object The parent object data to analyze.
	 * @param array $properties The schema properties defining the object structure.
	 * @param int $register The register ID associated with the schema.
	 * @param int $schema The schema ID associated with the object.
	 *
	 * @return ObjectEntity The updated object entity with resolved relations and file references.
	 * @throws Exception|ValidationException|GuzzleException When file handling or schema processing fails.
	 */
	private function handleObjectRelations(
		ObjectEntity $objectEntity,
		array $object,
		array $properties,
		int $register,
		int $schema
	): ObjectEntity
	{
        // @todo: Multidimensional support should be added
		foreach ($properties as $propertyName => $property) {
			// Skip if property not in object
			if (isset($object[$propertyName]) === false) {
				continue;
			}

			$object = $this->handleProperty(
				property: $property,
				propertyName: $propertyName,
				register: $register,
				schema: $schema,
				object: $object,
				objectEntity: $objectEntity,
			);
		}

		$objectEntity->setObject($object);

		return $objectEntity;
	}

	/**
	 * @todo
	 *
	 * @param string $fileContent
	 * @param string $propertyName
	 * @param ObjectEntity $objectEntity
	 * @param File $file
	 *
	 * @return File
	 * @throws Exception
	 */
	private function writeFile(string $fileContent, string $propertyName, ObjectEntity $objectEntity, File $file): File
	{
		$fileName = $file->getFilename();

		try {
			$schema = $this->schemaMapper->find($objectEntity->getSchema());
			$schemaFolder = $this->fileService->getSchemaFolderName($schema);
			$objectFolder = $this->fileService->getObjectFolderName($objectEntity);

			$this->fileService->createFolder(folderPath: 'Objects');
			$this->fileService->createFolder(folderPath: "Objects/$schemaFolder");
			$this->fileService->createFolder(folderPath: "Objects/$schemaFolder/$objectFolder");

			$filePath = $file->getFilePath();

			if ($filePath === null) {
				$filePath = "Objects/$schemaFolder/$objectFolder/$fileName";
			}

			$succes = $this->fileService->updateFile(
				content: $fileContent,
				filePath: $filePath,
				createNew: true
			);

			if ($succes === false) {
				throw new Exception('Failed to upload this file: $filePath to NextCloud');
			}

			// Create or find ShareLink
			$share = $this->fileService->findShare(path: $filePath);
			if ($share !== null) {
				$shareLink = $this->fileService->getShareLink($share);
				$downloadLink = $shareLink . '/download';
			} else {
				$shareLink = $this->fileService->createShareLink(path: $filePath);
				$downloadLink = $shareLink . '/download';
			}

			$filesDot = new Dot($objectEntity->getFiles() ?? []);
			$filesDot->set($propertyName, $shareLink);
			$objectEntity->setFiles($filesDot->all());

			// Preserve the original uri in the object 'json blob'
			$file->setDownloadUrl($downloadLink);
			$file->setShareUrl($shareLink);
			$file->setFilePath($filePath);
		} catch (Exception $e) {
			throw new Exception('Failed to store file: ' . $e->getMessage());
		}

		return $file;
	}

	/**
	 * @todo
	 *
	 * @param File $file
	 *
	 * @return File
	 */
	private function setExtension(File $file): File
	{
		// Regular expression to get the filename and extension from url
		if ($file->getExtension() === false && preg_match("/\/([^\/]+)'\)\/\\\$value$/", $file->getAccessUrl(), $matches)) {
			$fileNameFromUrl = $matches[1];
			$file->setExtension(substr(strrchr($fileNameFromUrl, '.'), 1));
		}

		return $file;
	}

	/**
	 * @todo
	 *
	 * @param File $file
	 * @param string $propertyName
	 * @param ObjectEntity $objectEntity
	 *
	 * @return File
	 * @throws ContainerExceptionInterface
	 * @throws GuzzleException
	 */
	private function fetchFile(File $file, string $propertyName, ObjectEntity $objectEntity): File
	{
		$fileContent = null;

		// Encode special characters in the URL
		$encodedUrl = rawurlencode($file->getAccessUrl());

		// Decode valid path separators and reserved characters
		$encodedUrl = str_replace(['%2F', '%3A', '%28', '%29'], ['/', ':', '(', ')'], $encodedUrl);

		if (filter_var($encodedUrl, FILTER_VALIDATE_URL)) {
			$this->setExtension($file);
			try {
				if ($file->getSource() !== null) {
					$sourceMapper = $this->getOpenConnector(filePath: '\Db\SourceMapper');
					$source = $sourceMapper->find($file->getSource());

					$callService = $this->getOpenConnector(filePath: '\Service\CallService');
					if ($callService === null) {
						throw new Exception("OpenConnector service not available");
					}
					$endpoint = str_replace($source->getLocation(), "", $encodedUrl);
					$endpoint = urldecode($endpoint);
					$response = $callService->call(source: $source, endpoint: $endpoint, method: 'GET')->getResponse();

					$fileContent = $response['body'];

					if ($response['encoding'] === 'base64') {
						$fileContent = base64_decode(string: $fileContent);
					}

				} else {
					$client = new Client();
					$response = $client->get($encodedUrl);
					$fileContent = $response->getBody()->getContents();
				}
			} catch (Exception|NotFoundExceptionInterface $e) {
				throw new Exception('Failed to download file from URL: ' . $e->getMessage());
			}
		}

		$this->writeFile(fileContent: $fileContent, propertyName: $propertyName, objectEntity: $objectEntity, file: $file);

		return $file;
	}

	/**
	 * Processes file properties within an object, storing and resolving file content to sharable URLs.
	 *
	 * Handles both base64-encoded and URL-based file sources, storing the resolved content and
	 * updating the object data with the resulting file references.
	 *
	 * @param ObjectEntity $objectEntity The object entity containing the file property.
	 * @param array $object The parent object data containing the file reference.
	 * @param string $propertyName The name of the file property.
	 * @param string|null $format
	 *
	 * @return string The updated object with resolved file references.
	 * @throws ContainerExceptionInterface
	 * @throws GuzzleException When file handling fails
	 * @throws \OCP\DB\Exception
	 */
	private function handleFileProperty(ObjectEntity $objectEntity, array $object, string $propertyName, ?string $format = null): string
	{
		$fileName = str_replace('.', '_', $propertyName);
		$objectDot = new Dot($object);

		// Handle base64 encoded file
		if (is_string($objectDot->get("$propertyName.base64")) === true
			&& preg_match('/^data:([^;]*);base64,(.*)/', $objectDot->get("$propertyName.base64"), $matches)
		) {
			unset($object[$propertyName]['base64']);
			$fileEntity = new File();
			$fileEntity->hydrate($object[$propertyName]);
			$fileEntity->setFilename($fileName);
			$this->setExtension($fileEntity);

			$this->fileMapper->insert($fileEntity);

			$fileContent = base64_decode($matches[2], true);
			if ($fileContent === false) {
				throw new Exception('Invalid base64 encoded file');
			}

			$fileEntity = $this->writeFile(fileContent: $fileContent, propertyName: $propertyName, objectEntity: $objectEntity, file: $fileEntity);
		} // Handle URL file
		else {
			$fileEntities = $this->fileMapper->findAll(filters: ['accessUrl' => $objectDot->get("$propertyName.accessUrl")]);
			if (count($fileEntities) > 0) {
				$fileEntity = $fileEntities[0];
			}

			if (count($fileEntities) === 0) {
				$fileEntity = $this->fileMapper->createFromArray($object[$propertyName]);
			}

			if ($fileEntity->getFilename() === null) {
				$fileEntity->setFilename($fileName);
			}

			if ($fileEntity->getChecksum() === null || $fileEntity->getUpdated() > new DateTime('-5 minutes')) {
				$fileEntity = $this->fetchFile(file: $fileEntity, propertyName: $propertyName, objectEntity: $objectEntity);
				$fileEntity->setUpdated(new DateTime());
			}
		}

		$fileEntity->setChecksum(md5(serialize($fileContent)));

		$this->fileMapper->update($fileEntity);

		switch ($format) {
			case 'filename':
				return $fileEntity->getFileName();
			case 'extension':
				return $fileEntity->getExtension();
			case 'shareUrl':
				return $fileEntity->getShareUrl();
			case 'accessUrl':
				return $fileEntity->getAccessUrl();
			case 'downloadUrl':
			default:
				return $fileEntity->getDownloadUrl();
		}
	}

	/**
	 * Retrieves an object from a specified register and schema using its UUID.
	 *
	 * Supports only internal sources and raises an exception for unsupported source types.
	 *
	 * @param Register $register The register from which the object is retrieved.
	 * @param Schema $schema The schema defining the object structure.
	 * @param string $uuid The unique identifier of the object to retrieve.
	 * @param array|null $extend Optional properties to include in the retrieved object.
	 *
	 * @return ObjectEntity The retrieved object as an entity.
	 * @throws Exception If the source type is unsupported.
	 */
	public function getObject(Register $register, Schema $schema, string $uuid, ?array $extend = []): ObjectEntity
	{

		// Handle internal source
		if ($register->getSource() === 'internal' || $register->getSource() === '') {
			return $this->objectEntityMapper->findByUuid($register, $schema, $uuid);
		}

		//@todo mongodb support

		throw new Exception('Unsupported source type');
	}

	/**
	 * Check if a string contains a dot and get the substring before the first dot.
	 *
	 * @param string $input The input string.
	 *
	 * @return string The substring before the first dot, or the original string if no dot is found.
	 */
	private function getStringBeforeDot(string $input): string
	{
		// Find the position of the first dot
		$dotPosition = strpos($input, '.');

		// Return the substring before the dot, or the original string if no dot is found
		return $dotPosition !== false ? substr($input, 0, $dotPosition) : $input;
	}

	/**
	 * Get the substring after the last slash in a string.
	 *
	 * @param string $input The input string.
	 *
	 * @return string The substring after the last slash.
	 */
	function getStringAfterLastSlash(string $input): string
	{
		// Find the position of the last slash
		$lastSlashPos = strrpos($input, '/');

		// Return the substring after the last slash, or the original string if no slash is found
		return $lastSlashPos !== false ? substr($input, $lastSlashPos + 1) : $input;
	}

	/**
	 * Cascade delete related objects based on schema properties.
	 *
	 * This method identifies properties in the schema marked for cascade deletion and deletes
	 * related objects associated with those properties in the given object.
	 *
	 * @param Register $register The register containing the objects.
	 * @param Schema $schema The schema defining the properties and relationships.
	 * @param ObjectEntity $object The object entity whose related objects should be deleted.
	 *
	 * @return void
	 *
	 * @throws Exception If any errors occur during the deletion process.
	 */
	private function cascadeDeleteObjects(Register $register, Schema $schema, ObjectEntity $object, string $originalObjectId): void
	{
		$cascadeDeleteProperties = [];
		foreach ($schema->getProperties() as $propertyName => $property) {
			if ((isset($property['cascadeDelete']) === true && $property['cascadeDelete'] === true) || (isset($property['items']['cascadeDelete']) === true && $property['items']['cascadeDelete'] === true)) {
				$cascadeDeleteProperties[] = $propertyName;
			}
		}

		foreach ($object->getRelations() as $relationName => $relation) {
			$relationName = $this->getStringBeforeDot(input: $relationName);
			$relatedObjectId = $this->getStringAfterLastSlash(input: $relation);
			// Check if this sub object has cacsadeDelete = true and is not the original object that started this delete streakt
			if (in_array(needle: $relationName, haystack: $cascadeDeleteProperties) === true && $relatedObjectId !== $originalObjectId) {
				$this->deleteObject(register: $register->getId(), schema: $schema->getId(), uuid: $relatedObjectId, originalObjectId: $originalObjectId);
			}
		}
	}

	/**
	 * Delete an object
	 *
	 * @param string|int $register The register to delete from
	 * @param string|int $schema The schema of the object
	 * @param string $uuid The UUID of the object to delete
	 * @param string|null $originalObjectId The UUID of the parent object so we dont delete the object we come from and cause a loop
	 *
	 * @return bool      True if deletion was successful
	 * @throws Exception If source type is unsupported
	 */
	public function deleteObject($register, $schema, string $uuid, ?string $originalObjectId = null): bool
	{
		$register = $this->registerMapper->find($register);
		$schema = $this->schemaMapper->find($schema);

		// Handle internal source
		if ($register->getSource() === 'internal' || $register->getSource() === '') {
			$object = $this->objectEntityMapper->findByUuidOnly(uuid: $uuid);

			if ($object === null) {
				return false;
			}

			// If internal register and schema should be found from the object himself. Makes it possible to delete cascaded objects.
			$register = $this->registerMapper->find($object->getRegister());
			$schema = $this->schemaMapper->find($object->getSchema());

			if ($originalObjectId === null) {
				$originalObjectId = $object->getUuid();
			}

			$this->cascadeDeleteObjects(register: $register, schema: $schema, object: $object, originalObjectId: $originalObjectId);

			$this->objectEntityMapper->delete($object);
			return true;
		}

		//@todo mongodb support

		throw new Exception('Unsupported source type');
	}

	/**
	 * Retrieves the appropriate mapper for a specific object type.
	 *
	 * Optionally sets the current register and schema when both are provided.
	 *
	 * @param string|null $objectType The type of the object for which a mapper is needed.
	 * @param int|null $register Optional register ID to set for the mapper.
	 * @param int|null $schema Optional schema ID to set for the mapper.
	 *
	 * @return mixed The mapper for the specified object type.
	 * @throws InvalidArgumentException If the object type is unknown.
	 */
	public function getMapper(?string $objectType = null, ?int $register = null, ?int $schema = null): mixed
	{
		// Return self if register and schema provided
		if ($register !== null && $schema !== null) {
			$this->setSchema($schema);
			$this->setRegister($register);
			return $this;
		}

		// Return appropriate mapper based on object type
		switch ($objectType) {
			case 'register':
				return $this->registerMapper;
			case 'schema':
				return $this->schemaMapper;
			case 'objectEntity':
				return $this->objectEntityMapper;
			default:
				throw new InvalidArgumentException("Unknown object type: $objectType");
		}
	}

	/**
	 * Retrieves multiple objects of a specified type using their identifiers.
	 *
	 * Processes and cleans input IDs to ensure compatibility with the mapper.
	 *
	 * @param string $objectType The type of objects to retrieve.
	 * @param array $ids The list of object IDs to retrieve.
	 *
	 * @return array The retrieved objects.
	 * @throws InvalidArgumentException If the object type is unknown.
	 */
	public function getMultipleObjects(string $objectType, array $ids): array
	{
		// Process the ids to handle different formats
		$processedIds = array_map(function ($id) {
			if (is_object($id) && method_exists($id, 'getId')) {
				return $id->getId();
			} elseif (is_array($id) && isset($id['id'])) {
				return $id['id'];
			} else {
				return $id;
			}
		}, $ids);

		// Clean up URIs to get just the ID portion
		$cleanedIds = array_map(function ($id) {
			if (filter_var($id, FILTER_VALIDATE_URL)) {
				$parts = explode('/', rtrim($id, '/'));
				return end($parts);
			}
			return $id;
		}, $processedIds);

		// Get mapper and find objects
		$mapper = $this->getMapper($objectType);
		return $mapper->findMultiple($cleanedIds);
	}

	/**
	 * Renders an entity by replacing file and relation IDs with their respective objects.
	 *
	 * Expands files and relations within the entity based on the provided extend array.
	 *
	 * @param array $entity The entity data to render.
	 * @param array|null $extend Optional properties to expand within the entity.
	 *
	 * @return array The rendered entity with expanded properties.
	 * @throws Exception If rendering or extending fails.
	 */
	public function renderEntity(array $entity, ?array $extend = []): array
	{
		// check if entity has files or relations and if not just return the entity
		if (array_key_exists(key: 'files', array: $entity) === false && array_key_exists(key: 'relations', array: $entity) === false) {
			return $entity;
		}

		// Lets create a dot array of the entity
		$dotEntity = new Dot($entity);

		// loop through the files and replace the file ids with the file objects)
		if (array_key_exists(key: 'files', array: $entity) === true && empty($entity['files']) === false) {
			// Loop through the files array where key is dot notation path and value is file id
			foreach ($entity['files'] as $path => $fileId) {
				// Replace the value at the dot notation path with the file URL
				// @todo: does not work
//                $dotEntity->set($path, $filesById[$fileId]->getUrl());
			}
		}

		// Loop through the relations and replace the relation ids with the relation objects if extended
		if (array_key_exists(key: 'relations', array: $entity) === true && empty($entity['relations']) === false) {
			// loop through the relations and replace the relation ids with the relation objects
			foreach ($entity['relations'] as $path => $relationId) {
				// if the relation is not in the extend array, skip it
				if (in_array(needle: $path, haystack: $extend) === false) {
					continue;
				}
				// Replace the value at the dot notation path with the relation object
				// @todo: does not work
//                $dotEntity->set($path, $this->getObject(register: $this->getRegister(), schema: $this->getSchema(), uuid: $relationId));
			}
		}

		// Update the entity with modified values
		$entity = $dotEntity->all();

		return $this->extendEntity(entity: $entity, extend: $extend);
	}

	/**
	 * Extends an entity with related objects based on the provided properties.
	 *
	 * Processes the extend array to replace IDs with full related objects within the entity.
	 *
	 * @param array $entity The entity data to extend.
	 * @param array $extend The list of properties to expand within the entity.
	 *
	 * @return array The extended entity with additional related data.
	 * @throws Exception If a property is missing or no mapper is available.
	 */
	public function extendEntity(array $entity, array $extend): array
	{
		// Convert entity to array if needed
		if (is_array($entity)) {
			$result = $entity;
		} else {
			$result = $entity->jsonSerialize();
		}

		// Process each property to extend
		foreach ($extend as $property) {
			$singularProperty = rtrim($property, 's');

			// Check if property exists
			if (array_key_exists(key: $property, array: $result) === true) {
				$value = $result[$property];
				if (empty($value)) {
					continue;
				}
			} elseif (array_key_exists(key: $singularProperty, array: $result)) {
				$value = $result[$singularProperty];
			} else {
				throw new Exception("Property '$property' or '$singularProperty' is not present in the entity.");
			}

			// Try to get mapper for property
			$propertyObject = $property;
			try {
				$mapper = $this->getMapper(objectType: $property);
				$propertyObject = $singularProperty;
			} catch (Exception $e) {
				try {
					$mapper = $this->getMapper(objectType: $singularProperty);
					$propertyObject = $singularProperty;
				} catch (Exception $e) {
					throw new Exception("No mapper available for property '$property'.");
				}
			}

			// Extend with related objects
			if (is_array($value) === true) {
				$result[$property] = $this->getMultipleObjects(objectType: $propertyObject, ids: $value);
			} else {
				$objectId = is_object(value: $value) ? $value->getId() : $value;
				$result[$property] = $mapper->find($objectId);
			}
		}

		return $result;
	}

	/**
	 * Retrieves all registers with their associated schema data.
	 *
	 * Converts registers to arrays and extends them with schema information as needed.
	 *
	 * @return array The list of registers with extended schema details.
	 * @throws Exception If extending schemas fails.
	 */
	public function getRegisters(): array
	{
		// Get all registers
		$registers = $this->registerMapper->findAll();

		// Convert to arrays
		$registers = array_map(function ($object) {
			return $object->jsonSerialize();
		}, $registers);

		// Extend with schemas
		$extend = ['schemas'];
		if (empty($extend) === false) {
			$registers = array_map(function ($object) use ($extend) {
				return $this->extendEntity(entity: $object, extend: $extend);
			}, $registers);
		}

		return $registers;
	}

	/**
	 * Retrieves the current register ID.
	 *
	 * @return int The current register ID.
	 */
	public function getRegister(): int
	{
		return $this->register;
	}

	/**
	 * Sets the current register ID.
	 *
	 * @param int $register The register ID to set.
	 */
	public function setRegister(int $register): void
	{
		$this->register = $register;
	}

	/**
	 * Retrieves the current schema ID.
	 *
	 * @return int The current schema ID.
	 */
	public function getSchema(): int
	{
		return $this->schema;
	}

	/**
	 * Sets the current schema ID.
	 *
	 * @param int $schema The schema ID to set.
	 */
	public function setSchema(int $schema): void
	{
		$this->schema = $schema;
	}

	/**
	 * Retrieves the audit trail for a specific object by its identifier.
	 *
	 * Processes audit trail entries to return a complete history for the specified object.
	 * @param string $id The unique identifier of the object.
	 *
	 * @return array The list of audit trail entries for the object.
	 */
	public function getAuditTrail(string $id): array
	{
		$filters = [
			'object' => $id
		];

		return $this->auditTrailMapper->findAllUuid(idOrUuid: $id);
	}
}<|MERGE_RESOLUTION|>--- conflicted
+++ resolved
@@ -296,7 +296,6 @@
 	 *
 	 * @return int The total count of matching objects.
 	 */
-<<<<<<< HEAD
 	public function count(array $filters = [], ?string $search = null): int
 	{
 		// Add register and schema filters if set
@@ -308,16 +307,24 @@
 		return $this->objectEntityMapper
 			->countAll(filters: $filters, search: $search);
 	}
-=======
-    public function findMultiple(array $ids): array
-    {
-        $result = [];
-        foreach ($ids as $id) {
-            $result[] = $this->find($id);
-        }
-
-        return $result;
-    }
+
+	/**
+	 * Retrieves multiple objects by their IDs.
+	 *
+	 * @param array $ids List of object IDs to retrieve.
+	 *
+	 * @return array List of retrieved objects.
+	 * @throws Exception If an error occurs during retrieval.
+	 */
+	public function findMultiple(array $ids): array
+	{
+		$result = [];
+		foreach ($ids as $id) {
+			$result[] = $this->find($id);
+		}
+
+		return $result;
+	}
 
 	/**
 	 * Find subobjects for a certain property with given ids
@@ -350,47 +357,39 @@
      * @param array $filters Filter criteria
      * @param string|null $search Search term
 	 *
-     * @return array Aggregation results
-     */
-    public function getAggregations(array $filters, ?string $search = null): array
-    {
-        $mapper = $this->getMapper(objectType: 'objectEntity');
-
-        $filters['register'] = $this->getRegister();
-        $filters['schema']   = $this->getSchema();
-
-        // Only ObjectEntityMapper supports facets
-        if ($mapper instanceof ObjectEntityMapper === true) {
-            $facets = $this->objectEntityMapper->getFacets($filters, $search);
-            return $facets;
-        }
-
-        return [];
-    }
->>>>>>> 5f9631f2
-
-	/**
-	 * Retrieves multiple objects by their IDs.
-	 *
-	 * @param array $ids List of object IDs to retrieve.
-	 *
-	 * @return array List of retrieved objects.
-	 * @throws Exception If an error occurs during retrieval.
-	 */
-	public function findMultiple(array $ids): array
-	{
-		$result = [];
-		foreach ($ids as $id) {
-			$result[] = $this->find($id);
-		}
-
-		return $result;
-	}
-
-	/**
-<<<<<<< HEAD
-	 * Retrieves aggregation data based on filters and criteria.
-=======
+	 * @param array $filters Criteria to filter objects.
+	 * @param string|null $search Search term.
+	 *
+	 * @return array Aggregated data results.
+	 */
+	public function getAggregations(array $filters, ?string $search = null): array
+	{
+		$mapper = $this->getMapper(objectType: 'objectEntity');
+
+		$filters['register'] = $this->getRegister();
+		$filters['schema'] = $this->getSchema();
+
+		if ($mapper instanceof ObjectEntityMapper) {
+			return $mapper->getFacets($filters, $search);
+		}
+
+		return [];
+	}
+
+	/**
+	 * Extracts object data from an entity.
+	 *
+	 * @param mixed $object The object entity.
+	 * @param array|null $extend Properties to extend the object data with.
+	 *
+	 * @return mixed The extracted object data.
+	 */
+	private function getDataFromObject(mixed $object, ?array $extend = []): mixed
+	{
+		return $object->getObject();
+	}
+
+	/**
 	 * Find all objects conforming to the request parameters, surrounded with pagination data.
 	 *
 	 * @param array $requestParams The request parameters to search with.
@@ -446,52 +445,6 @@
 
 	/**
 	 * Gets all objects of a specific type.
-	 *
-	 * @param string|null $objectType The type of objects to retrieve.
-	 * @param int|null $register
-	 * @param int|null $schema
-	 * @param int|null $limit The maximum number of objects to retrieve.
-	 * @param int|null $offset The offset from which to start retrieving objects.
-	 * @param array $filters
-	 * @param array $sort
-	 * @param string|null $search
-	 * @param array|null $extend Properties to extend with related data
->>>>>>> 5f9631f2
-	 *
-	 * @param array $filters Criteria to filter objects.
-	 * @param string|null $search Search term.
-	 *
-	 * @return array Aggregated data results.
-	 */
-	public function getAggregations(array $filters, ?string $search = null): array
-	{
-		$mapper = $this->getMapper(objectType: 'objectEntity');
-
-		$filters['register'] = $this->getRegister();
-		$filters['schema'] = $this->getSchema();
-
-		if ($mapper instanceof ObjectEntityMapper) {
-			return $mapper->getFacets($filters, $search);
-		}
-
-		return [];
-	}
-
-	/**
-	 * Extracts object data from an entity.
-	 *
-	 * @param mixed $object The object entity.
-	 * @param array|null $extend Properties to extend the object data with.
-	 *
-	 * @return mixed The extracted object data.
-	 */
-	private function getDataFromObject(mixed $object, ?array $extend = []): mixed
-	{
-		return $object->getObject();
-	}
-
-	/**
-	 * Retrieves all objects of a specified type.
 	 *
 	 * @param string|null $objectType The type of objects to retrieve. Defaults to 'objectEntity' if register and schema are provided.
 	 * @param int|null $register The ID of the register to filter objects by.
