--- conflicted
+++ resolved
@@ -244,21 +244,12 @@
 			$object = $object->jsonSerialize();
 		}
 
-<<<<<<< HEAD
-		return $this->deleteObject(
-			register: $this->registerMapper->find($this->getRegister()),
-			schema: $this->schemaMapper->find($this->getSchema()),
-			uuid: $object['id']
-		);
-	}
-=======
         return $this->deleteObject(
             register: $this->getRegister(),
             schema: $this->getSchema(),
             uuid: $object['id']
         );
     }
->>>>>>> f6cc6c85
 
 	/**
 	 * Retrieves all objects matching criteria.
@@ -1046,22 +1037,6 @@
         throw new Exception('Unsupported source type');
     }
 
-<<<<<<< HEAD
-	/**
-	 * Deletes an object from a specified register and schema using its UUID.
-	 *
-	 * Supports only internal sources and raises an exception for unsupported source types.
-	 *
-	 * @param Register $register The register containing the object to delete.
-	 * @param Schema $schema The schema defining the object structure.
-	 * @param string $uuid The unique identifier of the object to delete.
-	 *
-	 * @return bool True if the object was successfully deleted.
-	 * @throws Exception If the source type is unsupported.
-	 */
-	public function deleteObject(Register $register, Schema $schema, string $uuid): bool
-	{
-=======
     /**
      * Check if a string contains a dot and get the substring before the first dot.
      *
@@ -1143,7 +1118,6 @@
         $register = $this->registerMapper->find($register);
         $schema = $this->schemaMapper->find($schema);
 
->>>>>>> f6cc6c85
         // Handle internal source
         if ($register->getSource() === 'internal' || $register->getSource() === '') {
             $object = $this->objectEntityMapper->findByUuidOnly(uuid: $uuid);
