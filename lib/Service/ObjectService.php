--- conflicted
+++ resolved
@@ -543,7 +543,6 @@
 	 * @throws ValidationException If the object fails validation.
 	 * @throws Exception|GuzzleException If an error occurs during object saving or file handling.
 	 */
-<<<<<<< HEAD
 	public function saveObject(int $register, int $schema, array $object, ?int $depth = null): ObjectEntity
 	{
 
@@ -552,13 +551,6 @@
 			$depth = 3;
 		}
 
-		// Convert register and schema to their respective objects if they are strings // @todo ???
-		if (is_string($register)) {
-			$register = $this->registerMapper->find($register);
-		}
-=======
-    public function saveObject(int $register, int $schema, array $object): ObjectEntity
-    {
         // Remove system properties (starting with _)
         $object = array_filter($object, function($key) {
             return !str_starts_with($key, '_');
@@ -568,7 +560,6 @@
         if (is_string($register)) {
             $register = $this->registerMapper->find($register);
         }
->>>>>>> 6c29e77c
 
 		if (is_string($schema)) {
 			$schema = $this->schemaMapper->find($schema);
