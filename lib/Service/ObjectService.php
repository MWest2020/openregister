--- conflicted
+++ resolved
@@ -54,7 +54,6 @@
 	/** @var int The current schema ID */
 	private int $schema;
 
-<<<<<<< HEAD
 	/**
 	 * Constructor for ObjectService.
 	 *
@@ -75,6 +74,7 @@
 		private readonly RegisterMapper     $registerMapper,
 		private readonly SchemaMapper       $schemaMapper,
 		private readonly AuditTrailMapper   $auditTrailMapper,
+        private readonly ObjectAuditLogMapper $objectAuditLogMapper,
 		private readonly ContainerInterface $container,
 		private readonly IURLGenerator      $urlGenerator,
 		private readonly FileService        $fileService,
@@ -84,39 +84,6 @@
 	)
 	{
 	}
-=======
-    /** @var AuditTrailMapper For tracking object changes */
-    private AuditTrailMapper $auditTrailMapper;
-
-    /**
-     * Constructor for ObjectService
-     *
-     * Initializes the service with required mappers for database operations
-     *
-     * @param ObjectEntityMapper $objectEntityMapper Mapper for object entities
-     * @param RegisterMapper $registerMapper Mapper for registers
-     * @param SchemaMapper $schemaMapper Mapper for schemas
-     * @param AuditTrailMapper $auditTrailMapper Mapper for audit trails
-     */
-    public function __construct(
-        ObjectEntityMapper $objectEntityMapper,
-        RegisterMapper $registerMapper,
-        SchemaMapper $schemaMapper,
-        AuditTrailMapper $auditTrailMapper,
-        ObjectAuditLogMapper $objectAuditLogMapper,
-		private ContainerInterface $container,
-		private readonly IURLGenerator $urlGenerator,
-		private readonly FileService $fileService,
-		private readonly IAppManager $appManager
-    )
-    {
-        $this->objectEntityMapper = $objectEntityMapper;
-        $this->registerMapper = $registerMapper;
-        $this->schemaMapper = $schemaMapper;
-        $this->auditTrailMapper = $auditTrailMapper;
-        $this->objectAuditLogMapper = $objectAuditLogMapper;
-    }
->>>>>>> c0f7ed3c
 
 	/**
 	 * Retrieves the OpenConnector service from the container.
@@ -213,17 +180,10 @@
 	 * @param int|string $id The object ID or UUID.
 	 * @param array|null $extend Properties to extend the object with.
 	 *
-<<<<<<< HEAD
-	 * @return ObjectEntity The found object entity.
+	 * @return ObjectEntity|null The found object or null if not found
 	 * @throws Exception If the object is not found.
 	 */
-	public function find(int|string $id, ?array $extend = []): ObjectEntity
-=======
-	 * @return ObjectEntity|null The found object or null if not found
-	 * @throws Exception
-	 */
     public function find(int|string $id, ?array $extend = []): ?ObjectEntity
->>>>>>> c0f7ed3c
 	{
 		return $this->getObject(
 			$this->registerMapper->find($this->getRegister()),
@@ -317,20 +277,6 @@
 	 *
 	 * @return array List of matching objects.
 	 */
-<<<<<<< HEAD
-	public function findAll(?int $limit = null, ?int $offset = null, array $filters = [], array $sort = [], ?string $search = null, ?array $extend = []): array
-	{
-		return $this->getObjects(
-			register: $this->getRegister(),
-			schema: $this->getSchema(),
-			limit: $limit,
-			offset: $offset,
-			filters: $filters,
-			sort: $sort,
-			search: $search
-		);
-	}
-=======
     public function findAll(
         ?int $limit = null, 
         ?int $offset = null, 
@@ -361,8 +307,7 @@
 
         return $objects;
     }
->>>>>>> c0f7ed3c
-
+    
 	/**
 	 * Counts the total number of objects matching criteria.
 	 *
@@ -534,96 +479,6 @@
 	 * @return array An array of objects matching the specified criteria.
 	 * @throws InvalidArgumentException If an invalid object type is specified.
 	 */
-<<<<<<< HEAD
-	public function getObjects(
-		?string $objectType = null,
-		?int $register = null,
-		?int $schema = null,
-		?int $limit = null,
-		?int $offset = null,
-		array $filters = [],
-		array $sort = [],
-		?string $search = null,
-		?array $extend = []
-	): array
-	{
-		if ($objectType === null && $register !== null && $schema !== null) {
-			$objectType = 'objectEntity';
-			$filters['register'] = $register;
-			$filters['schema'] = $schema;
-		}
-
-		$mapper = $this->getMapper($objectType);
-
-		return $mapper->findAll(
-			limit: $limit,
-			offset: $offset,
-			filters: $filters,
-			sort: $sort,
-			search: $search
-		);
-	}
-
-	/**
-	 * Saves an object to the database.
-	 *
-	 * @param int $register The ID of the register to save the object to.
-	 * @param int $schema The ID of the schema to save the object to.
-	 * @param array $object The data of the object to save.
-	 *
-	 * @return ObjectEntity The saved object entity.
-	 * @throws ValidationException If the object fails validation.
-	 * @throws Exception|GuzzleException If an error occurs during object saving or file handling.
-	 */
-	public function saveObject(int $register, int $schema, array $object): ObjectEntity
-	{
-		// Convert register and schema to their respective objects if they are strings // @todo ???
-		if (is_string($register)) {
-			$register = $this->registerMapper->find($register);
-		}
-
-		if (is_string($schema)) {
-			$schema = $this->schemaMapper->find($schema);
-		}
-
-		// Check if object already exists
-		if (isset($object['id']) === true) {
-			$objectEntity = $this->objectEntityMapper->findByUuid(
-				$this->registerMapper->find($register),
-				$this->schemaMapper->find($schema),
-				$object['id']
-			);
-		}
-
-		$validationResult = $this->validateObject(object: $object, schemaId: $schema);
-
-		// Create new entity if none exists
-		if (isset($object['id']) === false || $objectEntity === null) {
-			$objectEntity = new ObjectEntity();
-			$objectEntity->setRegister($register);
-			$objectEntity->setSchema($schema);
-		}
-
-		// Handle UUID assignment
-		if (isset($object['id']) && !empty($object['id'])) {
-			$objectEntity->setUuid($object['id']);
-		} else {
-			$objectEntity->setUuid(Uuid::v4());
-			$object['id'] = $objectEntity->getUuid();
-		}
-
-		// Store old version for audit trail
-		$oldObject = clone $objectEntity;
-		$objectEntity->setObject($object);
-
-		// Ensure UUID exists //@todo: this is not needed anymore? this kinde of uuid is set in the handleLinkRelations function
-		if (empty($objectEntity->getUuid()) === true) {
-			$objectEntity->setUuid(Uuid::v4());
-		}
-
-		// Let grap any links that we can
-		$objectEntity = $this->handleLinkRelations($objectEntity, $object);
-=======
     public function getObjects(
         ?string $objectType = null, 
         ?int $register = null, 
@@ -642,8 +497,7 @@
             $filters['schema']   = $schema;
         }
 
-        // Get the appropriate mapper for the object type
-        $mapper = $this->getMapper($objectType);
+		$mapper = $this->getMapper($objectType);
 
         // Use the mapper to find and return all objects of the specified type
         return $mapper->findAll(
@@ -655,16 +509,16 @@
         );
     }
 
-  	/**
-	 * Save an object
-	 *
-	 * @param int $register The register to save the object to.
-	 * @param int $schema The schema to save the object to.
-	 * @param array $object The data to be saved.
-	 *
-	 * @return ObjectEntity The resulting object.
-	 * @throws ValidationException When the validation fails and returns an error.
-	 * @throws Exception
+	/**
+	 * Saves an object to the database.
+	 *
+	 * @param int $register The ID of the register to save the object to.
+	 * @param int $schema The ID of the schema to save the object to.
+	 * @param array $object The data of the object to save.
+	 *
+	 * @return ObjectEntity The saved object entity.
+	 * @throws ValidationException If the object fails validation.
+	 * @throws Exception|GuzzleException If an error occurs during object saving or file handling.
 	 */
     public function saveObject(int $register, int $schema, array $object): ObjectEntity
     {
@@ -678,46 +532,47 @@
             $register = $this->registerMapper->find($register);
         }
 
-        if (is_string($schema)) {
-            $schema = $this->schemaMapper->find($schema);
-        }
-
-        // Check if object already exists
-        if (isset($object['id']) === true) {
-            $objectEntity = $this->objectEntityMapper->findByUuid(
-                $this->registerMapper->find($register),
-                $this->schemaMapper->find($schema),
-                $object['id']
-            );
-        }
-
-        // Create new entity if none exists
-        if (isset($object['id']) === false || $objectEntity === null) {
-            $objectEntity = new ObjectEntity();
-            $objectEntity->setRegister($register);
-            $objectEntity->setSchema($schema);
-        }
-
-        // Handle UUID assignment
-        if (isset($object['id']) && !empty($object['id'])) {
-            $objectEntity->setUuid($object['id']);
-        } else {
-            $objectEntity->setUuid(Uuid::v4());
-            $object['id'] = $objectEntity->getUuid();
-        }
-
-        // Store old version for audit trail
-        $oldObject = clone $objectEntity;
-        $objectEntity->setObject($object);
-
-        // Ensure UUID exists //@todo: this is not needed anymore? this kinde of uuid is set in the handleLinkRelations function
-        if (empty($objectEntity->getUuid()) === true) {
-            $objectEntity->setUuid(Uuid::v4());
-        }
-
-        // Let grap any links that we can
-        $objectEntity = $this->handleLinkRelations($objectEntity, $object);
->>>>>>> c0f7ed3c
+		if (is_string($schema)) {
+			$schema = $this->schemaMapper->find($schema);
+		}
+
+		// Check if object already exists
+		if (isset($object['id']) === true) {
+			$objectEntity = $this->objectEntityMapper->findByUuid(
+				$this->registerMapper->find($register),
+				$this->schemaMapper->find($schema),
+				$object['id']
+			);
+		}
+
+		$validationResult = $this->validateObject(object: $object, schemaId: $schema);
+
+		// Create new entity if none exists
+		if (isset($object['id']) === false || $objectEntity === null) {
+			$objectEntity = new ObjectEntity();
+			$objectEntity->setRegister($register);
+			$objectEntity->setSchema($schema);
+		}
+
+		// Handle UUID assignment
+		if (isset($object['id']) && !empty($object['id'])) {
+			$objectEntity->setUuid($object['id']);
+		} else {
+			$objectEntity->setUuid(Uuid::v4());
+			$object['id'] = $objectEntity->getUuid();
+		}
+
+		// Store old version for audit trail
+		$oldObject = clone $objectEntity;
+		$objectEntity->setObject($object);
+
+		// Ensure UUID exists //@todo: this is not needed anymore? this kinde of uuid is set in the handleLinkRelations function
+		if (empty($objectEntity->getUuid()) === true) {
+			$objectEntity->setUuid(Uuid::v4());
+		}
+
+		// Let grap any links that we can
+		$objectEntity = $this->handleLinkRelations($objectEntity, $object);
 
         $schemaObject = $this->schemaMapper->find($schema);
 
@@ -728,7 +583,6 @@
 
         $objectEntity->setUri($this->urlGenerator->getAbsoluteURL($this->urlGenerator->linkToRoute('openregister.Objects.show', ['id' => $objectEntity->getUuid()])));
 
-<<<<<<< HEAD
 		if ($objectEntity->getId() && ($schemaObject->getHardValidation() === false || $validationResult->isValid() === true)) {
 			$objectEntity = $this->objectEntityMapper->update($objectEntity);
 			$this->auditTrailMapper->createAuditTrail(new: $objectEntity, old: $oldObject);
@@ -740,15 +594,6 @@
 		if ($validationResult->isValid() === false) {
 			throw new ValidationException(message: 'The object could not be validated', errors: $validationResult->error());
 		}
-=======
-        if ($objectEntity->getId()) {
-            $objectEntity = $this->objectEntityMapper->update($objectEntity);
-            $this->auditTrailMapper->createAuditTrail(new: $objectEntity, old: $oldObject);
-        } else {
-            $objectEntity =  $this->objectEntityMapper->insert($objectEntity);
-            $this->auditTrailMapper->createAuditTrail(new: $objectEntity);
-        }
->>>>>>> c0f7ed3c
 
 		return $objectEntity;
 	}
@@ -1231,7 +1076,6 @@
 		return $file;
 	}
 
-<<<<<<< HEAD
 	/**
 	 * @todo
 	 *
@@ -1249,25 +1093,6 @@
 
 		return $file;
 	}
-=======
-    /**
-     * Get an object
-     *
-     * @param Register $register The register to get the object from
-     * @param Schema $schema The schema of the object
-     * @param string $uuid The UUID of the object to get
-     * @param array $extend Properties to extend with related data
-     *
-     * @return ObjectEntity|null The resulting object or null if not found
-     * @throws Exception If source type is unsupported
-     */
-    public function getObject(Register $register, Schema $schema, string $uuid, ?array $extend = []): ?ObjectEntity
-    {
-        // Handle internal source
-        if ($register->getSource() === 'internal' || $register->getSource() === '') {
-            return $this->objectEntityMapper->findByUuid($register, $schema, $uuid);
-        }
->>>>>>> c0f7ed3c
 
 	/**
 	 * @todo
@@ -1362,7 +1187,6 @@
 				throw new Exception('Invalid base64 encoded file');
 			}
 
-<<<<<<< HEAD
 			$fileEntity = $this->writeFile(fileContent: $fileContent, propertyName: $propertyName, objectEntity: $objectEntity, file: $fileEntity);
 		} // Handle URL file
 		else {
@@ -1370,88 +1194,6 @@
 			if (count($fileEntities) > 0) {
 				$fileEntity = $fileEntities[0];
 			}
-=======
-    /**
-     * Extends an entity with related objects based on the extend array.
-     *
-     * @param mixed $entity The entity to extend
-     * @param array $extend Properties to extend with related data
-     * @return array The extended entity as an array
-     * @throws Exception If property not found
-     */
-    public function extendEntity(array $entity, array $extend): array
-    {
-        // Convert entity to array if needed
-        if (is_array($entity)) {
-            $result = $entity;
-        } else {
-            $result = $entity->jsonSerialize();
-        }
-
-        // Process each property to extend
-        foreach ($extend as $property) {
-            $singularProperty = rtrim($property, 's');
-
-            // Check if property exists
-            if (array_key_exists(key: $property, array: $result) === true) {
-                $value = $result[$property];
-                if (empty($value)) {
-                    continue;
-                }
-            } elseif (array_key_exists(key: $singularProperty, array: $result)) {
-                $value = $result[$singularProperty];
-            } else {
-                throw new Exception("Property '$property' or '$singularProperty' is not present in the entity.");
-            }
-
-            // Try to get mapper for property
-            try {
-                $mapper = $this->getMapper(objectType: $property);
-                $propertyObject = $singularProperty;
-                
-                // Extend with related objects using specific mapper
-                if (is_array($value) === true) {
-                    $result[$property] = $this->getMultipleObjects(objectType: $propertyObject, ids: $value);
-                } else {
-                    $objectId = is_object(value: $value) ? $value->getId() : $value;
-                    $result[$property] = $mapper->find($objectId);
-                }
-            } catch (Exception $e) {
-                // If no specific mapper found, try to look up values in default database
-                try {
-                    if (is_array($value)) {
-                        // Handle array of values
-                        $extendedValues = [];
-                        foreach ($value as $val) {
-                            try {
-                                $found = $this->objectEntityMapper->find($val);
-                                if ($found) {
-                                    $extendedValues[] = $found;
-                                }
-                            } catch (Exception $e) {
-                                continue;
-                            }
-                        }
-                        if (!empty($extendedValues)) {
-                            $result[$property] = $extendedValues;
-                        }
-                    } else {
-                        // Handle single value
-                        $found = $this->objectEntityMapper->find($value);
-                        if ($found) {
-                            $result[$property] = $found;
-                        }
-                    }
-                } catch (Exception $e2) {
-                    // If lookup fails, keep original value
-                    continue;
-                }
-            }
-        }
-
-        return $result;
-    }
->>>>>>> c0f7ed3c
 
 			if (count($fileEntities) === 0) {
 				$fileEntity = $this->fileMapper->createFromArray($object[$propertyName]);
@@ -1502,7 +1244,6 @@
 	public function getObject(Register $register, Schema $schema, string $uuid, ?array $extend = []): ObjectEntity
 	{
 
-<<<<<<< HEAD
 		// Handle internal source
 		if ($register->getSource() === 'internal' || $register->getSource() === '') {
 			return $this->objectEntityMapper->findByUuid($register, $schema, $uuid);
@@ -1891,81 +1632,4 @@
 
 		return $this->auditTrailMapper->findAllUuid(idOrUuid: $id);
 	}
-=======
-    /**
-     * Get the audit trail for a specific object
-     *
-     * @param string $id The object ID
-     * @param int|null $register Optional register ID to override current register
-     * @param int|null $schema Optional schema ID to override current schema
-     * @return array The audit trail entries
-     */
-    public function getAuditTrail(string $id, ?int $register = null, ?int $schema = null): array
-    {
-        // Get the object to get its URI and UUID
-        $object = $this->find($id);
-
-        // @todo this is not working, it fails to find the logs
-		$auditTrails = $this->auditTrailMapper->findAll(filters: ['object' => $object->getId()]);
-		
-        return $auditTrails;
-    }
-
-    /**
-     * Get all relations for a specific object
-     * Returns objects that link to this object (incoming references)
-     *
-     * @param string $id The object ID
-     * @param int|null $register Optional register ID to override current register
-     * @param int|null $schema Optional schema ID to override current schema
-     * @return array The objects that reference this object
-     */
-    public function getRelations(string $id, ?int $register = null, ?int $schema = null): array
-    {
-        $register = $register ?? $this->getRegister();
-        $schema = $schema ?? $this->getSchema();
-
-        // Get the object to get its URI and UUID
-        $object = $this->find($id);
-        
-        // Find objects that reference this object's URI or UUID
-        $referencingObjects = $this->objectEntityMapper->findByRelationUri(
-            search: $object->getUuid(),
-            partialMatch: true
-        );
-
-        // Filter out self-references if any
-        return array_filter($referencingObjects, function($referencingObject) use ($id) {
-            return $referencingObject->getUuid() !== $id;
-        });
-    }
-
-    /**
-     * Get all uses of a specific object
-     * Returns objects that this object links to (outgoing references)
-     *
-     * @param string $id The object ID
-     * @param int|null $register Optional register ID to override current register
-     * @param int|null $schema Optional schema ID to override current schema
-     * @return array The objects this object references
-     */
-    public function getUses(string $id, ?int $register = null, ?int $schema = null): array
-    {
-        // First get the object to access its relations
-        $object = $this->find($id);
-        $relations = $object->getRelations() ?? [];
-
-        // Get all referenced objects
-        $referencedObjects = [];
-        foreach ($relations as $path => $relationId) {
-            $referencedObjects[$path] = $this->objectEntityMapper->find($relationId);
-
-            if($referencedObjects[$path] === null){
-                $referencedObjects[$path] = $relationId;
-            }
-        }
-
-        return $referencedObjects;
-    }
->>>>>>> c0f7ed3c
 }