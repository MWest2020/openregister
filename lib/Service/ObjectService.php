--- conflicted
+++ resolved
@@ -214,13 +214,9 @@
 			$objectEntity = $this->objectEntityMapper->findByUuid($this->registerMapper->find($register), $this->schemaMapper->find($schema), $object['id']);
 		}
 
-<<<<<<< HEAD
-		if ($objectEntity === null) {
-=======
 		$validationResult = $this->validateObject(object: $object, schema: $schema);
 
 		if ($objectEntity === null){
->>>>>>> af157018
 			$objectEntity = new ObjectEntity();
 			$objectEntity->setRegister($register);
 			$objectEntity->setSchema($schema);
