--- conflicted
+++ resolved
@@ -202,7 +202,6 @@
 	 * @throws ValidationException If validation fails.
 	 * @throws GuzzleException If there is an error during file upload.
 	 */
-<<<<<<< HEAD
     public function createFromArray(array $object, ?array $extend = []): array
 	{
         $objectEntity = $this->saveObject(
@@ -221,42 +220,21 @@
 
         return $objectEntity;
     }
-=======
-	public function createFromArray(array $object): ObjectEntity
-	{
-		return $this->saveObject(
-			register: $this->getRegister(),
-			schema: $this->getSchema(),
-			object: $object
-		);
-	}
->>>>>>> 67381b7f
 
 	/**
 	 * Updates an existing object with new data.
 	 *
-<<<<<<< HEAD
 	 * @param string $id The object ID to update
 	 * @param array $object The new object data
 	 * @param bool $updateVersion Whether this is an update operation
      * @param bool $patch Whether this is a patch operation
      * @param array|null $extend Properties to extend with related data
-=======
-	 * @param string $id The ID of the object to update.
-	 * @param array $object The new data for the object.
-	 * @param bool $updatedObject If true, performs a full update. If false, performs a patch update.
-	 * @param bool $patch Determines if the update should merge with existing data.
->>>>>>> 67381b7f
 	 *
 	 * @return ObjectEntity The updated object entity.
 	 * @throws ValidationException If validation fails.
 	 * @throws GuzzleException If there is an error during file upload.
 	 */
-<<<<<<< HEAD
     public function updateFromArray(string $id, array $object, bool $updateVersion, bool $patch = false, ?array $extend = []): array
-=======
-	public function updateFromArray(string $id, array $object, bool $updatedObject, bool $patch = false): ObjectEntity
->>>>>>> 67381b7f
 	{
 		$object['id'] = $id;
 
@@ -270,7 +248,6 @@
 			$object = array_merge($oldObject, $object);
 		}
 
-<<<<<<< HEAD
 		$objectEntity =  $this->saveObject(
             register: $this->getRegister(),
             schema: $this->getSchema(),
@@ -287,14 +264,6 @@
 
         return $objectEntity;
     }
-=======
-		return $this->saveObject(
-			register: $this->getRegister(),
-			schema: $this->getSchema(),
-			object: $object
-		);
-	}
->>>>>>> 67381b7f
 
 	/**
 	 * Deletes an object.
@@ -564,16 +533,9 @@
 	/**
 	 * Saves an object to the database.
 	 *
-<<<<<<< HEAD
-	 * @param int $register The register to save the object to.
-	 * @param int $schema The schema to save the object to.
-	 * @param array $object The data to be saved.
-     * @param array|null $extend Properties to extend with related data
-=======
 	 * @param int $register The ID of the register to save the object to.
 	 * @param int $schema The ID of the schema to save the object to.
 	 * @param array $object The data of the object to save.
->>>>>>> 67381b7f
 	 *
 	 * @return ObjectEntity The saved object entity.
 	 * @throws ValidationException If the object fails validation.
@@ -1310,43 +1272,8 @@
 
 		//@todo mongodb support
 
-<<<<<<< HEAD
-    /**
-     * Get all registers extended with their schemas
-     *
-     * @return array The registers with schema data
-     * @throws Exception If extension fails
-     */
-    public function getRegisters(): array
-    {
-        // Get all registers
-        $registers = $this->registerMapper->findAll();
-
-        // Convert to arrays and extend schemas
-        $registers = array_map(function($register) {
-            $registerArray = is_array($register) ? $register : $register->jsonSerialize();
-            
-            // Replace schema IDs with actual schema objects if schemas property exists
-            if (isset($registerArray['schemas']) && is_array($registerArray['schemas'])) {
-                $registerArray['schemas'] = array_map(
-                    function($schemaId) {
-                        try {
-                            return $this->schemaMapper->find($schemaId)->jsonSerialize();
-                        } catch (Exception $e) {
-                            // If schema can't be found, return the ID
-                            return $schemaId;
-                        }
-                    },
-                    $registerArray['schemas']
-                );
-            }
-
-            return $registerArray;
-        }, $registers);
-=======
 		throw new Exception('Unsupported source type');
 	}
->>>>>>> 67381b7f
 
 	/**
 	 * Check if a string contains a dot and get the substring before the first dot.
