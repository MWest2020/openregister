--- conflicted
+++ resolved
@@ -426,27 +426,12 @@
             uses: $uses
         );
 
-<<<<<<< HEAD
-        // If extend is provided, extend each object.
-        if (empty($extend) === false) {
-            $objects = array_map(
-                function ($object) use ($extend) {
-                    // Convert object to array if needed.
-                    $objectArray = is_array($object) ? $object : $object->jsonSerialize();
-
-                    return $this->renderEntity(entity: $objectArray, extend: $extend);
-                },
-                $objects
-            );
-        }
-=======
         // If extend is provided, extend each object
         $objects = array_map(function($object) use ($extend) {
             // Convert object to array if needed
             $objectArray = is_array($object) ? $object : $object->jsonSerialize();
             return $this->renderEntity(entity: $objectArray, extend: $extend);
         }, $objects);
->>>>>>> e31e0fee
 
         return $objects;
     }// end findAll()
@@ -800,71 +785,60 @@
             // Store validation errors but don't throw exception
         }
 
-<<<<<<< HEAD
         // Set the UUID if it is not set.
         if (null === $objectEntity->getUuid()) {
             $objectEntity->setUuid(Uuid::v4());
         }
-=======
-		if ($validationResult->isValid() === false) {
-			$objectEntity->setValidation($validationResult->error());
-			//throw new ValidationException(message: $this::VALIDATION_ERROR_MESSAGE, errors: $validationResult->error());
-		}
-
-		// Set the UUID if it is not set
-		if ($objectEntity->getUuid() === null) {
-			$objectEntity->setUuid(Uuid::v4());
-		}
-
-		// Set the owner to the current user if logged in
-		if ($objectEntity->getOwner() === null && $this->userSession->isLoggedIn()) {
-			$objectEntity->setOwner($this->userSession->getUser()->getUID());
-		}
-
-		// Set the application to 'openregister' since this is our app
-		if ($objectEntity->getApplication() === null) {
-			$objectEntity->setApplication('openregister');
-		}
-
-		// Set or update the version
-		if ($objectEntity->getVersion() === null) {
-			$objectEntity->setVersion('1.0.0');
-		} else {
-			$version = explode('.', $objectEntity->getVersion());
-			$version[2] = (int) $version[2] + 1;
-			$objectEntity->setVersion(implode('.', $version));
-		}
-
-		// Set dateCreated and dateModified
-		$currentDateTime = new \DateTime();
-		if ($objectEntity->getCreated() === null) {
-			$objectEntity->setCreated($currentDateTime);
-		}
-		
-		// We always set the updated time to the current date and time
-		$objectEntity->setUpdated($currentDateTime);
-
-		// Create the uri for the object 		
-		if ($objectEntity->getUri() === null) {
-			// @todo: this needs to be fixed
-			//$objectEntity->setUri($this->urlGenerator->getAbsoluteURL($this->urlGenerator->linkToRoute('openregister.Objects.show', ['id' => $objectEntity->getUuid(), 'register' => $register->getSlug(), 'schema' => $schema->getSlug()])));
-		}
-
-		// Make sure we create a folder in NC for this object if it doesn't already have one	
-		if ($objectEntity->getFolder() === null) {
-			$this->fileService->createObjectFolder($objectEntity);
-		}
-
-		// For backawards compatibility with the old url structure we need to check if the registers and schema have a slug and create one if not
-		if ($register->getSlug() === null) {
-			$this->registerMapper->update($register);
-		}
-
-		if ($schema->getSlug() === null) {
-			$this->schemaMapper->update($schema);
-		}
-
-		$objectEntity->setObject($object);
+
+        // Set the owner to the current user if logged in.
+        if (null === $objectEntity->getOwner() && $this->userSession->isLoggedIn()) {
+            $objectEntity->setOwner($this->userSession->getUser()->getUID());
+        }
+
+        // Set the application to 'openregister' since this is our app.
+        if (null === $objectEntity->getApplication()) {
+            $objectEntity->setApplication('openregister');
+        }
+
+        // Set or update the version.
+        if (null === $objectEntity->getVersion()) {
+            $objectEntity->setVersion('1.0.0');
+        } else {
+            $version = explode('.', $objectEntity->getVersion());
+            $version[2] = (int) $version[2] + 1;
+            $objectEntity->setVersion(implode('.', $version));
+        }
+
+        // Set dateCreated and dateModified.
+        $currentDateTime = new \DateTime();
+        if (null === $objectEntity->getCreated()) {
+            $objectEntity->setCreated($currentDateTime);
+        }
+
+        // We always set the updated time to the current date and time.
+        $objectEntity->setUpdated($currentDateTime);
+
+        // Create the uri for the object.
+        if (null === $objectEntity->getUri()) {
+            // @todo: this needs to be fixed.
+            // $objectEntity->setUri($this->urlGenerator->getAbsoluteURL($this->urlGenerator->linkToRoute('openregister.Objects.show', ['id' => $objectEntity->getUuid(), 'register' => $register->getSlug(), 'schema' => $schema->getSlug()])));
+        }
+
+        // Make sure we create a folder in NC for this object if it doesn't already have one.
+        if (null === $objectEntity->getFolder()) {
+            $this->fileService->createObjectFolder($objectEntity);
+        }
+
+        // For backwards compatibility with the old url structure we need to check if the registers and schema have a slug and create one if not.
+        if (null === $register->getSlug()) {
+            $this->registerMapper->update($register);
+        }
+
+        if (null === $schema->getSlug()) {
+            $this->schemaMapper->update($schema);
+        }
+
+        $objectEntity->setObject($object);
 
 		$this->setDefaults($objectEntity);
 
@@ -880,8 +854,8 @@
 			$objectEntity = $this->handleObjectRelations($objectEntity, $object, $schema->getProperties(), $register->getId(), $schema->getId(), depth: $depth); // @todo: register and schema are not needed here we should refactor and remove them
 		}
 
-		// Let grap any links that we can
-		$objectEntity = $this->handleLinkRelations($objectEntity, $object);
+        // Let's grab any links that we can.
+        $objectEntity = $this->handleLinkRelations($objectEntity, $object);
 
         // Second time so the object is updated with object relations.
         if ($objectEntity->getId() && ($schema->getHardValidation() === false || $validationResult->isValid() === true)) {
@@ -893,80 +867,6 @@
 			// Create audit trail for creation
 			$this->auditTrailMapper->createAuditTrail(new: $objectEntity);
 		}
-
-		return $objectEntity;
-	}
->>>>>>> e31e0fee
-
-        // Set the owner to the current user if logged in.
-        if (null === $objectEntity->getOwner() && $this->userSession->isLoggedIn()) {
-            $objectEntity->setOwner($this->userSession->getUser()->getUID());
-        }
-
-        // Set the application to 'openregister' since this is our app.
-        if (null === $objectEntity->getApplication()) {
-            $objectEntity->setApplication('openregister');
-        }
-
-        // Set or update the version.
-        if (null === $objectEntity->getVersion()) {
-            $objectEntity->setVersion('1.0.0');
-        } else {
-            $version = explode('.', $objectEntity->getVersion());
-            $version[2] = (int) $version[2] + 1;
-            $objectEntity->setVersion(implode('.', $version));
-        }
-
-        // Set dateCreated and dateModified.
-        $currentDateTime = new \DateTime();
-        if (null === $objectEntity->getCreated()) {
-            $objectEntity->setCreated($currentDateTime);
-        }
-
-        // We always set the updated time to the current date and time.
-        $objectEntity->setUpdated($currentDateTime);
-
-        // Create the uri for the object.
-        if (null === $objectEntity->getUri()) {
-            // @todo: this needs to be fixed.
-            // $objectEntity->setUri($this->urlGenerator->getAbsoluteURL($this->urlGenerator->linkToRoute('openregister.Objects.show', ['id' => $objectEntity->getUuid(), 'register' => $register->getSlug(), 'schema' => $schema->getSlug()])));
-        }
-
-        // Make sure we create a folder in NC for this object if it doesn't already have one.
-        if (null === $objectEntity->getFolder()) {
-            $this->fileService->createObjectFolder($objectEntity);
-        }
-
-        // For backwards compatibility with the old url structure we need to check if the registers and schema have a slug and create one if not.
-        if (null === $register->getSlug()) {
-            $this->registerMapper->update($register);
-        }
-
-        if (null === $schema->getSlug()) {
-            $this->schemaMapper->update($schema);
-        }
-
-        $objectEntity->setObject($object);
-
-        // Handle object properties that are either nested objects or files.
-        if ($schema->getProperties() !== null && is_array($schema->getProperties()) === true) {
-            $objectEntity = $this->handleObjectRelations($objectEntity, $object, $schema->getProperties(), $register->getId(), $schema->getId(), depth: $depth); // @todo: register and schema are not needed here we should refactor and remove them.
-        }
-
-        // Let's grab any links that we can.
-        $objectEntity = $this->handleLinkRelations($objectEntity, $object);
-
-        $this->setDefaults($objectEntity);
-
-        if ($objectEntity->getId() && ($schema->getHardValidation() === false || $validationResult->isValid() === true)) {
-            $objectEntity = $this->objectEntityMapper->update($objectEntity);
-            // Create audit trail for update.
-            $this->auditTrailMapper->createAuditTrail(new: $objectEntity, old: $oldObject);
-        } elseif ($schema->getHardValidation() === false || $validationResult->isValid() === true) {
-            $objectEntity = $this->objectEntityMapper->insert($objectEntity);
-            // Create audit trail for creation.
-            $this->auditTrailMapper->createAuditTrail(new: $objectEntity);
-        }
 
         return $objectEntity;
     }// end saveObject()
@@ -1111,37 +1011,6 @@
     }// end getSchemaFromPropertyReference()
 
     /**
-<<<<<<< HEAD
-     * Adds a nested subobject based on schema and property details and incorporates it into the main object.
-     *
-     * Handles $ref resolution for schema subtypes, stores relations, and replaces nested subobject
-     * data with its reference URI or UUID.
-     *
-     * @param array        $property     the property schema details for the nested object
-     * @param string       $propertyName the name of the property in the parent object
-     * @param array|string $item         the nested subobject data to process
-     * @param ObjectEntity $objectEntity the parent object entity to associate the nested subobject with
-     * @param int          $register     the register associated with the schema
-     * @param int          $schema       the schema identifier for the subobject
-     * @param int|null     $index        optional index of the subobject if it resides in an array
-     * @param int          $depth        the depth level for nested object processing
-     *
-     * @return string|array the UUID of the nested subobject or the full object data
-     *
-     * @throws ValidationException|CustomValidationException|Exception when schema or object validation fails
-     * @throws GuzzleException                                          when HTTP request fails
-     */
-    private function addObject(
-        array $property,
-        string $propertyName,
-        array|string $item,
-        ObjectEntity $objectEntity,
-        int $register,
-        int $schema,
-        ?int $index = null,
-        int $depth = 0,
-    ): string|array {
-=======
      * Sets the inversedBy relation on a sub-schema object and returns a list of updated relations.
      *
      * This method updates the given $item (which represents a child object) to establish a 
@@ -1217,7 +1086,6 @@
 		int $depth = 0,
 	): string|array
 	{
->>>>>>> e31e0fee
         $itemIsID = false;
         if (is_string($item) === true) {
             $item = $this->getIdFromString($item, $propertyName);
@@ -1228,28 +1096,13 @@
         $subSchema = $this->getSchemaFromPropertyReference(property: $property, propertyName: $propertyName, schema: $schema);
         $relations = $this->setInversedByRelation(item: $item, objectEntity: $objectEntity, subSchema: $subSchema, property: $property, index: $index);
 
-<<<<<<< HEAD
-        // Handle nested object in array.
-        if ($itemIsID === true) {
-=======
 		// Handle nested object in array
 		if ($itemIsID === true) {
->>>>>>> e31e0fee
             $nestedObject = $this->getObject(
                 register: $this->registerMapper->find((int) $register),
                 schema: $this->schemaMapper->find((int) $subSchema),
                 uuid: $item
             );
-<<<<<<< HEAD
-        } else {
-            $nestedObject = $this->saveObject(
-                register: $register,
-                schema: (int) $subSchema,
-                object: $item,
-                depth: $depth - 1
-            );
-        }
-=======
 		} else {
 			$nestedObject = $this->saveObject(
 				register: $register,
@@ -1274,139 +1127,6 @@
 			$parentRelations[$propertyName . '.' . $index] = $nestedObject->getUri();
 			$objectEntity->setRelations($parentRelations);
 		}
-
-		if ($depth !== 0) {
-			return $nestedObject->jsonSerialize();
-		}
-		return $nestedObject->getUuid();
-	}
-
-	/**
-	 * Processes an object property by delegating it to a subobject handling mechanism.
-	 *
-	 * @param array $property The schema definition for the object property.
-	 * @param string $propertyName The name of the object property.
-	 * @param array|string $item The data corresponding to the property in the parent object.
-	 * @param ObjectEntity $objectEntity The object entity to link the processed data to.
-	 * @param int $register The register associated with the schema.
-	 * @param int $schema The schema identifier for the property.
-	 *
-	 * @return string The updated property data, typically a reference UUID.
-	 * @throws ValidationException|CustomValidationException When schema or object validation fails.
-	 * @throws GuzzleException
-	 */
-	private function handleObjectProperty(
-		array $property,
-		string $propertyName,
-		array|string $item,
-		ObjectEntity $objectEntity,
-		int $register,
-		int $schema,
-		int $depth = 0
-	): string|array
-	{
-		return $this->addObject(
-			property: $property,
-			propertyName: $propertyName,
-			item: $item,
-			objectEntity: $objectEntity,
-			register: $register,
-			schema: $schema,
-			depth: $depth
-		);
-	}
-
-	/**
-	 * Handles array-type properties by processing each element based on its schema type.
-	 *
-	 * Supports nested objects, files, or oneOf schema types, delegating to specific handlers
-	 * for each element in the array.
-	 *
-	 * @param array $property The schema definition for the array property.
-	 * @param string $propertyName The name of the array property.
-	 * @param array $items The elements of the array to process.
-	 * @param ObjectEntity $objectEntity The object entity the data belongs to.
-	 * @param int $register The register associated with the schema.
-	 * @param int $schema The schema identifier for the array elements.
-	 *
-	 * @return array The processed array with updated references or data.
-	 * @throws GuzzleException|ValidationException|CustomValidationException When schema validation or file handling fails.
-	 */
-	private function handleArrayProperty(
-		array $property,
-		string $propertyName,
-		array $items,
-		ObjectEntity $objectEntity,
-		int $register,
-		int $schema,
-		int $depth = 0
-	): array
-	{
-		if (isset($property['items']) === false) {
-			return $items;
-		}
-
-		if (isset($property['items']['oneOf']) === true) {
-			foreach ($items as $index => $item) {
-				$items[$index] = $this->handleOneOfProperty(
-					property: $property['items']['oneOf'],
-					propertyName: $propertyName,
-					item: $item,
-					objectEntity: $objectEntity,
-					register: $register,
-					schema: $schema,
-					index: $index,
-					depth: $depth
-				);
-			}
-			return $items;
-		}
-
-		if (isset($property['items']['type']) === true && $property['items']['type'] !== 'object'
-			&& $property['items']['type'] !== 'file'
-		) {
-			return $items;
-		}
-
-		if (isset($property['items']['type']) === true && $property['items']['type'] === 'file') {
-			foreach ($items as $index => $item) {
-				$items[$index] = $this->handleFileProperty(
-					objectEntity: $objectEntity,
-					object: [$propertyName => [$index => $item]],
-					propertyName: $propertyName . '.' . $index,
-                    format: $item['format'] ?? null
-				)[$propertyName];
-			}
-			return $items;
-		}
-
-		foreach ($items as $index => $item) {
-			$items[$index] = $this->addObject(
-				property: $property['items'],
-				propertyName: $propertyName,
-				item: $item,
-				objectEntity: $objectEntity,
-				register: $register,
-				schema: $schema,
-				index: $index,
-				depth: $depth
-			);
-		}
-
-		return $items;
-	}
->>>>>>> e31e0fee
-
-        if (null === $index) {
-            // Store relation and replace with reference.
-            $relations = $objectEntity->getRelations() ?? [];
-            $relations[$propertyName] = $nestedObject->getUri();
-            $objectEntity->setRelations($relations);
-        } else {
-            $relations = $objectEntity->getRelations() ?? [];
-            $relations[$propertyName.'.'.$index] = $nestedObject->getUri();
-            $objectEntity->setRelations($relations);
-        }
 
         if (0 !== $depth) {
             return $nestedObject->jsonSerialize();
@@ -2051,7 +1771,6 @@
         return null;
     }// end getFile()
 
-<<<<<<< HEAD
     /**
      * Add a file to the object.
      *
@@ -2291,7 +2010,12 @@
             if (false === $files) {
                 return $object;
             }
-=======
+
+            $files = $this->getFiles($object);
+
+            return $this->hydrateFiles($object, $files);
+        }
+
 	/**
 	 * Retrieves an object from a specified register and schema using its UUID.
 	 *
@@ -2318,29 +2042,6 @@
 			if ($files === false) { 
 				return $object;
 			}
->>>>>>> e31e0fee
-
-            $files = $this->getFiles($object);
-
-            return $this->hydrateFiles($object, $files);
-        }
-
-        // @todo mongodb support.
-
-        throw new Exception('Unsupported source type');
-    }
-
-    /**
-     * Check if a string contains a dot and get the substring before the first dot.
-     *
-     * @param string $input the input string
-     *
-     * @return string the substring before the first dot, or the original string if no dot is found
-     */
-    private function getStringBeforeDot(string $input): string
-    {
-        // Find the position of the first dot.
-        $dotPosition = strpos($input, '.');
 
         // Return the substring before the dot, or the original string if no dot is found.
         return false !== $dotPosition ? substr($input, 0, $dotPosition) : $input;
@@ -2571,7 +2272,6 @@
 
         // If fields are specified, filter the entity to include only those fields.
         // @TODO: combining fields and extend causes issues with an id, probably that is caused here.
-<<<<<<< HEAD
         if (false === empty($fields)) {
             $dotEntity = new Dot(array_filter($dotEntity->flatten(), function ($key) use ($fields) {
                 return in_array($key, $fields);
@@ -2607,50 +2307,26 @@
             $schema->getProperties(),
             fn ($property) => isset($property['inversedBy']) && false === empty($property['inversedBy'])
         );
-=======
-		if (empty($fields) === false) {
-			$dotEntity = new Dot(array_filter($dotEntity->flatten(), function($key) use ($fields) {
-				return in_array($key, $fields);
-			}, ARRAY_FILTER_USE_KEY), parse: true);
-		}
-
-
-		// Get the schema for this entity
-		$schema = $this->schemaMapper->find($dotEntity->get('@self.schema'));
-
-		// Htis needs to be done before we start extending the entitymade operational
-		// loop through the files and replace the file ids with the file objects)
-		if ($dotEntity->has('@self.files') && empty($dotEntity->get('@self.files')) === false) {
-			// Loop through the files array where key is dot notation path and value is file id
-			foreach ($dotEntity->get('@self.files')->all() as $path => $fileId) {
-				// Replace the value at the dot notation path with the file URL
-				// @todo: does not work
-				// $dotEntity->set($path, $filesById[$fileId]->getUrl());
-			}
-		}
-
-
-		/**
-		 * Processes inverted relations for the entity.
-		 *
-		 * This core functionality handles properties marked as 'inverted' in the schema.
-		 * It finds objects that reference this entity and adds them to the appropriate
-		 * properties in the entity based on the inverted relation configuration.
-		 *
-		 * This function only sets the uuid of the referencing objects in the entity. (exendt is defined at another point)
-		 *
-		 */
-
-
-		// Get all properties from the schema that have inverted=true
-		$invertedProperties = array_filter(
-			$schema->getProperties(),
-			fn($property) => isset($property['inversedBy']) && empty($property['inversedBy']) === false
-		);
-
-		// Only process inverted relations if we have inverted properties
-		if (empty($invertedProperties) === false) {
-			// Get objects that reference this entity
+
+        // Only process inverted relations if we have inverted properties.
+        if (false === empty($invertedProperties)) {
+            // Get objects that reference this entity.
+
+            $usedByObjects = $this->objectEntityMapper->findAll(uses: $entity['uuid']);
+
+            // Loop through inverted properties and add referenced objects.
+            foreach ($invertedProperties as $key => $property) {
+                // Filter objects that reference this entity through the specified inverted property.
+                $referencingObjects = array_filter(
+                    $usedByObjects,
+                    fn ($obj) => isset($obj->getRelations()[$property['inversedBy']]) && $obj->getRelations()[$property['inversedBy']] === $entity['uuid']
+                );
+
+                // Extract only the UUIDs from the referencing objects instead of the entire objects.
+                $referencingUuids = array_map(
+                    fn ($obj) => $obj->getUuid(),
+                    $referencingObjects
+                );
 
             $identifier = $entity['@self']['id'];
 			$usedByObjects = $this->objectEntityMapper->findAll(uses: $identifier);
@@ -2662,97 +2338,6 @@
 					$usedByObjects,
 					fn($obj) => isset($obj->getRelations()[$property['inversedBy']]) && $obj->getRelations()[$property['inversedBy']] === $identifier
 				);
-
-				// Extract only the UUIDs from the referencing objects instead of the entire objects
-				$referencingUuids = array_map(
-					fn($obj) => $obj->getUuid(),
-					$referencingObjects
-				);
-
-				// Set only the UUIDs in the entity property
-				if ($property['type'] !== 'array') {
-					$dotEntity[$key] = end($referencingUuids);
-				} else {
-					$dotEntity[$key] = $referencingUuids;
-				}
-			}
-			// Store the referenced objects in the related objects array for potential later extension
-			$relatedObjects = array_merge($relatedObjects, $usedByObjects);
-			unset($usedByObjects);
-		}
-
-		// If extending is asked for we can get the related objects and extend them
-		// Check if the entity has relations and is not empty
-		if ($dotEntity->has('@self.relations') && empty($dotEntity->get('@self.relations')) === false) {
-			// Extract all the related object IDs from the relations array
-			$objectIds = array_values($dotEntity->get('@self.relations'));
-
-			// Use the getMany function from the mapper to retrieve all related objects
-			$objects = $this->objectEntityMapper->findMultiple($objectIds);
-
-			// Serialize the related objects to cast them to arrays
-			$objects = array_map(fn($obj) => $obj->jsonSerialize(), $objects);
-
-			// Add them to the related objects array
-			$relatedObjects = array_merge($relatedObjects, $objects);
-			unset($objects);
-		}
-
-		/**
-		 * Extend the entity with related properties.
-		 *
-		 * This section checks if there are properties specified in the 'extend' array.
-		 * For each property, it verifies if the property exists in the dotEntity.
-		 * If the property exists, it attempts to find a related object from the relatedObjects array.
-		 * If a related object is found, it sets the property in the dotEntity with the related object.
-		 * If no related object is found, it logs an error for that property.
-		 * Finally, if there are any errors, they are set in the dotEntity.
-		 */
-		// Check if there are properties specified in the 'extend' array
-		if (!empty($extend)) {
-			if ($extend === ['all']) {
-				$extend = array_keys($dotEntity->all());
-			}
-			$errors = []; // Initialize an array to store any errors encountered during the process
->>>>>>> e31e0fee
-
-        // Only process inverted relations if we have inverted properties.
-        if (false === empty($invertedProperties)) {
-            // Get objects that reference this entity.
-
-            $usedByObjects = $this->objectEntityMapper->findAll(uses: $entity['uuid']);
-
-            // Loop through inverted properties and add referenced objects.
-            foreach ($invertedProperties as $key => $property) {
-                // Filter objects that reference this entity through the specified inverted property.
-                $referencingObjects = array_filter(
-                    $usedByObjects,
-                    fn ($obj) => isset($obj->getRelations()[$property['inversedBy']]) && $obj->getRelations()[$property['inversedBy']] === $entity['uuid']
-                );
-
-                // Extract only the UUIDs from the referencing objects instead of the entire objects.
-                $referencingUuids = array_map(
-                    fn ($obj) => $obj->getUuid(),
-                    $referencingObjects
-                );
-
-                // Set only the UUIDs in the entity property.
-                if ('array' !== $property['type']) {
-                    $dotEntity[$key] = end($referencingUuids);
-                } else {
-                    $dotEntity[$key] = $referencingUuids;
-                }
-            }
-            // Store the referenced objects in the related objects array for potential later extension.
-            $relatedObjects = array_merge($relatedObjects, $usedByObjects);
-            unset($usedByObjects);
-        }
-
-        // If extending is asked for we can get the related objects and extend them.
-        // Check if the entity has relations and is not empty.
-        if ($dotEntity->has('@self.relations') && false === empty($dotEntity->get('@self.relations'))) {
-            // Extract all the related object IDs from the relations array.
-            $objectIds = array_values($dotEntity->get('@self.relations'));
 
             // Use the getMany function from the mapper to retrieve all related objects.
             $objects = $this->objectEntityMapper->findMultiple($objectIds);
@@ -2792,17 +2377,6 @@
                 // Retrieve the value of the property from the dotEntity.
                 $value = $dotEntity->get($property);
 
-<<<<<<< HEAD
-                // Filter the relatedObjects array to find the object that matches the value.
-                $relatedObject = array_filter($relatedObjects, function ($obj) use ($value) {
-                    // Check if the object's id, uuid, or url matches the value.
-                    return $obj['@self']['id'] === $value || $obj['@self']['uuid'] === $value || $obj['@self']['url'] === $value;
-                });
-
-                // Check if a related object was found.
-                if (true === empty($relatedObject)) {
-                    // Add an error message if the related object could not be found.
-=======
                 // Filter the relatedObjects array to find the object that matches the value
                 $relatedObject = array_filter($relatedObjects, function($obj) use ($value) {
                     // Check if the object's id, uuid, or url matches the value
@@ -2816,7 +2390,6 @@
                 // Check if a related object was found
                 if ($relatedObject instanceof ObjectEntity === false && empty($relatedObject) === true) {
                     // Add an error message if the related object could not be found
->>>>>>> e31e0fee
                     $errors[] = "Property '$property' could not be extended.";
                     continue;
                 }
@@ -2989,76 +2562,8 @@
             return $registerArray;
         }, $registers);
 
-<<<<<<< HEAD
         return $registers;
     }// end getRegisters()
-=======
-	/**
-	 * Get the audit trail for a specific object
-	 *
-	 * @param string $id The object ID
-	 * @param int|null $register Optional register ID to override current register
-	 * @param int|null $schema Optional schema ID to override current schema
-	 * @param array $requestParams Optional request parameters
-	 *
-	 * @return array The audit trail entries
-	 */
-	public function getPaginatedAuditTrail(string $id, ?int $register = null, ?int $schema = null, ?array $requestParams = []): array
-	{
-		// Extract specific parameters
-		$limit = $requestParams['limit'] ?? $requestParams['_limit'] ?? 20;
-		$offset = $requestParams['offset'] ?? $requestParams['_offset'] ?? null;
-		$order = $requestParams['order'] ?? $requestParams['_order'] ?? [];
-		$extend = $requestParams['extend'] ?? $requestParams['_extend'] ?? null;
-		$page = $requestParams['page'] ?? $requestParams['_page'] ?? null;
-		$search = $requestParams['_search'] ?? null;
-
-		if ($page !== null && isset($limit)) {
-			$page = (int) $page;
-			$offset = $limit * ($page - 1);
-		}
-
-		// Ensure order and extend are arrays
-		if (is_string($order) === true) {
-			$order = array_map('trim', explode(',', $order));
-		}
-		if (is_string($extend) === true) {
-			$extend = array_map('trim', explode(',', $extend));
-		}
-
-		// Remove unnecessary parameters from filters
-		$filters = $requestParams;
-		unset($filters['_route']); // TODO: Investigate why this is here and if it's needed
-		unset($filters['_extend'], $filters['_limit'], $filters['_offset'], $filters['_order'], $filters['_page'], $filters['_search']);
-
-		unset($filters['extend'], $filters['limit'], $filters['offset'], $filters['order'], $filters['page']);
-
-		// Lets force the object id to be the object id of the object we are getting the audit trail for
-		$object = $this->objectEntityMapper->find($id)->getObjectArray();
-		$filters = [];
-		$filters['object'] = $object['id'];
-
-		//$filters['registerUuid'] = $object->getRegisterUuid();
-		//$filters['schemaUuid'] = $object->getSchemaUuid();
-
-
-		// @todo this is not working, it fails to find the logs
-		$auditTrails = $this->auditTrailMapper->findAll(limit: $limit, offset: $offset, filters: $filters, sort: $order, search: $search);
-
-		// Format the audit trails
-		$total   = count($auditTrails);
-		$pages   = $limit !== null ? ceil($total/$limit) : 1;
-
-		return [
-			'results' => $auditTrails,
-			'total' => $total,
-			'page' => $page ?? 1,
-			'pages' => $pages,
-		];
-
-		return $auditTrails;
-	}
->>>>>>> e31e0fee
 
     /**
      * Retrieves the current register ID.
@@ -3145,11 +2650,8 @@
         $filters = [];
         $filters['object'] = $object['id'];
 
-        // var_dump($filters);
-        // die;
-
-        // $filters['registerUuid'] = $object->getRegisterUuid();
-        // $filters['schemaUuid'] = $object->getSchemaUuid();
+		//$filters['registerUuid'] = $object->getRegisterUuid();
+		//$filters['schemaUuid'] = $object->getSchemaUuid();
 
         /** @todo this is not working, it fails to find the logs. */
         $auditTrails = $this->auditTrailMapper->findAll(limit: $limit, offset: $offset, filters: $filters, sort: $order, search: $search);
