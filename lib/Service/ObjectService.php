--- conflicted
+++ resolved
@@ -73,15 +73,11 @@
         RegisterMapper $registerMapper,
         SchemaMapper $schemaMapper,
         AuditTrailMapper $auditTrailMapper,
-<<<<<<< HEAD
         SearchLogMapper $searchLogMapper,
-		private readonly IURLGenerator $urlGenerator
-=======
 		private ContainerInterface $container,
 		private readonly IURLGenerator $urlGenerator,
 		private readonly FileService $fileService,
 		private readonly IAppManager $appManager
->>>>>>> f8f69c65
     )
     {
         $this->objectEntityMapper = $objectEntityMapper;
@@ -396,16 +392,12 @@
             );
         }
 
-<<<<<<< HEAD
         // Check if existing object is locked
         //if ($objectEntity && objectEntity->isLocked()) {
         //     throw new ValidationException('Cannot modify locked object', ['locked' => 'Object is locked for editing']);
         //}
 
 		$validationResult = $this->validateObject(object: $object, schemaId: $schema);
-=======
-//		$validationResult = $this->validateObject(object: $object, schemaId: $schema);
->>>>>>> f8f69c65
 
         // Create new entity if none exists
         if (isset($object['id']) === false || $objectEntity === null) {
@@ -433,15 +425,6 @@
 
 		$schemaObject = $this->schemaMapper->find($schema);
 
-<<<<<<< HEAD
-		if ($objectEntity->getId() && ($schemaObject->isHardValidationEnabled() === false || $validationResult->isValid() === true)){
-			// Unlock the object after update
-			$objectEntity->removeLock();
-			
-			$objectEntity = $this->objectEntityMapper->update($objectEntity);
-			$this->auditTrailMapper->createAuditTrail(new: $objectEntity, old: $oldObject);
-		} else if ($schemaObject->isHardValidationEnabled() === false || $validationResult->isValid() === true) {
-=======
 
         // Handle object properties that are either nested objects or files
 		if ($schemaObject->getProperties() !== null && is_array($schemaObject->getProperties())) {
@@ -455,7 +438,6 @@
 			$objectEntity = $this->objectEntityMapper->update($objectEntity);
 			$this->auditTrailMapper->createAuditTrail(new: $objectEntity, old: $oldObject);
 		} else {//if ($schemaObject->getHardValidation() === false || $validationResult->isValid() === true) {
->>>>>>> f8f69c65
 			$objectEntity =  $this->objectEntityMapper->insert($objectEntity);
 			$this->auditTrailMapper->createAuditTrail(new: $objectEntity);
 		}
