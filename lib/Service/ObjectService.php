<?php

namespace OCA\OpenRegister\Service;

use OCA\OpenRegister\Db\Source;
use OCA\OpenRegister\Db\SourceMapper;
use OCA\OpenRegister\Db\Schema;
use OCA\OpenRegister\Db\SchemaMapper;
use OCA\OpenRegister\Db\Register;
use OCA\OpenRegister\Db\RegisterMapper;
use OCA\OpenRegister\Db\ObjectEntity;
use OCA\OpenRegister\Db\ObjectEntityMapper;
use Symfony\Component\Uid\Uuid;
use GuzzleHttp\Client;

class ObjectService
{
	private $callLogMapper;

	/**
	 * The constructor sets al needed variables.
	 *
	 * @param ObjectEntityMapper  $objectEntityMapper The ObjectEntity Mapper
	 */
	public function __construct(ObjectEntityMapper $objectEntityMapper, RegisterMapper $registerMapper, SchemaMapper $schemaMapper)
	{
		$this->objectEntityMapper = $objectEntityMapper;
		$this->registerMapper = $registerMapper;
		$this->schemaMapper = $schemaMapper;
	}

	/**
	 * Save an object
	 *
	 * @param Register|string $register	The register to save the object to.
	 * @param Schema|string $schema		The schema to save the object to.
	 * @param array $object			The data to be saved.
	 *
	 * @return ObjectEntity The resulting object.
	 */
	public function saveObject($register, $schema, array $object): ObjectEntity
	{

		// Convert register and schema to their respective objects if they are strings
		if (is_string($register)) {
			$register = $this->registerMapper->find($register);
		}
		if (is_string($schema)) {
			$schema = $this->schemaMapper->find($schema);
		}

		// Does the object already exist?
		$objectEntity = $this->objectEntityMapper->findByUuid($register, $schema, $object['id']);

<<<<<<< HEAD
		if ($objectEntity === null){
=======
		if($objectEntity === null){
>>>>>>> a12eabc6
			$objectEntity = new ObjectEntity();
			$objectEntity->setRegister($register->getId());
			$objectEntity->setSchema($schema->getId());
			///return $this->objectEntityMapper->update($objectEntity);
		}


		// Does the object have an if?
		if (isset($object['id'])) {
			// Update existing object
			$objectEntity->setUuid($object['id']);
		} else {
			// Create new object
			$objectEntity->setUuid(Uuid::v4());
			$object['id'] = $objectEntity->getUuid();
		}

		$objectEntity->setObject($object);

		if ($objectEntity->getId()){
			return $this->objectEntityMapper->update($objectEntity);
		}
		return $this->objectEntityMapper->insert($objectEntity);

		//@todo mongodb support

		// Handle external source here if needed
		throw new \Exception('Unsupported source type');
	}


	/**
	 * Get an object
	 *
	 * @param Register $register	The register to save the object to.
	 * @param string $uuid	The uuid of the object to get
	 *
	 * @return ObjectEntity The resulting object.
	 */
	public function getObject(Register $register, string $uuid): ObjectEntity
	{
		// Lets see if we need to save to an internal source
<<<<<<< HEAD
		if ($register->getSource() === 'Internal') {
=======
		if ($register->getSource() === 'internal') {
>>>>>>> a12eabc6
			return $this->objectEntityMapper->findByUuid($register,$uuid);
		}

		//@todo mongodb support

		// Handle external source here if needed
		throw new \Exception('Unsupported source type');
	}

	/**
	* Delete an object
	*
	* @param Register $register	The register to delete the object from.
	* @param string $uuid	The uuid of the object to delete

	* @return ObjectEntity The resulting object.
	*/
   public function deleteObject(Register $register, string $uuid)
   {
	// Lets see if we need to save to an internal source
<<<<<<< HEAD
	if ($register->getSource() === 'Internal') {
=======
	if ($register->getSource() === 'internal') {
>>>>>>> a12eabc6
	   $object = $this->objectEntityMapper->findByUuid($uuid);
	   $this->objectEntityMapper->delete($object);
	}

	//@todo mongodb support

	// Handle external source here if needed
	throw new \Exception('Unsupported source type');
   }

	/**
	 * Gets the appropriate mapper based on the object type.
	 *
	 * @param string $objectType The type of object to retrieve the mapper for.
	 * @return mixed The appropriate mapper.
	 * @throws \InvalidArgumentException If an unknown object type is provided.
	 * @throws \Exception If OpenRegister service is not available or if register/schema is not configured.
	 */
	public function getMapper(string $objectType)
	{
		// If the source is internal, return the appropriate mapper based on the object type
		switch ($objectType) {
			case 'register':
				return $this->registerMapper;
			case 'schema':
				return $this->schemaMapper;
			case 'objectEntity':
				return $this->objectEntityMapper;
			default:
				throw new \InvalidArgumentException("Unknown object type: $objectType");
		}
	}

	/**
	 * Gets multiple objects based on the object type and ids.
	 *
	 * @param string $objectType The type of objects to retrieve.
	 * @param array $ids The ids of the objects to retrieve.
	 * @return array The retrieved objects.
	 * @throws \InvalidArgumentException If an unknown object type is provided.
	 */
	public function getMultipleObjects(string $objectType, array $ids)
	{
		// Process the ids
		$processedIds = array_map(function($id) {
			if (is_object($id) && method_exists($id, 'getId')) {
				return $id->getId();
			} elseif (is_array($id) && isset($id['id'])) {
				return $id['id'];
			} else {
				return $id;
			}
		}, $ids);

		// Clean up the ids if they are URIs
		$cleanedIds = array_map(function($id) {
			// If the id is a URI, get only the last part of the path
			if (filter_var($id, FILTER_VALIDATE_URL)) {
				$parts = explode('/', rtrim($id, '/'));
				return end($parts);
			}
			return $id;
		}, $processedIds);

		// Get the appropriate mapper for the object type
		$mapper = $this->getMapper($objectType);

		// Use the mapper to find and return multiple objects based on the provided cleaned ids
		return $mapper->findMultiple($cleanedIds);
	}

	/**
	 * Extends an entity with related objects based on the extend array.
	 *
	 * @param mixed $entity The entity to extend
	 * @param array $extend An array of properties to extend
	 * @return array The extended entity as an array
	 * @throws \Exception If a property is not present on the entity
	 */
	public function extendEntity(array $entity, array $extend): array
	{
		// Convert the entity to an array if it's not already one
		if(is_array($entity)) {
			$result = $entity;
		} else {
			$result = $entity->jsonSerialize();
		}

		// Iterate through each property to be extended
		foreach ($extend as $property) {
			// Create a singular property name
			$singularProperty = rtrim($property, 's');

			// Check if property or singular property are keys in the array
			if (array_key_exists(key: $property, array: $result) === true) {
				$value = $result[$property];
				if (empty($value)) {
					continue;
				}
			} elseif (array_key_exists(key: $singularProperty, array: $result)) {
				$value = $result[$singularProperty];
			} else {
				throw new \Exception("Property '$property' or '$singularProperty' is not present in the entity.");
			}

			// Get a mapper for the property
			$propertyObject = $property;
			try {
				$mapper = $this->getMapper(objectType: $property);
				$propertyObject = $singularProperty;
			} catch (\Exception $e) {
				try {
					$mapper = $this->getMapper(objectType: $singularProperty);
					$propertyObject = $singularProperty;
				} catch (\Exception $e) {
					// If still no mapper, throw a no mapper available error
					throw new \Exception(message: "No mapper available for property '$property'.");
				}
			}

			// Update the values
			if (is_array($value) === true) {
				// If the value is an array, get multiple related objects
				$result[$property] = $this->getMultipleObjects(objectType: $propertyObject, ids: $value);
			} else {
				// If the value is not an array, get a single related object
				$objectId = is_object(value: $value) ? $value->getId() : $value;
				$result[$property] = $mapper->find($objectId);
			}
		}

		// Return the extended entity as an array
		return $result;
	}

	/**
	 * Get the registers extended with schemas for this instance of OpenRegisters
	 *
	 * @return array The registers of this OpenRegisters instance extended with schemas
	 * @throws \Exception
	 */
   public function getRegisters(): array
   {
	   $registers = $this->registerMapper->findAll();


	   // Convert entity objects to arrays using jsonSerialize
	   $registers = array_map(function($object) {
		   return $object->jsonSerialize();
	   }, $registers);

	   $extend = ['schemas'];
	   // Extend the objects if the extend array is not empty
	   if(empty($extend) === false) {
		   $registers = array_map(function($object) use ($extend) {
			   return $this->extendEntity(entity: $object, extend: $extend);
		   }, $registers);
	   }

	   return $registers;
   }
}<|MERGE_RESOLUTION|>--- conflicted
+++ resolved
@@ -52,11 +52,7 @@
 		// Does the object already exist?
 		$objectEntity = $this->objectEntityMapper->findByUuid($register, $schema, $object['id']);
 
-<<<<<<< HEAD
 		if ($objectEntity === null){
-=======
-		if($objectEntity === null){
->>>>>>> a12eabc6
 			$objectEntity = new ObjectEntity();
 			$objectEntity->setRegister($register->getId());
 			$objectEntity->setSchema($schema->getId());
@@ -99,11 +95,7 @@
 	public function getObject(Register $register, string $uuid): ObjectEntity
 	{
 		// Lets see if we need to save to an internal source
-<<<<<<< HEAD
 		if ($register->getSource() === 'Internal') {
-=======
-		if ($register->getSource() === 'internal') {
->>>>>>> a12eabc6
 			return $this->objectEntityMapper->findByUuid($register,$uuid);
 		}
 
@@ -124,11 +116,7 @@
    public function deleteObject(Register $register, string $uuid)
    {
 	// Lets see if we need to save to an internal source
-<<<<<<< HEAD
 	if ($register->getSource() === 'Internal') {
-=======
-	if ($register->getSource() === 'internal') {
->>>>>>> a12eabc6
 	   $object = $this->objectEntityMapper->findByUuid($uuid);
 	   $this->objectEntityMapper->delete($object);
 	}
