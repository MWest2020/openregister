<?php

namespace OCA\OpenRegister\Service;

use Adbar\Dot;
use DateTime;
use Exception;
use GuzzleHttp\Exception\GuzzleException;
use InvalidArgumentException;
use JsonSerializable;
use OCA\OpenRegister\Db\File;
<<<<<<< HEAD
=======
use OCA\OpenRegister\Db\FileMapper;
use OCA\OpenRegister\Db\Source;
use OCA\OpenRegister\Db\SourceMapper;
>>>>>>> 6957ef5b
use OCA\OpenRegister\Db\Schema;
use OCA\OpenRegister\Db\SchemaMapper;
use OCA\OpenRegister\Db\Register;
use OCA\OpenRegister\Db\RegisterMapper;
use OCA\OpenRegister\Db\ObjectEntity;
use OCA\OpenRegister\Db\ObjectEntityMapper;
use OCA\OpenRegister\Db\AuditTrailMapper;
use OCA\OpenRegister\Exception\ValidationException;
use OCA\OpenRegister\Formats\BsnFormat;
use OCP\App\IAppManager;
use OCP\IAppConfig;
use OCP\IURLGenerator;
use Opis\JsonSchema\ValidationResult;
use Opis\JsonSchema\Validator;
use Opis\Uri\Uri;
use Psr\Container\ContainerExceptionInterface;
use Psr\Container\ContainerInterface;
use Psr\Container\NotFoundExceptionInterface;
use stdClass;
use Symfony\Component\Uid\Uuid;
use GuzzleHttp\Client;

/**
 * Service class for handling object operations.
 *
 * This service provides methods for:
 * - CRUD operations on objects.
 * - Schema resolution and validation.
 * - Managing relations and linked data (extending objects with related sub-objects).
 * - Audit trails and data aggregation.
 *
 * @package OCA\OpenRegister\Service
 */
class ObjectService
{
	/** @var int The current register ID */
	private int $register;

	/** @var int The current schema ID */
	private int $schema;

<<<<<<< HEAD
	/**
	 * Constructor for ObjectService.
	 *
	 * Initializes the service with dependencies required for database and object operations.
	 *
	 * @param ObjectEntityMapper $objectEntityMapper Object entity data mapper.
	 * @param RegisterMapper $registerMapper Register data mapper.
	 * @param SchemaMapper $schemaMapper Schema data mapper.
	 * @param AuditTrailMapper $auditTrailMapper Audit trail data mapper.
	 * @param ContainerInterface $container Dependency injection container.
	 * @param IURLGenerator $urlGenerator URL generator service.
	 * @param FileService $fileService File service for managing files.
	 * @param IAppManager $appManager Application manager service.
	 * @param IAppConfig $config Configuration manager.
	 */
	public function __construct(
		private readonly ObjectEntityMapper $objectEntityMapper,
		private readonly RegisterMapper     $registerMapper,
		private readonly SchemaMapper       $schemaMapper,
		private readonly AuditTrailMapper   $auditTrailMapper,
		private readonly ContainerInterface $container,
		private readonly IURLGenerator      $urlGenerator,
		private readonly FileService        $fileService,
		private readonly IAppManager        $appManager,
		private readonly IAppConfig         $config
	) {
	}
=======
    /** @var AuditTrailMapper For tracking object changes */
    private AuditTrailMapper $auditTrailMapper;

    /**
     * Constructor for ObjectService
     *
     * Initializes the service with required mappers for database operations
     *
     * @param ObjectEntityMapper $objectEntityMapper Mapper for object entities
     * @param RegisterMapper $registerMapper Mapper for registers
     * @param SchemaMapper $schemaMapper Mapper for schemas
     * @param AuditTrailMapper $auditTrailMapper Mapper for audit trails
     */
    public function __construct(
        ObjectEntityMapper $objectEntityMapper,
        RegisterMapper $registerMapper,
        SchemaMapper $schemaMapper,
        AuditTrailMapper $auditTrailMapper,
		private ContainerInterface $container,
		private readonly IURLGenerator $urlGenerator,
		private readonly FileService $fileService,
		private readonly IAppManager $appManager,
		private readonly IAppConfig $config,
		private readonly FileMapper $fileMapper,
    )
    {
        $this->objectEntityMapper = $objectEntityMapper;
        $this->registerMapper = $registerMapper;
        $this->schemaMapper = $schemaMapper;
        $this->auditTrailMapper = $auditTrailMapper;
    }
>>>>>>> 6957ef5b

	/**
	 * Retrieves the OpenConnector service from the container.
	 *
	 * @param string $filePath Optional file path for the OpenConnector service.
	 *
	 * @return mixed|null The OpenConnector service instance or null if not available.
	 * @throws ContainerExceptionInterface If there is a container exception.
	 * @throws NotFoundExceptionInterface If the service is not found.
	 */
	public function getOpenConnector(string $filePath = '\Service\ObjectService'): mixed
	{
		if (in_array('openconnector', $this->appManager->getInstalledApps())) {
			try {
				return $this->container->get("OCA\OpenConnector$filePath");
			} catch (Exception $e) {
				return null;
			}
		}

		return null;
	}

	/**
	 * Resolves a schema from a given URI.
	 *
	 * @param Uri $uri The URI pointing to the schema.
	 *
	 * @return string The schema content in JSON format.
	 * @throws GuzzleException If there is an error during schema fetching.
	 */
	public function resolveSchema(Uri $uri): string
	{
		// Local schema resolution
		if ($this->urlGenerator->getBaseUrl() === $uri->scheme() . '://' . $uri->host()
			&& str_contains($uri->path(), '/api/schemas')
		) {
			$exploded = explode('/', $uri->path());
			$schema = $this->schemaMapper->find(end($exploded));

			return json_encode($schema->getSchemaObject($this->urlGenerator));
		}

		// File schema resolution
		if ($this->urlGenerator->getBaseUrl() === $uri->scheme() . '://' . $uri->host()
			&& str_contains($uri->path(), '/api/files/schema')
		) {
			return File::getSchema($this->urlGenerator);
		}

		// External schema resolution
		if ($this->config->getValueBool('openregister', 'allowExternalSchemas')) {
			$client = new Client();
			$result = $client->get(\GuzzleHttp\Psr7\Uri::fromParts($uri->components()));

			return $result->getBody()->getContents();
		}

		return '';
	}

	/**
	 * Validates an object against a schema.
	 *
	 * @param array $object The object to validate.
	 * @param int|null $schemaId The schema ID to validate against.
	 * @param object $schemaObject A custom schema object for validation.
	 *
	 * @return ValidationResult The result of the validation.
	 */
	public function validateObject(array $object, ?int $schemaId = null, object $schemaObject = new stdClass()): ValidationResult
	{
		if ($schemaObject === new stdClass() || $schemaId !== null) {
			$schemaObject = $this->schemaMapper->find($schemaId)->getSchemaObject($this->urlGenerator);
		}

		// if there are no properties we dont have to validate
		if ($schemaObject instanceof stdClass || !method_exists($schemaObject, 'getProperties')) {
			// Return a default ValidationResult indicating success
			return new ValidationResult(null);
		}

		$validator = new Validator();
		$validator->setMaxErrors(100);
		$validator->parser()->getFormatResolver()->register('string', 'bsn', new BsnFormat());
		$validator->loader()->resolver()->registerProtocol('http', [$this, 'resolveSchema']);

		return $validator->validate(json_decode(json_encode($object)), $schemaObject);
	}

	/**
	 * Finds an object by ID or UUID.
	 *
	 * @param int|string $id The object ID or UUID.
	 * @param array|null $extend Properties to extend the object with.
	 *
	 * @return ObjectEntity The found object entity.
	 * @throws Exception If the object is not found.
	 */
	public function find(int|string $id, ?array $extend = []): ObjectEntity
	{
		return $this->getObject(
			$this->registerMapper->find($this->getRegister()),
			$this->schemaMapper->find($this->getSchema()),
			$id,
			$extend
		);
	}

	/**
	 * Creates a new object from provided data.
	 *
	 * @param array $object The object data.
	 *
	 * @return ObjectEntity The created object entity.
	 * @throws ValidationException If validation fails.
	 * @throws GuzzleException If there is an error during file upload.
	 */
	public function createFromArray(array $object): ObjectEntity
	{
		return $this->saveObject(
			register: $this->getRegister(),
			schema: $this->getSchema(),
			object: $object
		);
	}

	/**
	 * Updates an existing object with new data.
	 *
	 * @param string $id The ID of the object to update.
	 * @param array $object The new data for the object.
	 * @param bool $updatedObject If true, performs a full update. If false, performs a patch update.
	 * @param bool $patch Determines if the update should merge with existing data.
	 *
	 * @return ObjectEntity The updated object entity.
	 * @throws ValidationException If validation fails.
	 * @throws GuzzleException If there is an error during file upload.
	 */
	public function updateFromArray(string $id, array $object, bool $updatedObject, bool $patch = false): ObjectEntity
	{
		$object['id'] = $id;

		if ($patch === true) {
			$oldObject = $this->getObject(
				$this->registerMapper->find($this->getRegister()),
				$this->schemaMapper->find($this->getSchema()),
				$id
			)->jsonSerialize();

			$object = array_merge($oldObject, $object);
		}

		return $this->saveObject(
			register: $this->getRegister(),
			schema: $this->getSchema(),
			object: $object
		);
	}

	/**
	 * Deletes an object.
	 *
	 * @param array|JsonSerializable $object The object to delete.
	 *
	 * @return bool True if deletion is successful, false otherwise.
	 * @throws Exception If deletion fails.
	 */
	public function delete(array|JsonSerializable $object): bool
	{
		if ($object instanceof JsonSerializable) {
			$object = $object->jsonSerialize();
		}

        return $this->deleteObject(
            register: $this->getRegister(),
            schema: $this->getSchema(),
            uuid: $object['id']
        );
    }

	/**
	 * Retrieves all objects matching criteria.
	 *
	 * @param int|null $limit Maximum number of results.
	 * @param int|null $offset Starting offset for pagination.
	 * @param array $filters Criteria to filter the objects.
	 * @param array $sort Sorting options.
	 * @param string|null $search Search term.
	 * @param array|null $extend Properties to extend the results with.
	 *
	 * @return array List of matching objects.
	 */
	public function findAll(?int $limit = null, ?int $offset = null, array $filters = [], array $sort = [], ?string $search = null, ?array $extend = []): array
	{
		return $this->getObjects(
			register: $this->getRegister(),
			schema: $this->getSchema(),
			limit: $limit,
			offset: $offset,
			filters: $filters,
			sort: $sort,
			search: $search
		);
	}

	/**
	 * Counts the total number of objects matching criteria.
	 *
	 * @param array $filters Criteria to filter the objects.
	 * @param string|null $search Search term.
	 *
	 * @return int The total count of matching objects.
	 */
	public function count(array $filters = [], ?string $search = null): int
	{
		// Add register and schema filters if set
		if ($this->getSchema() !== null && $this->getRegister() !== null) {
			$filters['register'] = $this->getRegister();
			$filters['schema'] = $this->getSchema();
		}

		return $this->objectEntityMapper
			->countAll(filters: $filters, search: $search);
	}

	/**
	 * Retrieves multiple objects by their IDs.
	 *
	 * @param array $ids List of object IDs to retrieve.
	 *
	 * @return array List of retrieved objects.
	 * @throws Exception If an error occurs during retrieval.
	 */
	public function findMultiple(array $ids): array
	{
		$result = [];
		foreach ($ids as $id) {
			$result[] = $this->find($id);
		}

		return $result;
	}

	/**
	 * Retrieves aggregation data based on filters and criteria.
	 *
	 * @param array $filters Criteria to filter objects.
	 * @param string|null $search Search term.
	 *
	 * @return array Aggregated data results.
	 */
	public function getAggregations(array $filters, ?string $search = null): array
	{
		$mapper = $this->getMapper(objectType: 'objectEntity');

		$filters['register'] = $this->getRegister();
		$filters['schema'] = $this->getSchema();

		if ($mapper instanceof ObjectEntityMapper) {
			return $mapper->getFacets($filters, $search);
		}

		return [];
	}

	/**
	 * Extracts object data from an entity.
	 *
	 * @param mixed $object The object entity.
	 * @param array|null $extend Properties to extend the object data with.
	 *
	 * @return mixed The extracted object data.
	 */
	private function getDataFromObject(mixed $object, ?array $extend = []): mixed
	{
		return $object->getObject();
	}

	/**
	 * Retrieves all objects of a specified type.
	 *
	 * @param string|null $objectType The type of objects to retrieve. Defaults to 'objectEntity' if register and schema are provided.
	 * @param int|null $register The ID of the register to filter objects by.
	 * @param int|null $schema The ID of the schema to filter objects by.
	 * @param int|null $limit The maximum number of objects to retrieve. Null for no limit.
	 * @param int|null $offset The offset for pagination. Null for no offset.
	 * @param array $filters Additional filters for retrieving objects.
	 * @param array $sort Sorting criteria for the retrieved objects.
	 * @param string|null $search Search term for filtering objects.
	 * @param array|null $extend Properties to extend with related data.
	 *
	 * @return array An array of objects matching the specified criteria.
	 * @throws InvalidArgumentException If an invalid object type is specified.
	 */
	public function getObjects(
		?string $objectType = null,
		?int $register = null,
		?int $schema = null,
		?int $limit = null,
		?int $offset = null,
		array $filters = [],
		array $sort = [],
		?string $search = null,
		?array $extend = []
	): array
	{
		if ($objectType === null && $register !== null && $schema !== null) {
			$objectType = 'objectEntity';
			$filters['register'] = $register;
			$filters['schema'] = $schema;
		}

		$mapper = $this->getMapper($objectType);

		return $mapper->findAll(
			limit: $limit,
			offset: $offset,
			filters: $filters,
			sort: $sort,
			search: $search
		);
	}

	/**
	 * Saves an object to the database.
	 *
	 * @param int $register The ID of the register to save the object to.
	 * @param int $schema The ID of the schema to save the object to.
	 * @param array $object The data of the object to save.
	 *
	 * @return ObjectEntity The saved object entity.
	 * @throws ValidationException If the object fails validation.
	 * @throws Exception|GuzzleException If an error occurs during object saving or file handling.
	 */
    public function saveObject(int $register, int $schema, array $object): ObjectEntity
    {
        // Convert register and schema to their respective objects if they are strings // @todo ???
        if (is_string($register)) {
            $register = $this->registerMapper->find($register);
        }

        if (is_string($schema)) {
            $schema = $this->schemaMapper->find($schema);
        }

        // Check if object already exists
        if (isset($object['id']) === true) {
            $objectEntity = $this->objectEntityMapper->findByUuid(
                $this->registerMapper->find($register),
                $this->schemaMapper->find($schema),
                $object['id']
            );
        }

		$validationResult = $this->validateObject(object: $object, schemaId: $schema);

        // Create new entity if none exists
        if (isset($object['id']) === false || $objectEntity === null) {
            $objectEntity = new ObjectEntity();
            $objectEntity->setRegister($register);
            $objectEntity->setSchema($schema);
        }

        // Handle UUID assignment
        if (isset($object['id']) && !empty($object['id'])) {
            $objectEntity->setUuid($object['id']);
        } else {
            $objectEntity->setUuid(Uuid::v4());
            $object['id'] = $objectEntity->getUuid();
        }

        // Store old version for audit trail
        $oldObject = clone $objectEntity;
        $objectEntity->setObject($object);

        // Ensure UUID exists //@todo: this is not needed anymore? this kinde of uuid is set in the handleLinkRelations function
        if (empty($objectEntity->getUuid()) === true) {
            $objectEntity->setUuid(Uuid::v4());
        }

        // Let grap any links that we can
        $objectEntity = $this->handleLinkRelations($objectEntity, $object);

		$schemaObject = $this->schemaMapper->find($schema);

        // Handle object properties that are either nested objects or files
		if ($schemaObject->getProperties() !== null && is_array($schemaObject->getProperties()) === true) {
			$objectEntity = $this->handleObjectRelations($objectEntity, $object, $schemaObject->getProperties(), $register, $schema);
		}

		$objectEntity->setUri($this->urlGenerator->getAbsoluteURL($this->urlGenerator->linkToRoute('openregister.Objects.show', ['id' => $objectEntity->getUuid()])));

		if ($objectEntity->getId() && ($schemaObject->getHardValidation() === false || $validationResult->isValid() === true)){
			$objectEntity = $this->objectEntityMapper->update($objectEntity);
			$this->auditTrailMapper->createAuditTrail(new: $objectEntity, old: $oldObject);
		} else if ($schemaObject->getHardValidation() === false || $validationResult->isValid() === true) {
			$objectEntity =  $this->objectEntityMapper->insert($objectEntity);
			$this->auditTrailMapper->createAuditTrail(new: $objectEntity);
		}

		if ($validationResult->isValid() === false) {
			throw new ValidationException(message: 'The object could not be validated', errors: $validationResult->error());
		}

        return $objectEntity;
    }

	/**
	 * Efficiently processes link relations within an object using JSON path traversal.
	 *
	 * Identifies and maps all URLs or UUIDs to their corresponding relations using dot notation paths
	 * for nested properties, excluding self-references of the object entity.
	 *
	 * @param ObjectEntity $objectEntity The object entity to analyze and update relations for.
	 *
	 * @return ObjectEntity The updated object entity with new relations mapped.
	 */
	private function handleLinkRelations(ObjectEntity $objectEntity): ObjectEntity
	{
		$relations = $objectEntity->getRelations() ?? [];

		// Get object's own identifiers to skip self-references
		$selfIdentifiers = [
			$objectEntity->getUri(),
			$objectEntity->getUuid(),
			$objectEntity->getId()
		];

		// Function to recursively find links/UUIDs and build dot notation paths
		$findRelations = function($data, $path = '') use (&$findRelations, &$relations, $selfIdentifiers) {
			foreach ($data as $key => $value) {
				$currentPath = $path ? "$path.$key" : $key;

				if (is_array($value) === true) {
					// Recurse into nested arrays
					$findRelations($value, $currentPath);
				} else if (is_string($value) === true) {
					// Check for URLs and UUIDs
					if ((filter_var($value, FILTER_VALIDATE_URL) !== false
						|| preg_match('/^[0-9a-f]{8}-[0-9a-f]{4}-4[0-9a-f]{3}-[89ab][0-9a-f]{3}-[0-9a-f]{12}$/i', $value) === 1)
						&& in_array($value, $selfIdentifiers, true) === false
					) {
						$relations[$currentPath] = $value;
					}
				}
			}
		};

		// Process the entire object structure
		$findRelations($objectEntity->getObject());

		$objectEntity->setRelations($relations);
		return $objectEntity;
	}

	/**
	 * Adds a nested subobject based on schema and property details and incorporates it into the main object.
	 *
	 * Handles $ref resolution for schema subtypes, stores relations, and replaces nested subobject
	 * data with its reference URI or UUID.
	 *
	 * @param array $property The property schema details for the nested object.
	 * @param string $propertyName The name of the property in the parent object.
	 * @param array $item The nested subobject data to process.
	 * @param ObjectEntity $objectEntity The parent object entity to associate the nested subobject with.
	 * @param int $register The register associated with the schema.
	 * @param int $schema The schema identifier for the subobject.
	 * @param int|null $index Optional index of the subobject if it resides in an array.
	 *
	 * @return string The UUID of the nested subobject.
	 * @throws ValidationException When schema or object validation fails.
	 * @throws GuzzleException
	 */
	private function addObject(
		array $property,
		string $propertyName,
		array $item,
		ObjectEntity $objectEntity,
		int $register,
		int $schema,
		?int $index = null
	): string
	{
		$subSchema = $schema;
		if (is_int($property['$ref']) === true) {
			$subSchema = $property['$ref'];
		} else if (filter_var(value: $property['$ref'], filter: FILTER_VALIDATE_URL) !== false) {
			$parsedUrl = parse_url($property['$ref']);
			$explodedPath = explode(separator: '/', string: $parsedUrl['path']);
			$subSchema = end($explodedPath);
		}

		// Handle nested object in array
		$nestedObject = $this->saveObject(
			register: $register,
			schema: $subSchema,
			object: $item
		);

		if ($index === null) {
			// Store relation and replace with reference
			$relations = $objectEntity->getRelations() ?? [];
			$relations[$propertyName] = $nestedObject->getUri();
			$objectEntity->setRelations($relations);
		} else {
			$relations = $objectEntity->getRelations() ?? [];
			$relations[$propertyName . '.' . $index] = $nestedObject->getUri();
			$objectEntity->setRelations($relations);
		}

		return $nestedObject->getUuid();
	}

	/**
	 * Processes an object property by delegating it to a subobject handling mechanism.
	 *
	 * @param array $property The schema definition for the object property.
	 * @param string $propertyName The name of the object property.
	 * @param array $item The data corresponding to the property in the parent object.
	 * @param ObjectEntity $objectEntity The object entity to link the processed data to.
	 * @param int $register The register associated with the schema.
	 * @param int $schema The schema identifier for the property.
	 *
	 * @return string The updated property data, typically a reference UUID.
	 * @throws ValidationException When schema or object validation fails.
	 * @throws GuzzleException
	 */
	private function handleObjectProperty(
		array $property,
		string $propertyName,
		array $item,
		ObjectEntity $objectEntity,
		int $register,
		int $schema
	): string
	{
		return $this->addObject(
			property: $property,
			propertyName: $propertyName,
			item: $item,
			objectEntity: $objectEntity,
			register: $register,
			schema: $schema
		);
	}

	/**
	 * Handles array-type properties by processing each element based on its schema type.
	 *
	 * Supports nested objects, files, or oneOf schema types, delegating to specific handlers
	 * for each element in the array.
	 *
	 * @param array $property The schema definition for the array property.
	 * @param string $propertyName The name of the array property.
	 * @param array $items The elements of the array to process.
	 * @param ObjectEntity $objectEntity The object entity the data belongs to.
	 * @param int $register The register associated with the schema.
	 * @param int $schema The schema identifier for the array elements.
	 *
	 * @return array The processed array with updated references or data.
	 * @throws GuzzleException|ValidationException When schema validation or file handling fails.
	 */
	private function handleArrayProperty(
		array $property,
		string $propertyName,
		array $items,
		ObjectEntity $objectEntity,
		int $register,
		int $schema
	): array
	{
		if (isset($property['items']) === false) {
			return $items;
		}

		if (isset($property['items']['oneOf']) === true) {
			foreach ($items as $index=>$item) {
				$items[$index] = $this->handleOneOfProperty(
					property: $property['items']['oneOf'],
					propertyName: $propertyName,
					item: $item,
					objectEntity: $objectEntity,
					register: $register,
					schema: $schema,
					index: $index
				);
			}
			return $items;
		}

		if ($property['items']['type'] !== 'object'
			&& $property['items']['type'] !== 'file'
		) {
			return $items;
		}

		if ($property['items']['type'] === 'file')
		{
			foreach ($items as $index => $item) {
				$items[$index] = $this->handleFileProperty(
					objectEntity: $objectEntity,
					object: [$propertyName => [$index => $item]],
					propertyName: $propertyName . '.' . $index
				)[$propertyName];
			}
			return $items;
		}

		foreach ($items as $index=>$item) {
			$items[$index] = $this->addObject(
				property: $property['items'],
				propertyName: $propertyName,
				item: $item,
				objectEntity: $objectEntity,
				register: $register,
				schema: $schema,
				index: $index
			);
		}

		return $items;
	}

	/**
	 * Processes properties defined as oneOf, selecting the appropriate schema option for the data.
	 *
	 * Handles various types of schemas, including files and references, to correctly process
	 * and replace the input data with the resolved references or processed results.
	 *
	 * @param array $property The oneOf schema definition.
	 * @param string $propertyName The name of the property in the parent object.
	 * @param string|array $item The data to process, either as a scalar or a nested array.
	 * @param ObjectEntity $objectEntity The object entity the data belongs to.
	 * @param int $register The register associated with the schema.
	 * @param int $schema The schema identifier for the property.
	 * @param int|null $index Optional index for array-based oneOf properties.
	 *
	 * @return string|array The processed data, resolved to a reference or updated structure.
	 * @throws GuzzleException|ValidationException When schema validation or file handling fails.
	 */
	private function handleOneOfProperty(
		array $property,
		string $propertyName,
		string|array $item,
		ObjectEntity $objectEntity,
		int $register,
		int $schema,
		?int $index = null
	): string|array
	{
		if (array_is_list($property) === false) {
			return $item;
		}

		if (in_array(needle:'file', haystack: array_column(array: $property, column_key: 'type')) === true
			&& is_array($item) === true
			&& $index !== null
		) {
			return $this->handleFileProperty(
				objectEntity: $objectEntity,
				object: [$propertyName => [$index => $item]],
				propertyName: $propertyName
			);
		}
		if (in_array(needle:'file', haystack: array_column(array: $property, column_key: 'type')) === true
			&& is_array($item) === true
			&& $index === null
		) {
			return $this->handleFileProperty(
				objectEntity: $objectEntity,
				object: [$propertyName => $item],
				propertyName: $propertyName
			);
		}

		if (array_column(array: $property, column_key: '$ref') === []) {
			return $item;
		}

		if (is_array($item) === false) {
			return $item;
		}

		$oneOf = array_filter(
			array: $property,
			callback: function (array $option) {
				return isset($option['$ref']) === true;
			}
		)[0];

		return $this->addObject(
			property: $oneOf,
			propertyName: $propertyName,
			item: $item,
			objectEntity: $objectEntity,
			register: $register,
			schema: $schema,
			index: $index
		);
	}

	/**
	 * Processes and rewrites properties within an object based on their schema definitions.
	 *
	 * Determines the type of each property (object, array, oneOf, or file) and delegates to the
	 * corresponding handler. Updates the object data with references or processed results.
	 *
	 * @param array $property The schema definition of the property.
	 * @param string $propertyName The name of the property in the object.
	 * @param int $register The register ID associated with the schema.
	 * @param int $schema The schema ID associated with the property.
	 * @param array $object The parent object data to update.
	 * @param ObjectEntity $objectEntity The object entity being processed.
	 *
	 * @return array The updated object with processed properties.
	 * @throws GuzzleException|ValidationException When schema validation or file handling fails.
	 */
	private function handleProperty(
		array $property,
		string $propertyName,
		int $register,
		int $schema,
		array $object,
		ObjectEntity $objectEntity
	): array
	{
		switch($property['type']) {
			case 'object':
				$object[$propertyName] = $this->handleObjectProperty(
					property: $property,
					propertyName: $propertyName,
					item: $object[$propertyName],
					objectEntity: $objectEntity,
					register: $register,
					schema: $schema,
				);
				break;
			case 'array':
				$object[$propertyName] = $this->handleArrayProperty(
					property: $property,
					propertyName: $propertyName,
					items: $object[$propertyName],
					objectEntity: $objectEntity,
					register: $register,
					schema: $schema,
				);
				break;
			case 'oneOf':
				$object[$propertyName] = $this->handleOneOfProperty(
					property: $property['oneOf'],
					propertyName: $propertyName,
					item: $object[$propertyName],
					objectEntity: $objectEntity,
					register: $register,
					schema: $schema);
				break;
			case 'file':
				$object[$propertyName] = $this->handleFileProperty(
					objectEntity: $objectEntity,
					object: $object,
					propertyName: $propertyName
				);
			default:
				break;
		}

		return $object;
	}


	/**
	 * Links object relations and handles file-based properties within an object schema.
	 *
	 * Iterates through schema-defined properties, processing and resolving nested relations,
	 * array items, and file-based data. Updates the object entity with resolved references.
	 *
	 * @param ObjectEntity $objectEntity The object entity being processed.
	 * @param array $object The parent object data to analyze.
	 * @param array $properties The schema properties defining the object structure.
	 * @param int $register The register ID associated with the schema.
	 * @param int $schema The schema ID associated with the object.
	 *
	 * @return ObjectEntity The updated object entity with resolved relations and file references.
	 * @throws Exception|ValidationException|GuzzleException When file handling or schema processing fails.
	 */
	private function handleObjectRelations(
		ObjectEntity $objectEntity,
		array $object,
		array $properties,
		int $register,
		int $schema
	): ObjectEntity
	{
        // @todo: Multidimensional suport should be added
		foreach ($properties as $propertyName => $property) {
			// Skip if property not in object
			if (isset($object[$propertyName]) === false) {
				continue;
			}

			$object = $this->handleProperty(
				property: $property,
				propertyName: $propertyName,
				register: $register,
				schema: $schema,
				object: $object,
				objectEntity: $objectEntity,
			);
		}

		$objectEntity->setObject($object);

		return $objectEntity;
	}

<<<<<<< HEAD
	/**
	 * Processes file properties within an object, storing and resolving file content to sharable URLs.
	 *
	 * Handles both base64-encoded and URL-based file sources, storing the resolved content and
	 * updating the object data with the resulting file references.
	 *
	 * @param ObjectEntity $objectEntity The object entity containing the file property.
	 * @param array $object The parent object data containing the file reference.
	 * @param string $propertyName The name of the file property.
	 *
	 * @return array The updated object with resolved file references.
	 * @throws Exception|GuzzleException When file processing or storage fails.
	 */
	private function handleFileProperty(ObjectEntity $objectEntity, array $object, string $propertyName): array
	{
		$fileName = str_replace('.', '_', $propertyName);
		$objectDot = new Dot($object);

		// Handle base64 encoded file
		if (is_string($objectDot->get($propertyName)) === true
			&& preg_match('/^data:([^;]*);base64,(.*)/', $objectDot->get($propertyName), $matches)
		) {
			$fileContent = base64_decode($matches[2], true);
			if ($fileContent === false) {
				throw new Exception('Invalid base64 encoded file');
			}
		}
		// Handle URL file
		else {
			// Encode special characters in the URL
			$encodedUrl = rawurlencode($objectDot->get("$propertyName.accessUrl")); //@todo hardcoded .downloadUrl

			// Decode valid path separators and reserved characters
			$encodedUrl = str_replace(['%2F', '%3A', '%28', '%29'], ['/', ':', '(', ')'], $encodedUrl);

			if (filter_var($encodedUrl, FILTER_VALIDATE_URL)) {
				try {
					// @todo hacky tacky
					// Regular expression to get the filename and extension from url //@todo hardcoded .downloadUrl
					if (preg_match("/\/([^\/]+)'\)\/\\\$value$/", $objectDot->get("$propertyName.downloadUrl"), $matches)) {
						// @todo hardcoded way of getting the filename and extension from the url
						$fileNameFromUrl = $matches[1];
						// @todo use only the extension from the url ?
						// $fileName = $fileNameFromUrl;
						$extension = substr(strrchr($fileNameFromUrl, '.'), 1);
						$fileName = "$fileName.$extension";
					}

					if ($objectDot->has("$propertyName.source") === true) {
						$sourceMapper = $this->getOpenConnector(filePath: '\Db\SourceMapper');
						$source = $sourceMapper->find($objectDot->get("$propertyName.source"));

						$callService = $this->getOpenConnector(filePath: '\Service\CallService');
						if ($callService === null) {
							throw new Exception("OpenConnector service not available");
						}
						$endpoint = str_replace($source->getLocation(), "", $encodedUrl);


						$endpoint = urldecode($endpoint);

						$response = $callService->call(source: $source, endpoint: $endpoint, method: 'GET')->getResponse();

						$fileContent = $response['body'];

						if ($response['encoding'] === 'base64') {
							$fileContent = base64_decode(string: $fileContent);
						}

					} else {
						$client = new \GuzzleHttp\Client();
						$response = $client->get($encodedUrl);
						$fileContent = $response->getBody()->getContents();
					}
				} catch (Exception|NotFoundExceptionInterface $e) {
					throw new Exception('Failed to download file from URL: ' . $e->getMessage());
				}
			} else if (str_contains($objectDot->get($propertyName), $this->urlGenerator->getBaseUrl()) === true) {
				return $object;
			} else {
				throw new Exception('Invalid file format - must be base64 encoded or valid URL');
			}
		}
=======

	private function writeFile(string $fileContent, string $propertyName, ObjectEntity $objectEntity, File $file): File
	{
		$fileName = $file->getFilename();
>>>>>>> 6957ef5b

		try {
			$schema = $this->schemaMapper->find($objectEntity->getSchema());
			$schemaFolder = $this->fileService->getSchemaFolderName($schema);
			$objectFolder = $this->fileService->getObjectFolderName($objectEntity);

			$this->fileService->createFolder(folderPath: 'Objects');
			$this->fileService->createFolder(folderPath: "Objects/$schemaFolder");
			$this->fileService->createFolder(folderPath: "Objects/$schemaFolder/$objectFolder");

			$filePath = $file->getFilePath();

			if($filePath === null) {
				$filePath = "Objects/$schemaFolder/$objectFolder/$fileName";
			}


			$succes = $this->fileService->updateFile(
				content: $fileContent,
				filePath: $filePath,
				createNew: true
			);
			if ($succes === false) {
				throw new Exception('Failed to upload this file: $filePath to NextCloud');
			}

			// Create or find ShareLink
			$share = $this->fileService->findShare(path: $filePath);
			if ($share !== null) {
				$shareLink = $this->fileService->getShareLink($share);
				$downloadLink = $shareLink.'/download';
			} else {
				$shareLink = $this->fileService->createShareLink(path: $filePath);
				$downloadLink = $shareLink.'/download';
			}

			$filesDot = new Dot($objectEntity->getFiles() ?? []);
			$filesDot->set($propertyName, $shareLink);
			$objectEntity->setFiles($filesDot->all());

			// Preserve the original uri in the object 'json blob'
			$file->setDownloadUrl($downloadLink);
			$file->setShareUrl($shareLink);
			$file->setFilePath($filePath);
		} catch (Exception $e) {
			throw new Exception('Failed to store file: ' . $e->getMessage());
		}

		return $file;
	}

	private function setExtension(File $file): File
	{
		// Regular expression to get the filename and extension from url
		if ($file->getExtension() === false && preg_match("/\/([^\/]+)'\)\/\\\$value$/", $file->getAccessUrl(), $matches)) {
			$fileNameFromUrl = $matches[1];
			$file->setExtension(substr(strrchr($fileNameFromUrl, '.'), 1));
		}

		return $file;
	}
	private function fetchFile(File $file, string $propertyName, ObjectEntity $objectEntity): File
	{
		$fileContent = null;

		// Encode special characters in the URL
		$encodedUrl = rawurlencode($file->getAccessUrl());


		// Decode valid path separators and reserved characters
		$encodedUrl = str_replace(['%2F', '%3A', '%28', '%29'], ['/', ':', '(', ')'], $encodedUrl);

		if (filter_var($encodedUrl, FILTER_VALIDATE_URL)) {
			$this->setExtension($file);
			try {

				if ($file->getSource() !== null) {
					$sourceMapper = $this->getOpenConnector(filePath: '\Db\SourceMapper');
					$source = $sourceMapper->find($file->getSource());

					$callService = $this->getOpenConnector(filePath: '\Service\CallService');
					if ($callService === null) {
						throw new Exception("OpenConnector service not available");
					}
					$endpoint = str_replace($source->getLocation(), "", $encodedUrl);
					$endpoint = urldecode($endpoint);
					$response = $callService->call(source: $source, endpoint: $endpoint, method: 'GET')->getResponse();

					$fileContent = $response['body'];

					if(
						$response['encoding'] === 'base64'
					) {
						$fileContent = base64_decode(string: $fileContent);
					}

				} else {
					$client = new Client();
					$response = $client->get($encodedUrl);
					$fileContent = $response->getBody()->getContents();
				}
			} catch (Exception|NotFoundExceptionInterface $e) {
				throw new Exception('Failed to download file from URL: ' . $e->getMessage());
			}
		}


		$this->writeFile(fileContent: $fileContent, propertyName:  $propertyName, objectEntity:  $objectEntity, file: $file);

		return $file;
	}

	/**
	 * Handle file property processing
	 *
	 * @param ObjectEntity $objectEntity The object entity
	 * @param array $object The object data
	 * @param string $propertyName The name of the file property
	 *
	 * @return array Updated object data
	 * @throws Exception|GuzzleException When file handling fails
	 */
	private function handleFileProperty(ObjectEntity $objectEntity, array $object, string $propertyName, ?string $format = null): string
	{
		$fileName = str_replace('.', '_', $propertyName);
		$objectDot = new Dot($object);

		// Handle base64 encoded file
		if (is_string($objectDot->get("$propertyName.base64")) === true
			&& preg_match('/^data:([^;]*);base64,(.*)/', $objectDot->get("$propertyName.base64"), $matches)
		) {
			unset($object[$propertyName]['base64']);
			$fileEntity = new File();
			$fileEntity->hydrate($object[$propertyName]);
			$fileEntity->setFilename($fileName);
			$this->setExtension($fileEntity);

			$this->fileMapper->insert($fileEntity);

			$fileContent = base64_decode($matches[2], true);
			if ($fileContent === false) {
				throw new Exception('Invalid base64 encoded file');
			}

			$fileEntity = $this->writeFile(fileContent: $fileContent, propertyName: $propertyName, objectEntity: $objectEntity, file: $fileEntity);
		}
		// Handle URL file
		else {
			$fileEntities = $this->fileMapper->findAll(filters: ['accessUrl' => $objectDot->get("$propertyName.accessUrl")]);
			if(count($fileEntities) > 0) {
				$fileEntity = $fileEntities[0];
			}

			if (count($fileEntities) === 0) {
				$fileEntity = $this->fileMapper->createFromArray($object[$propertyName]);
			}

			if($fileEntity->getFilename() === null) {
				$fileEntity->setFilename($fileName);
			}

			if($fileEntity->getChecksum() === null || $fileEntity->getUpdated() > new DateTime('-5 minutes')) {
				$fileEntity = $this->fetchFile(file: $fileEntity, propertyName: $propertyName, objectEntity: $objectEntity);
				$fileEntity->setUpdated(new DateTime());
			}
		}

		$fileEntity->setChecksum(md5(serialize($fileContent)));

		$this->fileMapper->update($fileEntity);

		switch($format) {
			case 'filename':
				return $fileEntity->getFileName();
			case 'extension':
				return $fileEntity->getExtension();
			case 'shareUrl':
				return $fileEntity->getShareUrl();
			case 'accessUrl':
				return  $fileEntity->getAccessUrl();
			case 'downloadUrl':
			default:
				return $fileEntity->getDownloadUrl();
		}
	}

	/**
	 * Retrieves an object from a specified register and schema using its UUID.
	 *
	 * Supports only internal sources and raises an exception for unsupported source types.
	 *
	 * @param Register $register The register from which the object is retrieved.
	 * @param Schema $schema The schema defining the object structure.
	 * @param string $uuid The unique identifier of the object to retrieve.
	 * @param array|null $extend Optional properties to include in the retrieved object.
	 *
	 * @return ObjectEntity The retrieved object as an entity.
	 * @throws Exception If the source type is unsupported.
	 */
	public function getObject(Register $register, Schema $schema, string $uuid, ?array $extend = []): ObjectEntity
	{

        // Handle internal source
        if ($register->getSource() === 'internal' || $register->getSource() === '') {
            return $this->objectEntityMapper->findByUuid($register, $schema, $uuid);
        }

        //@todo mongodb support

        throw new Exception('Unsupported source type');
    }

    /**
     * Check if a string contains a dot and get the substring before the first dot.
     *
     * @param string $input The input string.
     *
     * @return string The substring before the first dot, or the original string if no dot is found.
     */
    private function getStringBeforeDot(string $input): string
    {
        // Find the position of the first dot
        $dotPosition = strpos($input, '.');

        // Return the substring before the dot, or the original string if no dot is found
        return $dotPosition !== false ? substr($input, 0, $dotPosition) : $input;
    }

    /**
     * Get the substring after the last slash in a string.
     *
     * @param string $input The input string.
     *
     * @return string The substring after the last slash.
     */
    function getStringAfterLastSlash(string $input): string
    {
        // Find the position of the last slash
        $lastSlashPos = strrpos($input, '/');

        // Return the substring after the last slash, or the original string if no slash is found
        return $lastSlashPos !== false ? substr($input, $lastSlashPos + 1) : $input;
    }

    /**
     * Cascade delete related objects based on schema properties.
     *
     * This method identifies properties in the schema marked for cascade deletion and deletes
     * related objects associated with those properties in the given object.
     *
     * @param Register     $register The register containing the objects.
     * @param Schema       $schema   The schema defining the properties and relationships.
     * @param ObjectEntity $object   The object entity whose related objects should be deleted.
     *
     * @return void
     *
     * @throws Exception If any errors occur during the deletion process.
     */
    private function cascadeDeleteObjects(Register $register, Schema $schema, ObjectEntity $object, string $originalObjectId): void
    {
        $cascadeDeleteProperties = [];
        foreach ($schema->getProperties() as $propertyName => $property) {
            if ((isset($property['cascadeDelete']) === true && $property['cascadeDelete'] === true) || (isset($property['items']['cascadeDelete']) === true && $property['items']['cascadeDelete'] === true)) {
                $cascadeDeleteProperties[] = $propertyName;
            }
        }

        foreach ($object->getRelations() as $relationName => $relation) {
            $relationName = $this->getStringBeforeDot(input: $relationName);
            $relatedObjectId = $this->getStringAfterLastSlash(input: $relation);
            // Check if this sub object has cacsadeDelete = true and is not the original object that started this delete streakt
            if (in_array(needle: $relationName, haystack: $cascadeDeleteProperties) === true && $relatedObjectId !== $originalObjectId) {
                $this->deleteObject(register: $register->getId(), schema: $schema->getId(), uuid: $relatedObjectId, originalObjectId: $originalObjectId);
            }
        }
    }

    /**
     * Delete an object
     *
     * @param string|int  $register         The register to delete from
     * @param string|int  $schema           The schema of the object
     * @param string      $uuid             The UUID of the object to delete
     * @param string|null $originalObjectId The UUID of the parent object so we dont delete the object we come from and cause a loop
     *
     * @return bool      True if deletion was successful
     * @throws Exception If source type is unsupported
     */
    public function deleteObject($register, $schema, string $uuid, ?string $originalObjectId = null): bool
    {
        $register = $this->registerMapper->find($register);
        $schema = $this->schemaMapper->find($schema);

        // Handle internal source
        if ($register->getSource() === 'internal' || $register->getSource() === '') {
            $object = $this->objectEntityMapper->findByUuidOnly(uuid: $uuid);

            if ($object === null) {
                return false;
            }

            // If internal register and schema should be found from the object himself. Makes it possible to delete cascaded objects.
            $register = $this->registerMapper->find($object->getRegister());
            $schema = $this->schemaMapper->find($object->getSchema());

            if ($originalObjectId === null) {
                $originalObjectId = $object->getUuid();
            }

            $this->cascadeDeleteObjects(register: $register, schema: $schema, object: $object, originalObjectId: $originalObjectId);

            $this->objectEntityMapper->delete($object);
            return true;
        }

        //@todo mongodb support

        throw new Exception('Unsupported source type');
    }

	/**
	 * Retrieves the appropriate mapper for a specific object type.
	 *
	 * Optionally sets the current register and schema when both are provided.
	 *
	 * @param string|null $objectType The type of the object for which a mapper is needed.
	 * @param int|null $register Optional register ID to set for the mapper.
	 * @param int|null $schema Optional schema ID to set for the mapper.
	 *
	 * @return mixed The mapper for the specified object type.
	 * @throws InvalidArgumentException If the object type is unknown.
	 */
	public function getMapper(?string $objectType = null, ?int $register = null, ?int $schema = null): mixed
	{
        // Return self if register and schema provided
        if ($register !== null && $schema !== null) {
            $this->setSchema($schema);
            $this->setRegister($register);
            return $this;
        }

        // Return appropriate mapper based on object type
        switch ($objectType) {
            case 'register':
                return $this->registerMapper;
            case 'schema':
                return $this->schemaMapper;
            case 'objectEntity':
                return $this->objectEntityMapper;
            default:
                throw new InvalidArgumentException("Unknown object type: $objectType");
        }
    }

	/**
	 * Retrieves multiple objects of a specified type using their identifiers.
	 *
	 * Processes and cleans input IDs to ensure compatibility with the mapper.
	 *
	 * @param string $objectType The type of objects to retrieve.
	 * @param array $ids The list of object IDs to retrieve.
	 *
	 * @return array The retrieved objects.
	 * @throws InvalidArgumentException If the object type is unknown.
	 */
	public function getMultipleObjects(string $objectType, array $ids): array
	{
        // Process the ids to handle different formats
        $processedIds = array_map(function($id) {
            if (is_object($id) && method_exists($id, 'getId')) {
                return $id->getId();
            } elseif (is_array($id) && isset($id['id'])) {
                return $id['id'];
            } else {
                return $id;
            }
        }, $ids);

        // Clean up URIs to get just the ID portion
        $cleanedIds = array_map(function($id) {
            if (filter_var($id, FILTER_VALIDATE_URL)) {
                $parts = explode('/', rtrim($id, '/'));
                return end($parts);
            }
            return $id;
        }, $processedIds);

        // Get mapper and find objects
        $mapper = $this->getMapper($objectType);
        return $mapper->findMultiple($cleanedIds);
    }

	/**
	 * Renders an entity by replacing file and relation IDs with their respective objects.
	 *
	 * Expands files and relations within the entity based on the provided extend array.
	 *
	 * @param array $entity The entity data to render.
	 * @param array|null $extend Optional properties to expand within the entity.
	 *
	 * @return array The rendered entity with expanded properties.
	 * @throws Exception If rendering or extending fails.
	 */
	public function renderEntity(array $entity, ?array $extend = []): array
	{
        // check if entity has files or relations and if not just return the entity
        if (array_key_exists(key: 'files', array: $entity) === false && array_key_exists(key: 'relations', array: $entity) === false) {
            return $entity;
        }

        // Lets create a dot array of the entity
        $dotEntity = new Dot($entity);

        // loop through the files and replace the file ids with the file objects)
        if (array_key_exists(key: 'files', array: $entity) === true && empty($entity['files']) === false) {
            // Loop through the files array where key is dot notation path and value is file id
            foreach ($entity['files'] as $path => $fileId) {
                // Replace the value at the dot notation path with the file URL
                $dotEntity->set($path, $filesById[$fileId]->getUrl());
            }
        }

        // Loop through the relations and replace the relation ids with the relation objects if extended
        if (array_key_exists(key: 'relations', array: $entity) === true && empty($entity['relations']) === false) {
            // loop through the relations and replace the relation ids with the relation objects
            foreach ($entity['relations'] as $path => $relationId) {
                // if the relation is not in the extend array, skip it
                if (in_array(needle: $path, haystack: $extend) === false) {
                    continue;
                }
                // Replace the value at the dot notation path with the relation object
                $dotEntity->set($path, $this->getObject(register: $this->getRegister(), schema: $this->getSchema(), uuid: $relationId));
            }
        }

        // Update the entity with modified values
        $entity = $dotEntity->all();

        return $this->extendEntity(entity: $entity, extend: $extend);
    }

	/**
	 * Extends an entity with related objects based on the provided properties.
	 *
	 * Processes the extend array to replace IDs with full related objects within the entity.
	 *
	 * @param array $entity The entity data to extend.
	 * @param array $extend The list of properties to expand within the entity.
	 *
	 * @return array The extended entity with additional related data.
	 * @throws Exception If a property is missing or no mapper is available.
	 */
	public function extendEntity(array $entity, array $extend): array
	{
        // Convert entity to array if needed
        if (is_array($entity)) {
            $result = $entity;
        } else {
            $result = $entity->jsonSerialize();
        }

        // Process each property to extend
        foreach ($extend as $property) {
            $singularProperty = rtrim($property, 's');

            // Check if property exists
            if (array_key_exists(key: $property, array: $result) === true) {
                $value = $result[$property];
                if (empty($value)) {
                    continue;
                }
            } elseif (array_key_exists(key: $singularProperty, array: $result)) {
                $value = $result[$singularProperty];
            } else {
                throw new Exception("Property '$property' or '$singularProperty' is not present in the entity.");
            }

            // Try to get mapper for property
            $propertyObject = $property;
            try {
                $mapper = $this->getMapper(objectType: $property);
                $propertyObject = $singularProperty;
            } catch (Exception $e) {
                try {
                    $mapper = $this->getMapper(objectType: $singularProperty);
                    $propertyObject = $singularProperty;
                } catch (Exception $e) {
                    throw new Exception("No mapper available for property '$property'.");
                }
            }

            // Extend with related objects
            if (is_array($value) === true) {
                $result[$property] = $this->getMultipleObjects(objectType: $propertyObject, ids: $value);
            } else {
                $objectId = is_object(value: $value) ? $value->getId() : $value;
                $result[$property] = $mapper->find($objectId);
            }
        }

        return $result;
    }

	/**
	 * Retrieves all registers with their associated schema data.
	 *
	 * Converts registers to arrays and extends them with schema information as needed.
	 *
	 * @return array The list of registers with extended schema details.
	 * @throws Exception If extending schemas fails.
	 */
	public function getRegisters(): array
	{
        // Get all registers
        $registers = $this->registerMapper->findAll();

        // Convert to arrays
        $registers = array_map(function($object) {
            return $object->jsonSerialize();
        }, $registers);

        // Extend with schemas
        $extend = ['schemas'];
        if (empty($extend) === false) {
            $registers = array_map(function($object) use ($extend) {
                return $this->extendEntity(entity: $object, extend: $extend);
            }, $registers);
        }

        return $registers;
    }

	/**
	 * Retrieves the current register ID.
	 *
	 * @return int The current register ID.
	 */
	public function getRegister(): int
	{
        return $this->register;
    }

	/**
	 * Sets the current register ID.
	 *
	 * @param int $register The register ID to set.
	 */
	public function setRegister(int $register): void
	{
        $this->register = $register;
    }

	/**
	 * Retrieves the current schema ID.
	 *
	 * @return int The current schema ID.
	 */
	public function getSchema(): int
	{
        return $this->schema;
    }

	/**
	 * Sets the current schema ID.
	 *
	 * @param int $schema The schema ID to set.
	 */
	public function setSchema(int $schema): void
	{
        $this->schema = $schema;
    }

	/**
	 * Retrieves the audit trail for a specific object by its identifier.
	 *
	 * Processes audit trail entries to return a complete history for the specified object.
	 * @param string $id The unique identifier of the object.
	 *
	 * @return array The list of audit trail entries for the object.
	 */
	public function getAuditTrail(string $id): array
	{
        $filters = [
            'object' => $id
        ];

        return $this->auditTrailMapper->findAllUuid(idOrUuid: $id);
    }
}<|MERGE_RESOLUTION|>--- conflicted
+++ resolved
@@ -9,12 +9,9 @@
 use InvalidArgumentException;
 use JsonSerializable;
 use OCA\OpenRegister\Db\File;
-<<<<<<< HEAD
-=======
 use OCA\OpenRegister\Db\FileMapper;
 use OCA\OpenRegister\Db\Source;
 use OCA\OpenRegister\Db\SourceMapper;
->>>>>>> 6957ef5b
 use OCA\OpenRegister\Db\Schema;
 use OCA\OpenRegister\Db\SchemaMapper;
 use OCA\OpenRegister\Db\Register;
@@ -56,7 +53,6 @@
 	/** @var int The current schema ID */
 	private int $schema;
 
-<<<<<<< HEAD
 	/**
 	 * Constructor for ObjectService.
 	 *
@@ -84,40 +80,8 @@
 		private readonly IAppConfig         $config
 	) {
 	}
-=======
-    /** @var AuditTrailMapper For tracking object changes */
-    private AuditTrailMapper $auditTrailMapper;
-
-    /**
-     * Constructor for ObjectService
-     *
-     * Initializes the service with required mappers for database operations
-     *
-     * @param ObjectEntityMapper $objectEntityMapper Mapper for object entities
-     * @param RegisterMapper $registerMapper Mapper for registers
-     * @param SchemaMapper $schemaMapper Mapper for schemas
-     * @param AuditTrailMapper $auditTrailMapper Mapper for audit trails
-     */
-    public function __construct(
-        ObjectEntityMapper $objectEntityMapper,
-        RegisterMapper $registerMapper,
-        SchemaMapper $schemaMapper,
-        AuditTrailMapper $auditTrailMapper,
-		private ContainerInterface $container,
-		private readonly IURLGenerator $urlGenerator,
-		private readonly FileService $fileService,
-		private readonly IAppManager $appManager,
-		private readonly IAppConfig $config,
+
 		private readonly FileMapper $fileMapper,
-    )
-    {
-        $this->objectEntityMapper = $objectEntityMapper;
-        $this->registerMapper = $registerMapper;
-        $this->schemaMapper = $schemaMapper;
-        $this->auditTrailMapper = $auditTrailMapper;
-    }
->>>>>>> 6957ef5b
-
 	/**
 	 * Retrieves the OpenConnector service from the container.
 	 *
@@ -933,7 +897,6 @@
 		return $objectEntity;
 	}
 
-<<<<<<< HEAD
 	/**
 	 * Processes file properties within an object, storing and resolving file content to sharable URLs.
 	 *
@@ -949,8 +912,7 @@
 	 */
 	private function handleFileProperty(ObjectEntity $objectEntity, array $object, string $propertyName): array
 	{
-		$fileName = str_replace('.', '_', $propertyName);
-		$objectDot = new Dot($object);
+		$fileName = $file->getFilename();
 
 		// Handle base64 encoded file
 		if (is_string($objectDot->get($propertyName)) === true
@@ -999,7 +961,9 @@
 
 						$fileContent = $response['body'];
 
-						if ($response['encoding'] === 'base64') {
+						if(
+							$response['encoding'] === 'base64'
+						) {
 							$fileContent = base64_decode(string: $fileContent);
 						}
 
@@ -1017,12 +981,6 @@
 				throw new Exception('Invalid file format - must be base64 encoded or valid URL');
 			}
 		}
-=======
-
-	private function writeFile(string $fileContent, string $propertyName, ObjectEntity $objectEntity, File $file): File
-	{
-		$fileName = $file->getFilename();
->>>>>>> 6957ef5b
 
 		try {
 			$schema = $this->schemaMapper->find($objectEntity->getSchema());
