<?php

namespace OCA\OpenRegister\Service;

use Adbar\Dot;
use Exception;
use GuzzleHttp\Exception\GuzzleException;
use InvalidArgumentException;
use OC\URLGenerator;
use OCA\OpenRegister\Db\Source;
use OCA\OpenRegister\Db\SourceMapper;
use OCA\OpenRegister\Db\Schema;
use OCA\OpenRegister\Db\SchemaMapper;
use OCA\OpenRegister\Db\Register;
use OCA\OpenRegister\Db\RegisterMapper;
use OCA\OpenRegister\Db\ObjectEntity;
use OCA\OpenRegister\Db\ObjectEntityMapper;
use OCA\OpenRegister\Db\AuditTrail;
use OCA\OpenRegister\Db\AuditTrailMapper;
use OCA\OpenRegister\Exception\ValidationException;
use OCA\OpenRegister\Formats\BsnFormat;
use OCP\App\IAppManager;
use OCP\IURLGenerator;
use Opis\JsonSchema\ValidationResult;
use Opis\JsonSchema\Validator;
use Psr\Container\ContainerExceptionInterface;
use Psr\Container\ContainerInterface;
use Psr\Container\NotFoundExceptionInterface;
use stdClass;
use Symfony\Component\Uid\Uuid;
use GuzzleHttp\Client;

/**
 * Service class for handling object operations
 *
 * This service provides methods for CRUD operations on objects, including:
 * - Creating, reading, updating and deleting objects
 * - Finding objects by ID/UUID
 * - Getting audit trails
 * - Extending objects with related data
 *
 * @package OCA\OpenRegister\Service
 */
class ObjectService
{
    /** @var int The current register ID */
    private int $register;

    /** @var int The current schema ID */
    private int $schema;

    /** @var AuditTrailMapper For tracking object changes */
    private AuditTrailMapper $auditTrailMapper;

    /**
     * Constructor for ObjectService
     *
     * Initializes the service with required mappers for database operations
     *
     * @param ObjectEntityMapper $objectEntityMapper Mapper for object entities
     * @param RegisterMapper $registerMapper Mapper for registers
     * @param SchemaMapper $schemaMapper Mapper for schemas
     * @param AuditTrailMapper $auditTrailMapper Mapper for audit trails
     */
    public function __construct(
        ObjectEntityMapper $objectEntityMapper,
        RegisterMapper $registerMapper,
        SchemaMapper $schemaMapper,
        AuditTrailMapper $auditTrailMapper,
		private ContainerInterface $container,
		private readonly IURLGenerator $urlGenerator,
		private readonly FileService $fileService,
		private readonly IAppManager $appManager
    )
    {
        $this->objectEntityMapper = $objectEntityMapper;
        $this->registerMapper = $registerMapper;
        $this->schemaMapper = $schemaMapper;
        $this->auditTrailMapper = $auditTrailMapper;
    }

	/**
	 * Attempts to retrieve the OpenConnector service from the container.
	 *
	 * @return mixed|null The OpenConnector service if available, null otherwise.
	 * @throws ContainerExceptionInterface|NotFoundExceptionInterface
	 */
	public function getOpenConnector(string $filePath = '\Service\ObjectService'): mixed
	{
		if (in_array(needle: 'openconnector', haystack: $this->appManager->getInstalledApps()) === true) {
			try {
				// Attempt to get a OpenConnector file from the container
				return $this->container->get("OCA\OpenConnector$filePath");
			} catch (Exception $e) {
				// If the file is not available, return null
				return null;
			}
		}

		return null;
	}

	/**
	 * Validate an object with a schema.
	 * If schema is not given and schemaObject is filled, the object will validate to the schemaObject.
	 *
	 * @param array    $object		 The object to validate.
	 * @param int|null $schemaId		 The id of the schema to validate to.
	 * @param object   $schemaObject A schema object to validate to.
	 *
	 * @return ValidationResult The validation result from opis/json-schema.
	 */
	public function validateObject(array $object, ?int $schemaId = null, object $schemaObject = new stdClass()): ValidationResult
	{
		if ($schemaObject === new stdClass() || $schemaId !== null) {
			$schemaObject = $this->schemaMapper->find($schemaId)->getSchemaObject($this->urlGenerator);
		}

		$validator = new Validator();
		$validator->setMaxErrors(100);
		$validator->parser()->getFormatResolver()->register('string', 'bsn', new BsnFormat());

		return $validator->validate(data: json_decode(json_encode($object)), schema: $schemaObject);

	}

	/**
	 * Find an object by ID or UUID
	 *
	 * @param int|string $id The ID or UUID to search for
	 * @param array|null $extend Properties to extend with related data
	 *
	 * @return ObjectEntity The found object
	 * @throws Exception
	 */
    public function find(int|string $id, ?array $extend = []): ObjectEntity
	{
        return $this->getObject(
            register: $this->registerMapper->find($this->getRegister()),
            schema: $this->schemaMapper->find($this->getSchema()),
            uuid: $id,
            extend: $extend
        );
    }

	/**
	 * Create a new object from array data
	 *
	 * @param array $object The object data
	 *
	 * @return ObjectEntity The created object
	 * @throws ValidationException
	 */
    public function createFromArray(array $object): ObjectEntity
	{
        return $this->saveObject(
            register: $this->getRegister(),
            schema: $this->getSchema(),
            object: $object
        );
    }

	/**
	 * Update an existing object from array data
	 *
	 * @param string $id The object ID to update
	 * @param array $object The new object data
	 * @param bool $updatedObject Whether this is an update operation
	 *
	 * @return ObjectEntity The updated object
	 * @throws ValidationException
	 */
    public function updateFromArray(string $id, array $object, bool $updatedObject, bool $patch = false): ObjectEntity
	{
        // Add ID to object data for update
        $object['id'] = $id;

		// If we want the update to behave like patch, merge with existing object.
		if ($patch === true) {
			$oldObject = $this->getObject($this->registerMapper->find($this->getRegister()), $this->schemaMapper->find($this->getSchema()), $id)->jsonSerialize();

			$object = array_merge($oldObject, $object);
		}

		return $this->saveObject(
            register: $this->getRegister(),
            schema: $this->getSchema(),
            object: $object
        );
    }

	/**
	 * Delete an object
	 *
	 * @param array|\JsonSerializable $object The object to delete
	 *
	 * @return bool True if deletion was successful
	 * @throws Exception
	 */
    public function delete(array|\JsonSerializable $object): bool
    {
        // Convert JsonSerializable objects to array
        if ($object instanceof \JsonSerializable === true) {
            $object = $object->jsonSerialize();
        }

        return $this->deleteObject(
            register: $this->registerMapper->find($this->getRegister()),
            schema: $this->schemaMapper->find($this->getSchema()),
            uuid: $object['id']
        );
    }

	/**
	 * Find all objects matching given criteria
	 *
	 * @param int|null $limit Maximum number of results
	 * @param int|null $offset Starting offset for pagination
	 * @param array $filters Filter criteria
	 * @param array $sort Sorting criteria
	 * @param string|null $search Search term
	 * @param array|null $extend Properties to extend with related data
	 *
	 * @return array List of matching objects
	 */
    public function findAll(?int $limit = null, ?int $offset = null, array $filters = [], array $sort = [], ?string $search = null, ?array $extend = []): array
    {
        $objects = $this->getObjects(
            register: $this->getRegister(),
            schema: $this->getSchema(),
            limit: $limit,
            offset: $offset,
            filters: $filters,
            sort: $sort,
            search: $search
        );

        return $objects;
    }

    /**
     * Count total objects matching filters
     *
     * @param array $filters Filter criteria
     * @param string|null $search Search term
     * @return int Total count
     */
    public function count(array $filters = [], ?string $search = null): int
    {
        // Add register and schema filters if set
        if ($this->getSchema() !== null && $this->getRegister() !== null) {
            $filters['register'] = $this->getRegister();
            $filters['schema']   = $this->getSchema();
        }

        return $this->objectEntityMapper
            ->countAll(filters: $filters, search: $search);
    }

	/**
	 * Find multiple objects by their IDs
	 *
	 * @param array $ids Array of object IDs to find
	 *
	 * @return array Array of found objects
	 * @throws Exception
	 */
    public function findMultiple(array $ids): array
    {
        $result = [];
        foreach ($ids as $id) {
            $result[] = $this->find($id);
        }

        return $result;
    }

    /**
     * Get aggregations for objects matching filters
     *
     * @param array $filters Filter criteria
     * @param string|null $search Search term
	 *
     * @return array Aggregation results
     */
    public function getAggregations(array $filters, ?string $search = null): array
    {
        $mapper = $this->getMapper(objectType: 'objectEntity');

        $filters['register'] = $this->getRegister();
        $filters['schema']   = $this->getSchema();

        // Only ObjectEntityMapper supports facets
        if ($mapper instanceof ObjectEntityMapper === true) {
            $facets = $this->objectEntityMapper->getFacets($filters, $search);
            return $facets;
        }

        return [];
    }

	/**
	 * Extract object data from an entity
	 *
	 * @param mixed $object The object to extract data from
	 * @param array|null $extend Properties to extend with related data
	 *
	 * @return mixed The extracted object data
	 */
    private function getDataFromObject(mixed $object, ?array $extend = []): mixed
	{
        return $object->getObject();
    }

	/**
	 * Gets all objects of a specific type.
	 *
	 * @param string|null $objectType The type of objects to retrieve.
	 * @param int|null $register
	 * @param int|null $schema
	 * @param int|null $limit The maximum number of objects to retrieve.
	 * @param int|null $offset The offset from which to start retrieving objects.
	 * @param array $filters
	 * @param array $sort
	 * @param string|null $search
	 * @param array|null $extend Properties to extend with related data
	 *
	 * @return array The retrieved objects.
	 */
    public function getObjects(?string $objectType = null, ?int $register = null, ?int $schema = null, ?int $limit = null, ?int $offset = null, array $filters = [], array $sort = [], ?string $search = null, ?array $extend = []): array
    {
        // Set object type and filters if register and schema are provided
        if ($objectType === null && $register !== null && $schema !== null) {
            $objectType          = 'objectEntity';
            $filters['register'] = $register;
            $filters['schema']   = $schema;
        }

        // Get the appropriate mapper for the object type
        $mapper = $this->getMapper($objectType);

        // Use the mapper to find and return all objects of the specified type
        return $mapper->findAll(limit: $limit, offset: $offset, filters: $filters, sort: $sort, search: $search);
    }

  	/**
	 * Save an object
	 *
	 * @param int $register The register to save the object to.
	 * @param int $schema The schema to save the object to.
	 * @param array $object The data to be saved.
	 *
	 * @return ObjectEntity The resulting object.
	 * @throws ValidationException When the validation fails and returns an error.
	 * @throws Exception
	 */
    public function saveObject(int $register, int $schema, array $object): ObjectEntity
    {
        // Convert register and schema to their respective objects if they are strings // @todo ???
        if (is_string($register)) {
            $register = $this->registerMapper->find($register);
        }
        if (is_string($schema)) {
            $schema = $this->schemaMapper->find($schema);
        }

        // Check if object already exists
        if (isset($object['id']) === true) {
            $objectEntity = $this->objectEntityMapper->findByUuid(
                $this->registerMapper->find($register),
                $this->schemaMapper->find($schema),
                $object['id']
            );
        }

//		$validationResult = $this->validateObject(object: $object, schemaId: $schema);

        // Create new entity if none exists
        if ($objectEntity === null) {
            $objectEntity = new ObjectEntity();
            $objectEntity->setRegister($register);
            $objectEntity->setSchema($schema);
        }

        // Handle UUID assignment
        if (isset($object['id']) && !empty($object['id'])) {
            $objectEntity->setUuid($object['id']);
        } else {
            $objectEntity->setUuid(Uuid::v4());
            $object['id'] = $objectEntity->getUuid();
        }

        // Store old version for audit trail
        $oldObject = clone $objectEntity;
        $objectEntity->setObject($object);

        // Ensure UUID exists
        if (empty($objectEntity->getUuid())) {
            $objectEntity->setUuid(Uuid::v4());
        }

		$schemaObject = $this->schemaMapper->find($schema);


        // Handle object properties that are either nested objects or files
		if ($schemaObject->getProperties() !== null && is_array($schemaObject->getProperties())) {
			$object = $this->handleObjectRelations($objectEntity, $object, $schemaObject->getSchemaObject(urlGenerator: $this->urlGenerator)->properties, $register, $schema);
			$objectEntity->setObject($object);
		}

		$objectEntity->setUri($this->urlGenerator->getAbsoluteURL($this->urlGenerator->linkToRoute('openregister.Objects.show', ['id' => $objectEntity->getUuid()])));

		if ($objectEntity->getId()) {// && ($schemaObject->getHardValidation() === false || $validationResult->isValid() === true)){
			$objectEntity = $this->objectEntityMapper->update($objectEntity);
			$this->auditTrailMapper->createAuditTrail(new: $objectEntity, old: $oldObject);
		} else {//if ($schemaObject->getHardValidation() === false || $validationResult->isValid() === true) {
			$objectEntity =  $this->objectEntityMapper->insert($objectEntity);
			$this->auditTrailMapper->createAuditTrail(new: $objectEntity);
		}

//		if ($validationResult->isValid() === false) {
//			throw new ValidationException(message: 'The object could not be validated', errors: $validationResult->error());
//		}

        return $objectEntity;
    }

	/**
	 * Handle object relations and file properties in schema properties and array items
	 *
	 * @param ObjectEntity $objectEntity The object entity to handle relations for
	 * @param array $object The object data
	 * @param array $properties The schema properties
	 * @param int $register The register ID
	 * @param int $schema The schema ID
	 *
	 * @return array Updated object data
	 * @throws Exception|ValidationException When file handling fails
	 */
	private function handleObjectRelations(ObjectEntity $objectEntity, array $object, stdClass $properties, int $register, int $schema): array
	{


		foreach ($properties as $propertyName => $property) {
			// Skip if property not in object
			if (isset($object[$propertyName]) === false) {
				continue;
			}

			// Handle array type with items that may contain objects/files
			if ($property['type'] === 'array' && isset($property['items']) === true) {
				// Skip if not array in data
				if (is_array($object[$propertyName]) === false) {
					continue;
				}

				// Process each array item
				foreach ($object[$propertyName] as $index => $item) {
<<<<<<< HEAD
					if ($property['items']['type'] === 'object') {
						// Handle nested object in array
						$nestedObject = $this->saveObject(
							register: $register,
							schema: $schema,
							object: $item
						);

						// Store relation and replace with reference
						$relations = $objectEntity->getRelations() ?? [];
						$relations[$propertyName . '_' . $index] = $nestedObject->getId();
						$objectEntity->setRelations($relations);
						$object[$propertyName][$index] = $nestedObject->getId();
					} else if ($property['items']['type'] === 'file') {
=======
					if ($property->items->type === 'object') {
						$subSchema = $schema;

						if(is_int($property->items->{'$ref'}) === true) {
							$subSchema = $property->items->{'$ref'};
						} else if (filter_var(value: $property->items->{'$ref'}, filter: FILTER_VALIDATE_URL) !== false) {
							$parsedUrl = parse_url($property->items->{'$ref'});
							$explodedPath = explode(separator: '/', string: $parsedUrl['path']);
							$subSchema = end($explodedPath);
						}

						if(is_array($item) === true) {
							// Handle nested object in array
							$nestedObject = $this->saveObject(
								register: $register,
								schema: $subSchema,
								object: $item
							);

							// Store relation and replace with reference
							$relations = $objectEntity->getRelations() ?? [];
							$relations[$propertyName . '_' . $index] = $nestedObject->getUuid();
							$objectEntity->setRelations($relations);
							$object[$propertyName][$index] = $nestedObject->getUuid();

						} else {
							$relations = $objectEntity->getRelations() ?? [];
							$relations[$propertyName . '_' . $index] = $item;
							$objectEntity->setRelations($relations);
						}

					} else if ($property->items->type === 'file') {
>>>>>>> 587031ee
						// Handle file in array
						$object[$propertyName][$index] = $this->handleFileProperty(
							objectEntity: $objectEntity,
							object: [$propertyName => [$index => $item]],
							propertyName: $propertyName . '.' . $index
						)[$propertyName];
					}
				}
			}
			// Handle single object type
<<<<<<< HEAD
			else if ($property['type'] === 'object') {
				$nestedObject = $this->saveObject(
					register: $register,
					schema: $schema,
					object: $object[$propertyName]
				);

				// Store relation and replace with reference
				$relations = $objectEntity->getRelations() ?? [];
				$relations[$propertyName] = $nestedObject->getId();
				$objectEntity->setRelations($relations);
				$object[$propertyName] = $nestedObject->getId();
=======
			else if ($property->type === 'object') {

				$subSchema = $schema;

				if(is_int($property->{'$ref'}) === true) {
					$subSchema = $property->{'$ref'};
				} else if (filter_var(value: $property->{'$ref'}, filter: FILTER_VALIDATE_URL) !== false) {
					$parsedUrl = parse_url($property->{'$ref'});
					$explodedPath = explode(separator: '/', string: $parsedUrl['path']);
					$subSchema = end($explodedPath);
				}

				if(is_array($object[$propertyName]) === true) {
					$nestedObject = $this->saveObject(
						register: $register,
						schema: $subSchema,
						object: $object[$propertyName]
					);

					// Store relation and replace with reference
					$relations = $objectEntity->getRelations() ?? [];
					$relations[$propertyName] = $nestedObject->getUuid();
					$objectEntity->setRelations($relations);
					$object[$propertyName] = $nestedObject->getUuid();

				} else {
					$relations = $objectEntity->getRelations() ?? [];
					$relations[$propertyName] = $object[$propertyName];
					$objectEntity->setRelations($relations);
				}

>>>>>>> 587031ee
			}
			// Handle single file type
			else if ($property['type'] === 'file') {
				$object = $this->handleFileProperty($objectEntity, $object, $propertyName);
			}
		}

		return $object;
	}

	/**
	 * Handle file property processing
	 *
	 * @param ObjectEntity $objectEntity The object entity
	 * @param array $object The object data
	 * @param string $propertyName The name of the file property
	 *
	 * @return array Updated object data
	 * @throws Exception|GuzzleException When file handling fails
	 */
	private function handleFileProperty(ObjectEntity $objectEntity, array $object, string $propertyName): array {
		$fileName = str_replace('.', '_', $propertyName);
		$objectDot = new Dot($object);

		// Check if it's a Nextcloud file URL
//		if (str_starts_with($object[$propertyName], $this->urlGenerator->getAbsoluteURL())) {
//			$urlPath = parse_url($object[$propertyName], PHP_URL_PATH);
//			if (preg_match('/\/f\/(\d+)/', $urlPath, $matches)) {
//				$files = $objectEntity->getFiles() ?? [];
//				$files[$propertyName] = (int)$matches[1];
//				$objectEntity->setFiles($files);
//				$object[$propertyName] = (int)$matches[1];
//				return $object;
//			}
//		}

		// Handle base64 encoded file
		if (is_string($objectDot->get($propertyName)) === true
			&& preg_match('/^data:([^;]*);base64,(.*)/', $objectDot->get($propertyName), $matches)
		) {
			$fileContent = base64_decode($matches[2], true);
			if ($fileContent === false) {
				throw new Exception('Invalid base64 encoded file');
			}
		}
		// Handle URL file
		else {
			// Encode special characters in the URL
			$encodedUrl = rawurlencode($objectDot->get("$propertyName.downloadUrl")); //@todo hardcoded .downloadUrl

			// Decode valid path separators and reserved characters
			$encodedUrl = str_replace(['%2F', '%3A', '%28', '%29'], ['/', ':', '(', ')'], $encodedUrl);

			if (filter_var($encodedUrl, FILTER_VALIDATE_URL)) {
				try {
					// @todo hacky tacky
					// Regular expression to get the filename and extension from url //@todo hardcoded .downloadUrl
					if (preg_match("/\/([^\/]+)'\)\/\\\$value$/", $objectDot->get("$propertyName.downloadUrl"), $matches)) {
						// @todo hardcoded way of getting the filename and extension from the url
						$fileNameFromUrl = $matches[1];
						// @todo use only the extension from the url ?
						// $fileName = $fileNameFromUrl;
						$extension = substr(strrchr($fileNameFromUrl, '.'), 1);
						$fileName = "$fileName.$extension";
					}

					if ($objectDot->has("$propertyName.source") === true) {
						$sourceMapper = $this->getOpenConnector(filePath: '\Db\SourceMapper');
						$source = $sourceMapper->find($objectDot->get("$propertyName.source"));

						$callService = $this->getOpenConnector(filePath: '\Service\CallService');
						if ($callService === null) {
							throw new Exception("OpenConnector service not available");
						}
						$endpoint = str_replace($source->getLocation(), "", $encodedUrl);

						$response = $callService->call(source: $source, endpoint: $endpoint, method: 'GET')->getResponse();
						$fileContent = $response->getBody();

						if(
							base64_decode(string: $fileContent) !== false
							&& mb_check_encoding(
								value: base64_decode(string: $fileContent),
								encoding: 'UTF-8'
							) === false
						) {
							$fileContent = base64_decode(string: $fileContent);
						}

					} else {
						$client = new \GuzzleHttp\Client();
						$response = $client->get($encodedUrl);
						$fileContent = $response->getBody()->getContents();
					}
				} catch (Exception|NotFoundExceptionInterface $e) {
					var_dump($e->getTrace()); // @todo REMOVE VAR DUMP!
					throw new Exception('Failed to download file from URL: ' . $e->getMessage());
				}
			} else {
				throw new Exception('Invalid file format - must be base64 encoded or valid URL');
			}
		}

		try {
			$schema = $this->schemaMapper->find($objectEntity->getSchema());
			$schemaFolder = $this->fileService->getSchemaFolderName($schema);
			$objectFolder = $this->fileService->getObjectFolderName($objectEntity);

			$this->fileService->createFolder(folderPath: 'Objects');
			$this->fileService->createFolder(folderPath: "Objects/$schemaFolder");
			$this->fileService->createFolder(folderPath: "Objects/$schemaFolder/$objectFolder");
			$filePath = "Objects/$schemaFolder/$objectFolder/$fileName";

			$succes = $this->fileService->updateFile(
				content: $fileContent,
				filePath: $filePath,
				createNew: true
			);
			if ($succes === false) {
				throw new Exception('Failed to upload this file: $filePath to NextCloud');
			}

			// Create or find ShareLink
			$share = $this->fileService->findShare(path: $filePath);
			if ($share !== null) {
				$shareLink = $this->fileService->getShareLink($share);
			} else {
				$shareLink = $this->fileService->createShareLink(path: $filePath);
			}

			$filesDot = new Dot($objectEntity->getFiles() ?? []);
			$filesDot->set($propertyName, $shareLink);
			$objectEntity->setFiles($filesDot->all());

			// Preserve the original uri in the object 'json blob'
//			$objectDot = $objectDot->set($propertyName, $shareLink);
			$object = $objectDot->all();
		} catch (Exception $e) {
			throw new Exception('Failed to store file: ' . $e->getMessage());
		}

		return $object;
	}

    /**
     * Get an object
     *
     * @param Register $register The register to get the object from
     * @param Schema $schema The schema of the object
     * @param string $uuid The UUID of the object to get
     * @param array $extend Properties to extend with related data
     *
     * @return ObjectEntity The resulting object
     * @throws Exception If source type is unsupported
     */
    public function getObject(Register $register, Schema $schema, string $uuid, ?array $extend = []): ObjectEntity
    {
        // Handle internal source
        if ($register->getSource() === 'internal' || $register->getSource() === '') {
            return $this->objectEntityMapper->findByUuid($register, $schema, $uuid);
        }

        //@todo mongodb support

        throw new Exception('Unsupported source type');
    }

    /**
     * Delete an object
     *
     * @param Register $register The register to delete from
     * @param Schema $schema The schema of the object
     * @param string $uuid The UUID of the object to delete
     *
     * @return bool True if deletion was successful
     * @throws Exception If source type is unsupported
     */
    public function deleteObject(Register $register, Schema $schema, string $uuid): bool
    {
        // Handle internal source
        if ($register->getSource() === 'internal' || $register->getSource() === '') {
            $object = $this->objectEntityMapper->findByUuid(register: $register, schema: $schema, uuid: $uuid);
            $this->objectEntityMapper->delete($object);
            return true;
        }

        //@todo mongodb support

        throw new Exception('Unsupported source type');
    }

    /**
     * Gets the appropriate mapper based on the object type.
     *
     * @param string|null $objectType The type of object to retrieve the mapper for
     * @param int|null $register Optional register ID
     * @param int|null $schema Optional schema ID
     * @return mixed The appropriate mapper
     * @throws InvalidArgumentException If unknown object type
     */
    public function getMapper(?string $objectType = null, ?int $register = null, ?int $schema = null): mixed
    {
        // Return self if register and schema provided
        if ($register !== null && $schema !== null) {
            $this->setSchema($schema);
            $this->setRegister($register);
            return $this;
        }

        // Return appropriate mapper based on object type
        switch ($objectType) {
            case 'register':
                return $this->registerMapper;
            case 'schema':
                return $this->schemaMapper;
            case 'objectEntity':
                return $this->objectEntityMapper;
            default:
                throw new InvalidArgumentException("Unknown object type: $objectType");
        }
    }

    /**
     * Gets multiple objects based on the object type and ids.
     *
     * @param string $objectType The type of objects to retrieve
     * @param array $ids The ids of the objects to retrieve
     * @return array The retrieved objects
     * @throws InvalidArgumentException If unknown object type
     */
    public function getMultipleObjects(string $objectType, array $ids): array
	{
        // Process the ids to handle different formats
        $processedIds = array_map(function($id) {
            if (is_object($id) && method_exists($id, 'getId')) {
                return $id->getId();
            } elseif (is_array($id) && isset($id['id'])) {
                return $id['id'];
            } else {
                return $id;
            }
        }, $ids);

        // Clean up URIs to get just the ID portion
        $cleanedIds = array_map(function($id) {
            if (filter_var($id, FILTER_VALIDATE_URL)) {
                $parts = explode('/', rtrim($id, '/'));
                return end($parts);
            }
            return $id;
        }, $processedIds);

        // Get mapper and find objects
        $mapper = $this->getMapper($objectType);
        return $mapper->findMultiple($cleanedIds);
    }

    /**
     * Renders the entity by replacing the files and relations with their respective objects
     *
     * @param array $entity The entity to render
     * @param array|null $extend Optional array of properties to extend, defaults to files and relations if not provided
     * @return array The rendered entity with expanded files and relations
     */
    public function renderEntity(array $entity, ?array $extend = []): array
    {
        // check if entity has files or relations and if not just return the entity
        if (array_key_exists(key: 'files', array: $entity) === false && array_key_exists(key: 'relations', array: $entity) === false) {
            return $entity;
        }

        // Lets create a dot array of the entity
        $dotEntity = new Dot($entity);

        // loop through the files and replace the file ids with the file objects)
        if (array_key_exists(key: 'files', array: $entity) === true && empty($entity['files']) === false) {
            // Loop through the files array where key is dot notation path and value is file id
            foreach ($entity['files'] as $path => $fileId) {
                // Replace the value at the dot notation path with the file URL
                $dotEntity->set($path, $filesById[$fileId]->getUrl());
            }
        }

        // Loop through the relations and replace the relation ids with the relation objects if extended
        if (array_key_exists(key: 'relations', array: $entity) === true && empty($entity['relations']) === false) {
            // loop through the relations and replace the relation ids with the relation objects
            foreach ($entity['relations'] as $path => $relationId) {
                // if the relation is not in the extend array, skip it
                if (in_array(needle: $path, haystack: $extend) === false) {
                    continue;
                }
                // Replace the value at the dot notation path with the relation object
                $dotEntity->set($path, $this->getObject(register: $this->getRegister(), schema: $this->getSchema(), uuid: $relationId));
            }
        }

        // Update the entity with modified values
        $entity = $dotEntity->all();

        return $this->extendEntity(entity: $entity, extend: $extend);
    }

    /**
     * Extends an entity with related objects based on the extend array.
     *
     * @param mixed $entity The entity to extend
     * @param array $extend Properties to extend with related data
     * @return array The extended entity as an array
     * @throws Exception If property not found or no mapper available
     */
    public function extendEntity(array $entity, array $extend): array
    {
        // Convert entity to array if needed
        if (is_array($entity)) {
            $result = $entity;
        } else {
            $result = $entity->jsonSerialize();
        }

        // Process each property to extend
        foreach ($extend as $property) {
            $singularProperty = rtrim($property, 's');

            // Check if property exists
            if (array_key_exists(key: $property, array: $result) === true) {
                $value = $result[$property];
                if (empty($value)) {
                    continue;
                }
            } elseif (array_key_exists(key: $singularProperty, array: $result)) {
                $value = $result[$singularProperty];
            } else {
                throw new Exception("Property '$property' or '$singularProperty' is not present in the entity.");
            }

            // Try to get mapper for property
            $propertyObject = $property;
            try {
                $mapper = $this->getMapper(objectType: $property);
                $propertyObject = $singularProperty;
            } catch (Exception $e) {
                try {
                    $mapper = $this->getMapper(objectType: $singularProperty);
                    $propertyObject = $singularProperty;
                } catch (Exception $e) {
                    throw new Exception("No mapper available for property '$property'.");
                }
            }

            // Extend with related objects
            if (is_array($value) === true) {
                $result[$property] = $this->getMultipleObjects(objectType: $propertyObject, ids: $value);
            } else {
                $objectId = is_object(value: $value) ? $value->getId() : $value;
                $result[$property] = $mapper->find($objectId);
            }
        }

        return $result;
    }

    /**
     * Get all registers extended with their schemas
     *
     * @return array The registers with schema data
     * @throws Exception If extension fails
     */
    public function getRegisters(): array
    {
        // Get all registers
        $registers = $this->registerMapper->findAll();

        // Convert to arrays
        $registers = array_map(function($object) {
            return $object->jsonSerialize();
        }, $registers);

        // Extend with schemas
        $extend = ['schemas'];
        if (empty($extend) === false) {
            $registers = array_map(function($object) use ($extend) {
                return $this->extendEntity(entity: $object, extend: $extend);
            }, $registers);
        }

        return $registers;
    }

    /**
     * Get current register ID
     *
     * @return int The register ID
     */
    public function getRegister(): int
    {
        return $this->register;
    }

    /**
     * Set current register ID
     *
     * @param int $register The register ID to set
     */
    public function setRegister(int $register): void
    {
        $this->register = $register;
    }

    /**
     * Get current schema ID
     *
     * @return int The schema ID
     */
    public function getSchema(): int
    {
        return $this->schema;
    }

    /**
     * Set current schema ID
     *
     * @param int $schema The schema ID to set
     */
    public function setSchema(int $schema): void
    {
        $this->schema = $schema;
    }

    /**
     * Get the audit trail for a specific object
     *
     * @todo: register and schema parameters are not needed anymore
     *
     * @param int $register The register ID
     * @param int $schema The schema ID
     * @param string $id The object ID
     * @return array The audit trail entries
     */
    public function getAuditTrail(int $register, int $schema, string $id): array
    {
        $filters = [
            'object' => $id
        ];

        return $this->auditTrailMapper->findAllUuid(idOrUuid: $id);
    }
}<|MERGE_RESOLUTION|>--- conflicted
+++ resolved
@@ -456,22 +456,6 @@
 
 				// Process each array item
 				foreach ($object[$propertyName] as $index => $item) {
-<<<<<<< HEAD
-					if ($property['items']['type'] === 'object') {
-						// Handle nested object in array
-						$nestedObject = $this->saveObject(
-							register: $register,
-							schema: $schema,
-							object: $item
-						);
-
-						// Store relation and replace with reference
-						$relations = $objectEntity->getRelations() ?? [];
-						$relations[$propertyName . '_' . $index] = $nestedObject->getId();
-						$objectEntity->setRelations($relations);
-						$object[$propertyName][$index] = $nestedObject->getId();
-					} else if ($property['items']['type'] === 'file') {
-=======
 					if ($property->items->type === 'object') {
 						$subSchema = $schema;
 
@@ -504,7 +488,6 @@
 						}
 
 					} else if ($property->items->type === 'file') {
->>>>>>> 587031ee
 						// Handle file in array
 						$object[$propertyName][$index] = $this->handleFileProperty(
 							objectEntity: $objectEntity,
@@ -515,20 +498,6 @@
 				}
 			}
 			// Handle single object type
-<<<<<<< HEAD
-			else if ($property['type'] === 'object') {
-				$nestedObject = $this->saveObject(
-					register: $register,
-					schema: $schema,
-					object: $object[$propertyName]
-				);
-
-				// Store relation and replace with reference
-				$relations = $objectEntity->getRelations() ?? [];
-				$relations[$propertyName] = $nestedObject->getId();
-				$objectEntity->setRelations($relations);
-				$object[$propertyName] = $nestedObject->getId();
-=======
 			else if ($property->type === 'object') {
 
 				$subSchema = $schema;
@@ -560,7 +529,6 @@
 					$objectEntity->setRelations($relations);
 				}
 
->>>>>>> 587031ee
 			}
 			// Handle single file type
 			else if ($property['type'] === 'file') {
