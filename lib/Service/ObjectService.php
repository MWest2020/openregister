--- conflicted
+++ resolved
@@ -206,35 +206,7 @@
 
 		$oldObject = $objectEntity->getObject();
 		$objectEntity->setObject($object);
-<<<<<<< HEAD
 		
-=======
-		$changed = [];
-
-		foreach ($object as $key => $value) {
-			if (!isset($oldObject[$key]) || $oldObject[$key] !== $value) {
-				$changed[$key] = [
-					'old' => $oldObject[$key] ?? null,
-					'new' => $value
-				];
-			}
-		}
-
-		// Check for removed properties
-		foreach ($oldObject as $key => $value) {
-			if (!isset($object[$key])) {
-				$changed[$key] = [
-					'old' => $value,
-					'new' => null
-				];
-			}
-		}
-
-		// Normal loging
-		//$changed = $objectEntity->getUpdatedFields();
-
-
->>>>>>> e8da4c3b
 		// If the object has no uuid, create a new one
 		if (empty($objectEntity->getUuid())) {
 			$objectEntity->setUuid(Uuid::v4());
