<?php
/**
 * OpenRegister SaveObject Handler
 *
 * Handler class responsible for persisting objects to the database.
 * This handler provides methods for:
 * - Creating and updating object entities
 * - Managing object metadata (creation/update timestamps, UUIDs)
 * - Handling object relations and nested objects
 * - Processing file attachments and uploads
 * - Maintaining audit trails (user tracking)
 * - Setting default values and properties
 *
 * @category Handler
 * @package  OCA\OpenRegister\Service
 *
 * @author    Conduction Development Team <info@conduction.nl>
 * @copyright 2024 Conduction B.V.
 * @license   EUPL-1.2 https://joinup.ec.europa.eu/collection/eupl/eupl-text-eupl-12
 *
 * @version GIT: <git_id>
 *
 * @link https://www.OpenRegister.app
 */

namespace OCA\OpenRegister\Service\ObjectHandlers;

use Adbar\Dot;
use DateTime;
use Exception;
use OCA\OpenRegister\Db\ObjectEntity;
use OCA\OpenRegister\Db\ObjectEntityMapper;
use OCA\OpenRegister\Db\Register;
use OCA\OpenRegister\Db\RegisterMapper;
use OCA\OpenRegister\Db\Schema;
use OCA\OpenRegister\Db\SchemaMapper;
use OCA\OpenRegister\Service\FileService;
use OCA\OpenRegister\Db\AuditTrailMapper;
use OCP\IURLGenerator;
use OCP\IUserSession;
use Symfony\Component\Uid\Uuid;
use OCA\OpenRegister\Db\DoesNotExistException;
use Twig\Environment;
use Twig\Loader\ArrayLoader;

/**
 * Handler class for saving objects in the OpenRegister application.
 *
 * This handler is responsible for saving objects to the database,
 * including handling relations, files, and audit trails.
 *
 * @category  Service
 * @package   OCA\OpenRegister\Service\ObjectHandlers
 * @author    Conduction b.v. <info@conduction.nl>
 * @license   AGPL-3.0-or-later
 * @link      https://github.com/OpenCatalogi/OpenRegister
 * @version   1.0.0
 * @copyright 2024 Conduction b.v.
 */
class SaveObject
{

    private const URL_PATH_IDENTIFIER = 'openregister.objects.show';

    private Environment $twig;


    /**
     * Constructor for SaveObject handler.
     *
     * @param ObjectEntityMapper $objectEntityMapper Object entity data mapper.
     * @param FileService        $fileService        File service for managing files.
     * @param IUserSession       $userSession        User session service.
     * @param AuditTrailMapper   $auditTrailMapper   Audit trail mapper for logging changes.
     */
    public function __construct(
        private readonly ObjectEntityMapper $objectEntityMapper,
        private readonly FileService $fileService,
        private readonly IUserSession $userSession,
        private readonly AuditTrailMapper $auditTrailMapper,
        private readonly SchemaMapper $schemaMapper,
        private readonly RegisterMapper $registerMapper,
        private readonly IURLGenerator $urlGenerator,
        ArrayLoader $arrayLoader,
    ) {
        $this->twig = new Environment($arrayLoader);

    }//end __construct()


    /**
     * Scans an object for relations (UUIDs and URLs) and returns them in dot notation
     *
     * @param array  $data   The object data to scan
     * @param string $prefix The current prefix for dot notation (used in recursion)
     *
     * @return array Array of relations with dot notation paths as keys and UUIDs/URLs as values
     */
    private function scanForRelations(array $data, string $prefix=''): array
    {
        $relations = [];

        foreach ($data as $key => $value) {
            $currentPath = $prefix ? $prefix.'.'.$key : $key;

            if (is_array($value)) {
                // Recursively scan nested arrays
                $relations = array_merge($relations, $this->scanForRelations($value, $currentPath));
            } else if (is_string($value)) {
                // Check for UUID pattern
                if (preg_match('/^[0-9a-f]{8}-[0-9a-f]{4}-4[0-9a-f]{3}-[89ab][0-9a-f]{3}-[0-9a-f]{12}$/i', $value)) {
                    $relations[$currentPath] = $value;
                }
                // Check for URL pattern
                else if (filter_var($value, FILTER_VALIDATE_URL)) {
                    $relations[$currentPath] = $value;
                }
            }
        }

        return $relations;

    }//end scanForRelations()


    /**
     * Updates the relations property of an object entity
     *
     * @param ObjectEntity $objectEntity The object entity to update
     * @param array        $data         The object data to scan for relations
     *
     * @return ObjectEntity The updated object entity
     */
    private function updateObjectRelations(ObjectEntity $objectEntity, array $data): ObjectEntity
    {
        // Scan for relations in the object data
        $relations = $this->scanForRelations($data);

        // Set the relations on the object entity
        $objectEntity->setRelations($relations);

        return $objectEntity;

    }//end updateObjectRelations()

    /**
     * Set default values for values that are not in the data array.
     *
     * @param ObjectEntity $objectEntity The objectEntity for which to perform this action.
     * @param Schema $schema The schema the objectEntity belongs to.
     * @param array $data The data that is written to the object.
     *
     * @return array The data object updated with default values from the $schema.
     * @throws \Twig\Error\LoaderError
     * @throws \Twig\Error\SyntaxError
     */
    private function setDefaultValues (ObjectEntity $objectEntity, Schema $schema, array $data): array
    {
        $schemaObject = json_decode(json_encode($schema->getSchemaObject($this->urlGenerator)), associative: true);

        // Convert the properties array to a processable array.
        $properties = array_map(function(string $key, array $property) {
            if (isset($property['default']) === false) {
                $property['default'] = null;
            }
            $property['title'] = $key;
            return $property;
        }, array_keys($schemaObject['properties']), $schemaObject['properties']);

        $defaultValues = array_filter(array_column($properties, 'default', 'title'));

        // Remove all keys from array for which a value has already been set in $data.
        $defaultValues = array_diff_key($defaultValues, $data);

        // Render twig templated default values.
        $renderedDefaultValues = array_map(function(mixed $defaultValue) use ($objectEntity, $data) {
            if (is_string($defaultValue) && str_contains(haystack: $defaultValue, needle: '{{') && str_contains(haystack: $defaultValue, needle: '}}')) {
                return $this->twig->createTemplate($defaultValue)->render($objectEntity->getObjectArray());
            }

            return $defaultValue;
        }, $defaultValues);

        // Add data to the $data array, with the order that values already in $data never get overwritten.
        return array_merge($renderedDefaultValues, $data);
    }//end setDefaultValues

	private function cascadeObjects (ObjectEntity $objectEntity, Schema $schema, array $data): array
	{
		$properties = json_decode(json_encode($schema->getSchemaObject($this->urlGenerator)), associative: true)['properties'];

		$objectProperties = array_filter($properties, function(array $property) {
			return $property['type'] === 'object' && isset($property['$ref']) === true && isset($property['inversedBy']) === true;
		});

		$arrayObjectProperties = array_filter($properties, function(array $property) {
			return $property['type'] === 'array'
				&& (isset($property['$ref']) || isset($property['items']['$ref']))
				&& (isset($property['inversedBy']) === true || isset($property['items']['inversedBy']) === true);
		});

		//@TODO this can be done asynchronous
		foreach($objectProperties as $property => $definition) {
            if (isset($data[$property]) === false || empty($data[$property]) === true) {
                continue;
            }

            $this->cascadeSingleObject($objectEntity, $definition, $data[$property]);
			unset($data[$property]);
		}

		foreach($arrayObjectProperties as $property => $definition) {
            if (isset($data[$property]) === false || empty($data[$property]) === true) {
                continue;
            }

            $this->cascadeMultipleObjects($objectEntity, $definition, $data[$property]);
			unset($data[$property]);
		}


		return $data;
	}

	private function cascadeMultipleObjects(ObjectEntity $objectEntity, array $property, array $propData): void
	{
		if(array_is_list($propData) === false) {
			throw new Exception('Data is not an array of objects');
		}

		if (isset($property['$ref']) === true) {
			$property['items']['$ref'] = $property['$ref'];
		}

		if (isset($property['inversedBy']) === true) {
			$property['items']['inversedBy'] = $property['inversedBy'];
		}

		$propData = array_map(function(array $object) use ($objectEntity, $property) {
			$this->cascadeSingleObject($objectEntity, $property['items'], $object);
			return $object;
		}, $propData);

	}

	private function cascadeSingleObject(ObjectEntity $objectEntity, array $definition, array $object): void
	{
		$objectId = $objectEntity->getUuid();

		$object[$definition['inversedBy']] = $objectId;
		$this->saveObject($objectEntity->getRegister(), $definition['$ref'], $object, $object['id'] ?? $object['@self']['id'] ?? null);
	}


    /**
     * Saves an object.
     *
     * @param Register|int|string|null $register The register containing the object.
     * @param Schema|int|string   $schema   The schema to validate against.
     * @param array               $data     The object data to save.
     * @param string|null         $uuid     The UUID of the object to update (if updating).
     *
     * @return ObjectEntity The saved object entity.
     *
     * @throws Exception If there is an error during save.
     */
    public function saveObject(
        Register | int | string | null $register,
        Schema | int | string $schema,
        array $data,
        ?string $uuid=null
    ): ObjectEntity {
<<<<<<< HEAD
        // Remove the @self property from the data.
        unset($data['@self']);
        unset($data['id']);
=======

        // Set register ID based on input type.
        $registerId = null;
        if ($register instanceof Register) {
            $registerId = $register->getId();
        } else {
            $registerId = $register;
        }
>>>>>>> b1090621

        // Set schema ID based on input type.
        $schemaId = null;
        if ($schema instanceof Schema) {
            $schemaId = $schema->getId();
        } else {
            $schemaId = $schema;
        }

        // Find register by schema
        // @todo this will cause saving in unspecified register if a schema is configured in multiple registers
        $registerId = $this->registerMapper->getFirstRegisterWithSchema((int) $schemaId);
        $register = $this->registerMapper->find($registerId);

        // If UUID is provided, try to find and update existing object.
        if ($uuid !== null) {
            try {
                $existingObject = $this->objectEntityMapper->find($uuid);
				$data = $this->cascadeObjects($existingObject, $schema, $data);
				$data = $this->setDefaultValues($existingObject, $schema, $data);
                return $this->updateObject($register, $schema, $data, $existingObject);
            } catch (\Exception $e) {
                // Object not found, proceed with creating new object.
            }
        }

        // Create a new object entity.
        $objectEntity = new ObjectEntity();
        $objectEntity->setRegister($registerId);
        $objectEntity->setSchema($schemaId);
        $objectEntity->setCreated(new DateTime());
        $objectEntity->setUpdated(new DateTime());

        
        // Check if '@self' metadata exists and contains published/depublished properties
        if (isset($data['@self']) && is_array($data['@self'])) {
            $selfData = $data['@self'];

            // Extract and set published property if present
            if (array_key_exists('published', $selfData) && !empty($selfData['published'])) {
                try {
                    // Convert string to DateTime if it's a valid date string
                    if (is_string($selfData['published']) === true) {
                        $objectEntity->setPublished(new DateTime($selfData['published']));
                    }
                } catch (Exception $exception) {
                    // Silently ignore invalid date formats
                }
            } else {
                $objectEntity->setPublished(null);
            }

            // Extract and set depublished property if present
            if (array_key_exists('depublished', $selfData) && !empty($selfData['depublished'])) {
                try {
                    // Convert string to DateTime if it's a valid date string
                    if (is_string($selfData['depublished']) === true) {
                        $objectEntity->setDepublished(new DateTime($selfData['depublished']));
                    }
                } catch (Exception $exception) {
                    // Silently ignore invalid date formats
                }
            } else {
                $objectEntity->setDepublished(null);
            }
        }

        unset($data['@self'], $data['id']);

        // Set UUID if provided, otherwise generate a new one.
        if ($uuid !== null) {
            $objectEntity->setUuid($uuid);
            // @todo: check if this is a correct uuid.
        } else {
            $objectEntity->setUuid(Uuid::v4());
        }
        $objectEntity->setUri($this->urlGenerator->getAbsoluteURL($this->urlGenerator->linkToRoute(
            self::URL_PATH_IDENTIFIER, [
                'register' => $register instanceof Register === true ? $register->getSlug() : $registerId,
                'schema' => $schema instanceof Schema === true ? $schema->getSlug() : $schemaId,
                'id' => $objectEntity->getUuid()
            ]
        )));

        // Set default values.
        if ($schema instanceof Schema === false) {
            $schema = $this->schemaMapper->find($schemaId);
        }
		$data = $this->cascadeObjects($objectEntity, $schema, $data);
        $data = $this->setDefaultValues($objectEntity, $schema, $data);
        $objectEntity->setObject($data);


        // Set user information if available.
        $user = $this->userSession->getUser();
        if ($user !== null) {
            $objectEntity->setOwner($user->getUID());
        }

        // Update object relations.
        $objectEntity = $this->updateObjectRelations($objectEntity, $data);

        // Save the object to database.
        $savedEntity = $this->objectEntityMapper->insert($objectEntity);

        // Create audit trail for creation.
        $log = $this->auditTrailMapper->createAuditTrail(old: null, new: $savedEntity);
        $savedEntity->setLastLog($log->jsonSerialize());

        // Handle file properties.
        foreach ($data as $propertyName => $value) {
            if ($this->isFileProperty($value) === true) {
                $this->handleFileProperty($savedEntity, $data, $propertyName);
            }
        }

        return $savedEntity;

    }//end saveObject()


    /**
     * Sets default values for an object entity.
     *
     * @param ObjectEntity $objectEntity The object entity to set defaults for.
     *
     * @return ObjectEntity The object entity with defaults set.
     */
    public function setDefaults(ObjectEntity $objectEntity): ObjectEntity
    {
        if ($objectEntity->getCreatedAt() === null) {
            $objectEntity->setCreatedAt(new DateTime());
        }

        if ($objectEntity->getUpdatedAt() === null) {
            $objectEntity->setUpdatedAt(new DateTime());
        }

        if ($objectEntity->getUuid() === null) {
            $objectEntity->setUuid(Uuid::v4()->toRfc4122());
        }

        $user = $this->userSession->getUser();
        if ($user !== null) {
            if ($objectEntity->getCreatedBy() === null) {
                $objectEntity->setCreatedBy($user->getUID());
            }

            if ($objectEntity->getUpdatedBy() === null) {
                $objectEntity->setUpdatedBy($user->getUID());
            }
        }

        return $objectEntity;

    }//end setDefaults()


    /**
     * Checks if a value represents a file property.
     *
     * @param mixed $value The value to check.
     *
     * @return bool Whether the value is a file property.
     */
    private function isFileProperty($value): bool
    {
        return is_string($value) && strpos($value, 'data:') === 0;

    }//end isFileProperty()


    /**
     * Handles a file property during save.
     *
     * @param ObjectEntity $objectEntity The object entity being saved.
     * @param array        $object       The object data.
     * @param string       $propertyName The name of the file property.
     *
     * @return void
     */
    private function handleFileProperty(ObjectEntity $objectEntity, array $object, string $propertyName): void
    {
        $fileContent = $object[$propertyName];
        $fileName    = $propertyName.'_'.time();
        $this->fileService->addFile($objectEntity, $fileName, $fileContent);

    }//end handleFileProperty()


    /**
     * Updates an existing object.
     *
     * @param Register|int|string $register       The register containing the object.
     * @param Schema|int|string   $schema         The schema to validate against.
     * @param array               $data           The updated object data.
     * @param ObjectEntity        $existingObject The existing object to update.
     *
     * @return ObjectEntity The updated object entity.
     *
     * @throws Exception If there is an error during update.
     */
    public function updateObject(
        Register | int | string $register,
        Schema | int | string $schema,
        array $data,
        ObjectEntity $existingObject
    ): ObjectEntity {
        // Store the old state for audit trail.
        $oldObject = clone $existingObject;

        // Lets filter out the id and @self properties from the old object.
        $oldObjectData = $oldObject->getObject();

        $oldObject->setObject($oldObjectData);

        // Set register ID based on input type.
        $registerId = null;
        if ($register instanceof Register) {
            $registerId = $register->getId();
        } else {
            $registerId = $register;
        }

        // Set schema ID based on input type.
        $schemaId = null;
        if ($schema instanceof Schema) {
            $schemaId = $schema->getId();
        } else {
            $schemaId = $schema;
        }
        
        // Check if '@self' metadata exists and contains published/depublished properties
        if (isset($data['@self']) && is_array($data['@self'])) {
            $selfData = $data['@self'];

            // Extract and set published property if present
            if (array_key_exists('published', $selfData) && !empty($selfData['published'])) {
                try {
                    // Convert string to DateTime if it's a valid date string
                    if (is_string($selfData['published']) === true) {
                        $existingObject->setPublished(new DateTime($selfData['published']));
                    }
                } catch (Exception $exception) {
                    // Silently ignore invalid date formats
                }
            } else {
                $existingObject->setPublished(null);
            }

            // Extract and set depublished property if present
            if (array_key_exists('depublished', $selfData) && !empty($selfData['depublished'])) {
                try {
                    // Convert string to DateTime if it's a valid date string
                    if (is_string($selfData['depublished']) === true) {
                        $existingObject->setDepublished(new DateTime($selfData['depublished']));
                    }
                } catch (Exception $exception) {
                    // Silently ignore invalid date formats
                }
            } else {
                $existingObject->setDepublished(null);
            }
        }

        // Remove @self and id from the data before setting object
        unset($data['@self'], $data['id']);

        // Update the object properties.
        $existingObject->setRegister($registerId);
        $existingObject->setSchema($schemaId);
        $existingObject->setObject($data);
        $existingObject->setUpdated(new DateTime());

        // Update object relations.
        $existingObject = $this->updateObjectRelations($existingObject, $data);

        // Save the object to database.
        $updatedEntity = $this->objectEntityMapper->update($existingObject);

        // Create audit trail for update.
        $log = $this->auditTrailMapper->createAuditTrail(old: $oldObject, new: $updatedEntity);
        $updatedEntity->setLastLog($log->jsonSerialize());

        // Handle file properties.
        foreach ($data as $propertyName => $value) {
            if ($this->isFileProperty($value) === true) {
                $this->handleFileProperty($updatedEntity, $data, $propertyName);
            }
        }

        return $updatedEntity;

    }//end updateObject()


}//end class<|MERGE_RESOLUTION|>--- conflicted
+++ resolved
@@ -270,20 +270,9 @@
         array $data,
         ?string $uuid=null
     ): ObjectEntity {
-<<<<<<< HEAD
         // Remove the @self property from the data.
         unset($data['@self']);
         unset($data['id']);
-=======
-
-        // Set register ID based on input type.
-        $registerId = null;
-        if ($register instanceof Register) {
-            $registerId = $register->getId();
-        } else {
-            $registerId = $register;
-        }
->>>>>>> b1090621
 
         // Set schema ID based on input type.
         $schemaId = null;
