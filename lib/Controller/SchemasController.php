<?php
/**
 * Class SchemasController
 *
 * Controller for managing schema operations in the OpenRegister app.
 *
 * @category Controller
 * @package  OCA\OpenRegister\AppInfo
 *
 * @author    Conduction Development Team <dev@conductio.nl>
 * @copyright 2024 Conduction B.V.
 * @license   EUPL-1.2 https://joinup.ec.europa.eu/collection/eupl/eupl-text-eupl-12
 *
 * @version GIT: <git-id>
 *
 * @link https://OpenRegister.app
 */

namespace OCA\OpenRegister\Controller;

use GuzzleHttp\Exception\GuzzleException;
use OCA\OpenRegister\Db\Schema;
use OCA\OpenRegister\Db\SchemaMapper;
use OCA\OpenRegister\Service\DownloadService;
use OCA\OpenRegister\Service\ObjectService;
use OCA\OpenRegister\Service\SearchService;
use OCA\OpenRegister\Service\UploadService;
use OCP\AppFramework\Controller;
use OCP\AppFramework\Http\JSONResponse;
use OCP\AppFramework\Http\TemplateResponse;
use OCP\DB\Exception;
use OCP\IAppConfig;
use OCP\IRequest;
use Symfony\Component\Uid\Uuid;

/**
 * Class SchemasController
 */
class SchemasController extends Controller
{


    /**
     * Constructor for the SchemasController
     *
     * @param string          $appName         The name of the app
     * @param IRequest        $request         The request object
     * @param IAppConfig      $config          The app configuration object
     * @param SchemaMapper    $schemaMapper    The schema mapper
     * @param DownloadService $downloadService The download service
     * @param UploadService   $uploadService   The upload service
     *
     * @return void
     */
    public function __construct(
        string $appName,
        IRequest $request,
        private readonly IAppConfig $config,
        private readonly SchemaMapper $schemaMapper,
        private readonly DownloadService $downloadService,
        private readonly UploadService $uploadService
    ) {
        parent::__construct($appName, $request);

    }//end __construct()


    /**
     * Returns the template of the main app's page
     *
     * This method renders the main page of the application, adding any necessary data to the template.
     *
     * @NoAdminRequired
     *
     * @NoCSRFRequired
     *
     * @return TemplateResponse The rendered template response
     */
    public function page(): TemplateResponse
    {
        return new TemplateResponse(
            'openconnector',
            'index',
            []
        );

    }//end page()


    /**
     * Retrieves a list of all schemas
     *
     * This method returns a JSON response containing an array of all schemas in the system.
     *
     * @param ObjectService $objectService The object service
     * @param SearchService $searchService The search service
     *
     * @return JSONResponse A JSON response containing the list of schemas
     *
     * @NoAdminRequired
     *
     * @NoCSRFRequired
     */
    public function index(
        ObjectService $objectService,
        SearchService $searchService
    ): JSONResponse {
        // Get request parameters for filtering and searching.
        $filters        = $this->request->getParams();
        $fieldsToSearch = ['title', 'description'];

        // Create search parameters and conditions for filtering.
        $searchParams     = $searchService->createMySQLSearchParams(filters: $filters);
        $searchConditions = $searchService->createMySQLSearchConditions(
            filters: $filters,
            fieldsToSearch: $fieldsToSearch
        );
        $filters          = $searchService->unsetSpecialQueryParams(filters: $filters);

        // Return all schemas that match the search conditions.
        return new JSONResponse(
            [
                'results' => $this->schemaMapper->findAll(
                    filters: $filters,
                    searchConditions: $searchConditions,
                    searchParams: $searchParams
                ),
            ]
        );

    }//end index()


    /**
     * Retrieves a single schema by its ID
     *
     * This method returns a JSON response containing the details of a specific schema.
     *
     * @param string $id The ID of the schema to retrieve
     *
     * @return JSONResponse A JSON response containing the schema details
     *
     * @NoAdminRequired
     *
     * @NoCSRFRequired
     */
    public function show(string $id): JSONResponse
    {
        try {
            // Try to find the schema by ID.
            return new JSONResponse($this->schemaMapper->find(id: (int) $id));
        } catch (DoesNotExistException $exception) {
            // Return a 404 error if the schema doesn't exist.
            return new JSONResponse(data: ['error' => 'Not Found'], statusCode: 404);
        }

    }//end show()


    /**
     * Creates a new schema
     *
     * This method creates a new schema based on POST data.
     *
     * @return JSONResponse A JSON response containing the created schema
     *
     * @NoAdminRequired
     *
     * @NoCSRFRequired
     */
    public function create(): JSONResponse
    {
        // Get request parameters.
        $data = $this->request->getParams();

        // Remove internal parameters (starting with '_').
        foreach ($data as $key => $value) {
            if (str_starts_with($key, '_') === true) {
                unset($data[$key]);
            }
        }

        // Remove ID if present to ensure a new record is created.
        if (isset($data['id']) === true) {
            unset($data['id']);
        }

        // Create a new schema from the data.
        return new JSONResponse($this->schemaMapper->createFromArray(object: $data));

    }//end create()


    /**
     * Updates an existing schema
     *
     * This method updates an existing schema based on its ID.
     *
     * @param int $id The ID of the schema to update
     *
     * @return JSONResponse A JSON response containing the updated schema details
     *
     * @NoAdminRequired
     *
     * @NoCSRFRequired
     */
    public function update(int $id): JSONResponse
    {
        // Get request parameters.
        $data = $this->request->getParams();

        // Remove internal parameters (starting with '_').
        foreach ($data as $key => $value) {
            if (str_starts_with($key, '_') === true) {
                unset($data[$key]);
            }
        }

        // Remove ID if present to prevent conflicts.
        if (isset($data['id']) === true) {
            unset($data['id']);
        }

        // Update the schema with the provided data.
        return new JSONResponse($this->schemaMapper->updateFromArray(id: $id, object: $data));

    }//end update()


    /**
     * Deletes a schema
     *
     * This method deletes a schema based on its ID.
     *
     * @param int $id The ID of the schema to delete
     *
     * @throws Exception If there is an error deleting the schema
     *
     * @return JSONResponse An empty JSON response
     *
     * @NoAdminRequired
     *
     * @NoCSRFRequired
     */
    public function destroy(int $id): JSONResponse
    {
        // Find the schema by ID and delete it.
        $this->schemaMapper->delete($this->schemaMapper->find(id: $id));

        // Return an empty response.
        return new JSONResponse([]);

    }//end destroy()


    /**
     * Updates an existing Schema object using a json text/string as input
     *
     * Uses 'file', 'url' or else 'json' from POST body.
     *
     * @param int|null $id The ID of the schema to update, or null for a new schema
     *
     * @throws Exception If there is a database error
     *
     * @throws GuzzleException If there is an HTTP request error
     *
     * @return JSONResponse The JSON response with the updated schema
     *
     * @NoAdminRequired
     *
     * @NoCSRFRequired
     */
    public function uploadUpdate(?int $id=null): JSONResponse
    {
        return $this->upload($id);

    }//end uploadUpdate()


    /**
     * Creates a new Schema object or updates an existing one
     *
     * Uses 'file', 'url' or else 'json' from POST body.
     *
     * @param int|null $id The ID of the schema to update, or null for a new schema
     *
     * @throws Exception If there is a database error
     *
     * @throws GuzzleException If there is an HTTP request error
     *
     * @return JSONResponse The JSON response with the created or updated schema
     *
     * @NoAdminRequired
     *
     * @NoCSRFRequired
     */
    public function upload(?int $id=null): JSONResponse
    {
        if ($id !== null) {
            // If ID is provided, find the existing schema.
            $schema = $this->schemaMapper->find($id);
        } else {
            // Otherwise, create a new schema.
            $schema = new Schema();
            $schema->setUuid(Uuid::v4());
        }

        // Get the uploaded JSON data.
        $phpArray = $this->uploadService->getUploadedJson($this->request->getParams());
        if ($phpArray instanceof JSONResponse) {
            // Return any error response from the upload service.
            return $phpArray;
        }

        // Set default title if not provided or empty.
        if (empty($phpArray['title']) === true) {
            $phpArray['title'] = 'New Schema';
        }

        // Update the schema with the data from the uploaded JSON.
        $schema->hydrate($phpArray);

<<<<<<< HEAD
=======


        $phpArray['properties'] = array_map(function($property){
            if (isset($property['title'])) {
                unset($property['title']);
            }
            return $property;
        }, $phpArray['properties']);

		$schema->hydrate($phpArray);
>>>>>>> 14582296
        if ($schema->getId() === null) {
            // Insert a new schema if no ID is set.
            $schema = $this->schemaMapper->insert($schema);
        } else {
            // Update the existing schema.
            $schema = $this->schemaMapper->update($schema);
        }

        return new JSONResponse($schema);

    }//end upload()


    /**
     * Creates and return a json file for a Schema
     *
     * @param int $id The ID of the schema to return json file for
     *
     * @throws Exception If there is an error retrieving the schema
     *
     * @return JSONResponse A JSON response containing the schema as JSON
     *
     * @NoAdminRequired
     *
     * @NoCSRFRequired
     */
    public function download(int $id): JSONResponse
    {
        // Get the Accept header to determine the response format.
        $accept = $this->request->getHeader('Accept');

        try {
            // Find the schema by ID.
            $schema = $this->schemaMapper->find($id);
        } catch (Exception $e) {
            // Return a 404 error if the schema doesn't exist.
            return new JSONResponse(['error' => 'Schema not found'], 404);
        }

        // Return the schema as JSON.
        return new JSONResponse($schema);

    }//end download()


}//end class<|MERGE_RESOLUTION|>--- conflicted
+++ resolved
@@ -320,8 +320,6 @@
         // Update the schema with the data from the uploaded JSON.
         $schema->hydrate($phpArray);
 
-<<<<<<< HEAD
-=======
 
 
         $phpArray['properties'] = array_map(function($property){
@@ -332,7 +330,6 @@
         }, $phpArray['properties']);
 
 		$schema->hydrate($phpArray);
->>>>>>> 14582296
         if ($schema->getId() === null) {
             // Insert a new schema if no ID is set.
             $schema = $this->schemaMapper->insert($schema);
