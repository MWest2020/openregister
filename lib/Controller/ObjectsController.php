--- conflicted
+++ resolved
@@ -14,11 +14,8 @@
 use OCP\DB\Exception;
 use OCP\IAppConfig;
 use OCP\IRequest;
-<<<<<<< HEAD
-=======
 use Opis\JsonSchema\Errors\ErrorFormatter;
 use Symfony\Component\Uid\Uuid;
->>>>>>> af157018
 
 class ObjectsController extends Controller
 {
@@ -139,12 +136,6 @@
             unset($data['id']);
         }
 
-<<<<<<< HEAD
-        // save it
-        $objectEntity = $this->objectEntityMapper->createFromArray(object: $data);
-
-       	$this->auditTrailMapper->createAuditTrail(new: $objectEntity);
-=======
 		// Save the object
 		try {
 			$objectEntity = $objectService->saveObject(register: $data['register'], schema: $data['schema'], object: $object);
@@ -152,7 +143,6 @@
 			$formatter = new ErrorFormatter();
 			return new JSONResponse(['message' => $exception->getMessage(), 'validationErrors' => $formatter->format($exception->getErrors())], 400);
 		}
->>>>>>> af157018
 
         return new JSONResponse($objectEntity->getObjectArray());
     }
@@ -247,13 +237,9 @@
      */
     public function contracts(int $id): JSONResponse
     {
-<<<<<<< HEAD
-       // @todo
-=======
         // Create a log entry
         $oldObject = $this->objectEntityMapper->find($id);
         $this->auditTrailMapper->createAuditTrail(old: $oldObject);
->>>>>>> af157018
 
 		return new JSONResponse(['error' => 'Not yet implemented'], 501);
     }
