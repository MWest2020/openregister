<?php

namespace OCA\OpenRegister\Controller;

use OCA\OpenRegister\Service\ObjectService;
use OCA\OpenRegister\Service\SearchService;
use OCA\OpenRegister\Db\ObjectEntity;
use OCA\OpenRegister\Db\ObjectEntityMapper;
<<<<<<< HEAD
use OCA\OpenRegister\Db\ObjectAuditLogMapper;
=======
use OCA\OpenRegister\Db\AuditTrail;
use OCA\OpenRegister\Db\AuditTrailMapper;
>>>>>>> 6fe787a4
use OCP\AppFramework\Controller;
use OCP\AppFramework\Http\TemplateResponse;
use OCP\AppFramework\Http\JSONResponse;
use OCP\IAppConfig;
use OCP\IRequest;
use Symfony\Component\Uid\Uuid;

class ObjectsController extends Controller
{
   

    /**
     * Constructor for the ObjectsController
     *
     * @param string $appName The name of the app
     * @param IRequest $request The request object
     * @param IAppConfig $config The app configuration object
     */
    public function __construct(
        $appName,
        IRequest $request,
        private readonly IAppConfig $config,
        private readonly ObjectEntityMapper $objectEntityMapper,
        private readonly ObjectAuditLogMapper $objectAuditLogMapper
    )
    {
        parent::__construct($appName, $request);
    }

    /**
     * Returns the template of the main app's page
     *
     * This method renders the main page of the application, adding any necessary data to the template.
     *
     * @NoAdminRequired
     * @NoCSRFRequired
     *
     * @return TemplateResponse The rendered template response
     */
    public function page(): TemplateResponse
    {
        return new TemplateResponse(
            'openconnector',
            'index',
            []
        );
    }

    /**
     * Retrieves a list of all objects
     *
     * This method returns a JSON response containing an array of all objects in the system.
     *
     * @NoAdminRequired
     * @NoCSRFRequired
     *
     * @return JSONResponse A JSON response containing the list of objects
     */
    public function index(ObjectService $objectService, SearchService $searchService): JSONResponse
    {
        $filters = $this->request->getParams();
        $fieldsToSearch = ['uuid', 'register', 'schema'];
        $extend = ['schema', 'register'];

        $searchParams = $searchService->createMySQLSearchParams(filters: $filters);
        $searchConditions = $searchService->createMySQLSearchConditions(filters: $filters, fieldsToSearch:  $fieldsToSearch);
        $filters = $searchService->unsetSpecialQueryParams(filters: $filters);

        // @todo: figure out how to use extend here
        $results = $this->objectEntityMapper->findAll(filters: $filters);

        // We dont want to return the entity, but the object (and kant reley on the normal serilzier)
        foreach ($results as $key => $result) {
            $results[$key] = $result->getObjectArray();
        }

        return new JSONResponse(['results' => $results]);
    }

    /**
     * Retrieves a single object by its ID
     *
     * This method returns a JSON response containing the details of a specific object.
     *
     * @NoAdminRequired
     * @NoCSRFRequired
     *
     * @param string $id The ID of the object to retrieve
     * @return JSONResponse A JSON response containing the object details
     */
    public function show(string $id): JSONResponse
    {
        try {
            return new JSONResponse($this->objectEntityMapper->find(idOrUuid: (int) $id)->getObjectArray());
        } catch (DoesNotExistException $exception) {
            return new JSONResponse(data: ['error' => 'Not Found'], statusCode: 404);
        }
    }

    /**
     * Creates a new object
     *
     * This method creates a new object based on POST data.
     *
     * @NoAdminRequired
     * @NoCSRFRequired
     *
     * @return JSONResponse A JSON response containing the created object
     */
    public function create(): JSONResponse
    {
        $data = $this->request->getParams();
        $object = $data['object'];

        foreach ($data as $key => $value) {
            if (str_starts_with($key, '_')) {
                unset($data[$key]);
            }
        }

        if (isset($data['id'])) {
            unset($data['id']);

        }
        
        // save it
        $objectEntity = $this->objectEntityMapper->createFromArray(object: $data);
		
       	$this->auditTrailMapper->createAuditTrail(new: $objectEntity);

        return new JSONResponse($objectEntity->getObjectArray());
    }

    /**
     * Updates an existing object 
     *
     * This method updates an existing object based on its ID.
     *
     * @NoAdminRequired
     * @NoCSRFRequired
     *
     * @param string $id The ID of the object to update
     * @return JSONResponse A JSON response containing the updated object details
     */
    public function update(int $id): JSONResponse
    {
        $data = $this->request->getParams();
        $object = $data['object'];

        foreach ($data as $key => $value) {
            if (str_starts_with($key, '_')) {
                unset($data[$key]);
            }
        }
        if (isset($data['id'])) {
            unset($data['id']);
        }

        // save it
        $oldObject = $this->objectEntityMapper->find($id);
        $objectEntity = $this->objectEntityMapper->updateFromArray(id: $id, object: $data);

        $this->auditTrailMapper->createAuditTrail(new: $objectEntity, old: $oldObject);

        return new JSONResponse($objectEntity->getOBjectArray());
    }

    /**
     * Deletes an object
     *
     * This method deletes an object based on its ID.
     *
     * @NoAdminRequired
     * @NoCSRFRequired
     *
     * @param string $id The ID of the object to delete
     * @return JSONResponse An empty JSON response
     */
    public function destroy(int $id): JSONResponse
    {
        // Create a log entry		
        $oldObject = $this->objectEntityMapper->find($id);
        $this->auditTrailMapper->createAuditTrail(old: $oldObject);

        $this->objectEntityMapper->delete($this->objectEntityMapper->find((int) $id));

        return new JSONResponse([]);
    }
    
    /**
     * Retrieves call logs for a object
     *
     * This method returns all the call logs associated with a object based on its ID.
     *
     * @NoAdminRequired
     * @NoCSRFRequired
     *
     * @param int $id The ID of the object to retrieve logs for
     * @return JSONResponse A JSON response containing the call logs
     */
    public function contracts(int $id): JSONResponse
    {
       // @todo
    }

    /**
     * Retrieves call logs for a object
     *
     * This method returns all the call logs associated with a object based on its ID.
     *
<<<<<<< HEAD
=======
     * This method returns a JSON response containing the logs for a specific object.
     *
>>>>>>> 6fe787a4
     * @NoAdminRequired
     * @NoCSRFRequired
     *
     * @param int $id The ID of the object to retrieve logs for
     * @return JSONResponse A JSON response containing the call logs
     */
    public function logs(int $id): JSONResponse
    {
        try {
            $jobLogs = $this->objectAuditLogMapper->findAll(null, null, ['object_id' => $id]);
            return new JSONResponse($jobLogs);
        } catch (DoesNotExistException $e) {
            return new JSONResponse(['error' => 'Logs not found'], 404);
        }
    }
}<|MERGE_RESOLUTION|>--- conflicted
+++ resolved
@@ -6,12 +6,8 @@
 use OCA\OpenRegister\Service\SearchService;
 use OCA\OpenRegister\Db\ObjectEntity;
 use OCA\OpenRegister\Db\ObjectEntityMapper;
-<<<<<<< HEAD
-use OCA\OpenRegister\Db\ObjectAuditLogMapper;
-=======
 use OCA\OpenRegister\Db\AuditTrail;
 use OCA\OpenRegister\Db\AuditTrailMapper;
->>>>>>> 6fe787a4
 use OCP\AppFramework\Controller;
 use OCP\AppFramework\Http\TemplateResponse;
 use OCP\AppFramework\Http\JSONResponse;
@@ -220,13 +216,8 @@
     /**
      * Retrieves call logs for a object
      *
-     * This method returns all the call logs associated with a object based on its ID.
-     *
-<<<<<<< HEAD
-=======
      * This method returns a JSON response containing the logs for a specific object.
      *
->>>>>>> 6fe787a4
      * @NoAdminRequired
      * @NoCSRFRequired
      *
