--- conflicted
+++ resolved
@@ -819,11 +819,6 @@
     public function files(string $id, ObjectService $objectService): JSONResponse
     {
         try {
-<<<<<<< HEAD
-            // Get the object with files included.
-            $object = $this->objectEntityMapper->find((int) $id);
-            $files  = $objectService->getFiles($object);
-=======
             // Get the object with files included
             if (is_numeric($id) === true) {
                 $object = $this->objectEntityMapper->find((int) $id);
@@ -833,7 +828,6 @@
                 return new JSONResponse(['error' => 'Given id is not a numeric or uuid value'], 400);
             }
             $files = $objectService->getFiles($object);
->>>>>>> e31e0fee
 
             // Format files with pagination support.
             $requestParams  = $this->request->getParams();
