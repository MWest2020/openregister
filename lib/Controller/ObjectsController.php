<?php

namespace OCA\OpenRegister\Controller;

use OCA\OpenRegister\Service\ObjectService;
use OCA\OpenRegister\Service\SearchService;
use OCA\OpenRegister\Db\ObjectEntity;
use OCA\OpenRegister\Db\ObjectEntityMapper;
use OCA\OpenRegister\Db\AuditTrail;
use OCA\OpenRegister\Db\AuditTrailMapper;
use OCP\AppFramework\Controller;
use OCP\AppFramework\Http\TemplateResponse;
use OCP\AppFramework\Http\JSONResponse;
use OCP\IAppConfig;
use OCP\IRequest;
use Symfony\Component\Uid\Uuid;

class ObjectsController extends Controller
{
   

    /**
     * Constructor for the ObjectsController
     *
     * @param string $appName The name of the app
     * @param IRequest $request The request object
     * @param IAppConfig $config The app configuration object
     */
    public function __construct(
        $appName,
        IRequest $request,
        private readonly IAppConfig $config,
        private readonly ObjectEntityMapper $objectEntityMapper,
        private readonly AuditTrailMapper $auditTrailMapper
    )
    {
        parent::__construct($appName, $request);
    }

    /**
     * Returns the template of the main app's page
     *
     * This method renders the main page of the application, adding any necessary data to the template.
     *
     * @NoAdminRequired
     * @NoCSRFRequired
     *
     * @return TemplateResponse The rendered template response
     */
    public function page(): TemplateResponse
    {
        return new TemplateResponse(
            'openconnector',
            'index',
            []
        );
    }

    /**
     * Retrieves a list of all objects
     *
     * This method returns a JSON response containing an array of all objects in the system.
     *
     * @NoAdminRequired
     * @NoCSRFRequired
     *
     * @return JSONResponse A JSON response containing the list of objects
     */
    public function index(ObjectService $objectService, SearchService $searchService): JSONResponse
    {
        $filters = $this->request->getParams();
        $fieldsToSearch = ['uuid', 'register', 'schema'];
        $extend = ['schema', 'register'];

        $searchParams = $searchService->createMySQLSearchParams(filters: $filters);
        $searchConditions = $searchService->createMySQLSearchConditions(filters: $filters, fieldsToSearch:  $fieldsToSearch);
        $filters = $searchService->unsetSpecialQueryParams(filters: $filters);

        // @todo: figure out how to use extend here
        $results = $this->objectEntityMapper->findAll(filters: $filters);

        // We dont want to return the entity, but the object (and kant reley on the normal serilzier)
        foreach ($results as $key => $result) {
            $results[$key] = $result->getObjectArray();
        }

        return new JSONResponse(['results' => $results]);
    }

    /**
     * Retrieves a single object by its ID
     *
     * This method returns a JSON response containing the details of a specific object.
     *
     * @NoAdminRequired
     * @NoCSRFRequired
     *
     * @param string $id The ID of the object to retrieve
     * @return JSONResponse A JSON response containing the object details
     */
    public function show(string $id): JSONResponse
    {
        try {
            return new JSONResponse($this->objectEntityMapper->find(idOrUuid: (int) $id)->getObjectArray());
        } catch (DoesNotExistException $exception) {
            return new JSONResponse(data: ['error' => 'Not Found'], statusCode: 404);
        }
    }

    /**
     * Creates a new object
     *
     * This method creates a new object based on POST data.
     *
     * @NoAdminRequired
     * @NoCSRFRequired
     *
     * @return JSONResponse A JSON response containing the created object
     */
    public function create(): JSONResponse
    {
        $data = $this->request->getParams();
        $object = $data['object'];

        foreach ($data as $key => $value) {
            if (str_starts_with($key, '_')) {
                unset($data[$key]);
            }
        }

        if (isset($data['id'])) {
            unset($data['id']);

        }
        
        // save it
        $objectEntity = $this->objectEntityMapper->createFromArray(object: $data);
		
       	$this->auditTrailMapper->createAuditTrail(new: $objectEntity);

<<<<<<< HEAD
        return new JSONResponse($this->objectEntityMapper->createFromArray(object: $data)->getObjectArray());
=======
        return new JSONResponse($objectEntity);
>>>>>>> e66f4c49
    }

    /**
     * Updates an existing object 
     *
     * This method updates an existing object based on its ID.
     *
     * @NoAdminRequired
     * @NoCSRFRequired
     *
     * @param string $id The ID of the object to update
     * @return JSONResponse A JSON response containing the updated object details
     */
    public function update(int $id): JSONResponse
    {
        $data = $this->request->getParams();
        $object = $data['object'];

        foreach ($data as $key => $value) {
            if (str_starts_with($key, '_')) {
                unset($data[$key]);
            }
        }
        if (isset($data['id'])) {
            unset($data['id']);
        }
<<<<<<< HEAD
        return new JSONResponse($this->objectEntityMapper->updateFromArray(id: (int) $id, object: $data)->getObjectArray());
=======

        // save it
        $oldObject = $this->objectEntityMapper->find($id);
        $objectEntity = $this->objectEntityMapper->updateFromArray(id: $id, object: $data);

        $this->auditTrailMapper->createAuditTrail(new: $objectEntity, old: $oldObject);

        return new JSONResponse($objectEntity);
>>>>>>> e66f4c49
    }

    /**
     * Deletes an object
     *
     * This method deletes an object based on its ID.
     *
     * @NoAdminRequired
     * @NoCSRFRequired
     *
     * @param string $id The ID of the object to delete
     * @return JSONResponse An empty JSON response
     */
    public function destroy(int $id): JSONResponse
    {
        // Create a log entry		
        $oldObject = $this->objectEntityMapper->find($id);
        $this->auditTrailMapper->createAuditTrail(old: $oldObject);

        $this->objectEntityMapper->delete($this->objectEntityMapper->find((int) $id));

        return new JSONResponse([]);
    }

    /**
     * Retrieves a list of logs for an object
     *
     * This method returns a JSON response containing the logs for a specific object.
     *
     * @NoAdminRequired
     * @NoCSRFRequired
     *
     * @param string $id The ID of the object to delete
     * @return JSONResponse An empty JSON response
     */
    public function auditTrails(int $id): JSONResponse
    {
        return new JSONResponse($this->auditTrailMapper->findAll(filters: ['object' => $id]));
    }
}<|MERGE_RESOLUTION|>--- conflicted
+++ resolved
@@ -138,11 +138,7 @@
 		
        	$this->auditTrailMapper->createAuditTrail(new: $objectEntity);
 
-<<<<<<< HEAD
-        return new JSONResponse($this->objectEntityMapper->createFromArray(object: $data)->getObjectArray());
-=======
-        return new JSONResponse($objectEntity);
->>>>>>> e66f4c49
+        return new JSONResponse($objectEntity->getObjectArray());
     }
 
     /**
@@ -169,9 +165,6 @@
         if (isset($data['id'])) {
             unset($data['id']);
         }
-<<<<<<< HEAD
-        return new JSONResponse($this->objectEntityMapper->updateFromArray(id: (int) $id, object: $data)->getObjectArray());
-=======
 
         // save it
         $oldObject = $this->objectEntityMapper->find($id);
@@ -179,8 +172,7 @@
 
         $this->auditTrailMapper->createAuditTrail(new: $objectEntity, old: $oldObject);
 
-        return new JSONResponse($objectEntity);
->>>>>>> e66f4c49
+        return new JSONResponse($objectEntity->getOBjectArray());
     }
 
     /**
