--- conflicted
+++ resolved
@@ -789,10 +789,6 @@
         $objectService->setSchema($schema);
 
         try {
-<<<<<<< HEAD
-            // Get the raw files from the file service
-            $files = $fileService->getFiles($id);
-=======
             // Get the object with files included
             if (is_numeric($id) === true) {
                 $object = $this->objectEntityMapper->find((int) $id);
@@ -802,7 +798,6 @@
                 return new JSONResponse(['error' => 'Given id is not a numeric or uuid value'], 400);
             }
             $files = $objectService->getFiles($object);
->>>>>>> 14582296
 
             // Format the files with pagination using request parameters
             $formattedFiles = $fileService->formatFiles($files, $this->request->getParams());
