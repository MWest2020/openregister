--- conflicted
+++ resolved
@@ -15,14 +15,11 @@
 use OCP\IUserSession;
 use Symfony\Component\Uid\Uuid;
 use OCP\EventDispatcher\IEventDispatcher;
-<<<<<<< HEAD
-use OCA\OpenRegister\Event\ObjectLockedEvent;
-use OCA\OpenRegister\Event\ObjectUnlockedEvent;
-=======
 use OCA\OpenRegister\Event\ObjectCreatedEvent;
 use OCA\OpenRegister\Event\ObjectUpdatedEvent;
 use OCA\OpenRegister\Event\ObjectDeletedEvent;
->>>>>>> 5b65d14b
+use OCA\OpenRegister\Event\ObjectLockedEvent;
+use OCA\OpenRegister\Event\ObjectUnlockedEvent;
 
 /**
  * The ObjectEntityMapper class
@@ -33,10 +30,7 @@
 {
 	private IDatabaseJsonService $databaseJsonService;
 	private IEventDispatcher $eventDispatcher;
-<<<<<<< HEAD
 	private IUserSession $userSession;
-=======
->>>>>>> 5b65d14b
 
 	public const MAIN_FILTERS = ['register', 'schema', 'uuid', 'created', 'updated'];
 
@@ -46,7 +40,6 @@
 	 * @param IDBConnection $db The database connection
 	 * @param MySQLJsonService $mySQLJsonService The MySQL JSON service
 	 * @param IEventDispatcher $eventDispatcher The event dispatcher
-<<<<<<< HEAD
 	 * @param IUserSession $userSession The user session
 	 */
 	public function __construct(
@@ -54,13 +47,6 @@
 		MySQLJsonService $mySQLJsonService,
 		IEventDispatcher $eventDispatcher,
 		IUserSession $userSession
-=======
-	 */
-	public function __construct(
-		IDBConnection $db,
-		MySQLJsonService $mySQLJsonService,
-		IEventDispatcher $eventDispatcher
->>>>>>> 5b65d14b
 	) {
 		parent::__construct($db, 'openregister_objects');
 
@@ -68,10 +54,7 @@
 			$this->databaseJsonService = $mySQLJsonService;
 		}
 		$this->eventDispatcher = $eventDispatcher;
-<<<<<<< HEAD
 		$this->userSession = $userSession;
-=======
->>>>>>> 5b65d14b
 	}
 
 	/**
@@ -298,18 +281,11 @@
 		if ($obj->getUuid() === null) {
 			$obj->setUuid(Uuid::v4());
 		}
-<<<<<<< HEAD
 		// Set current user as owner when creating new object
 		if ($this->userSession->isLoggedIn()) {
 			$obj->setOwner($this->userSession->getUser()->getUID());
 		}
 		return $this->insert($obj);
-=======
-
-		$obj = $this->insert($obj);
-
-
-		return $obj;
 	}
 
 	/**
@@ -325,7 +301,6 @@
 
 		return $entity;
 
->>>>>>> 5b65d14b
 	}
 
 	/**
@@ -348,13 +323,10 @@
 			$newObject->setVersion(implode('.', $version));
 		}
 
-<<<<<<< HEAD
 		// Set current user as owner if not already set
 		if ($obj->getOwner() === null && $this->userSession->isLoggedIn()) {
 			$obj->setOwner($this->userSession->getUser()->getUID());
 		}
-=======
-		$newObject = $this->update($newObject);
 
 		return $newObject;
 	}
@@ -374,7 +346,6 @@
 			ObjectDeletedEvent::class,
 			new ObjectDeletedEvent($object)
 		);
->>>>>>> 5b65d14b
 
 		return $result;
 	}
