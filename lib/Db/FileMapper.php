--- conflicted
+++ resolved
@@ -69,12 +69,8 @@
 			->setMaxResults($limit)
 			->setFirstResult($offset);
 
-<<<<<<< HEAD
-		foreach ($filters as $filter => $value) {
-=======
         foreach ($filters as $filter => $value) {
 			$filter = strtolower(preg_replace('/(?<!^)[A-Z]/', '_$0', $filter));
->>>>>>> 6957ef5b
 			if ($value === 'IS NOT NULL') {
 				$qb->andWhere($qb->expr()->isNotNull($filter));
 			} elseif ($value === 'IS NULL') {
@@ -95,15 +91,6 @@
 	}
 
 	/**
-<<<<<<< HEAD
-	 * Creates a File entity from an array of data.
-	 *
-	 * @param array $object The data to create the entity from.
-	 *
-	 * @return \OCA\OpenRegister\Db\File The created File entity.
-	 * @throws Exception If a database error occurs.
-	 */
-=======
 	 * @inheritDoc
 	 *
 	 * @param \OCA\OpenRegister\Db\File|Entity $entity
@@ -138,7 +125,14 @@
 		return parent::update($entity);
 	}
 
->>>>>>> 6957ef5b
+	/**
+	 * Creates a File entity from an array of data.
+	 *
+	 * @param array $object The data to create the entity from.
+	 *
+	 * @return \OCA\OpenRegister\Db\File The created File entity.
+	 * @throws Exception If a database error occurs.
+	 */
 	public function createFromArray(array $object): File
 	{
 		$obj = new File();
@@ -174,7 +168,6 @@
 		return $this->update($obj);
 	}
 
-<<<<<<< HEAD
 	/**
 	 * Gets the total count of all call logs.
 	 *
@@ -185,9 +178,9 @@
 	{
 		$qb = $this->db->getQueryBuilder();
 
-		// Select count of all logs
-		$qb->select($qb->createFunction('COUNT(*) as count'))
-			->from('openconnector_jobs');
+        // Select count of all logs
+        $qb->select($qb->createFunction('COUNT(*) as count'))
+           ->from('openregister_files');
 
 		$result = $qb->execute();
 		$row = $result->fetch();
@@ -195,25 +188,4 @@
 		// Return the total count
 		return (int) $row['count'];
 	}
-=======
-    /**
-     * Get the total count of all call logs.
-     *
-     * @return int The total number of call logs in the database.
-     */
-    public function getTotalCallCount(): int
-    {
-        $qb = $this->db->getQueryBuilder();
-
-        // Select count of all logs
-        $qb->select($qb->createFunction('COUNT(*) as count'))
-           ->from('openregister_files');
-
-        $result = $qb->execute();
-        $row = $result->fetch();
-
-        // Return the total count
-        return (int)$row['count'];
-    }
->>>>>>> 6957ef5b
 }