--- conflicted
+++ resolved
@@ -99,17 +99,6 @@
 	 */
 	public function createFromArray(array $object): Register
 	{
-<<<<<<< HEAD
-		$obj = new Register();
-		$obj->hydrate($object);
-		// Set uuid if not provided
-		if ($obj->getUuid() === null){
-			$obj->setUuid(Uuid::v4());
-		}
-
-		// Insert the new register and return it
-		return $this->insert(entity: $obj);
-=======
 		$register = new Register();
 		$register->hydrate(object: $object);
 
@@ -119,7 +108,6 @@
 		}
 
 		return $this->insert(entity: $register);
->>>>>>> e8da4c3b
 	}
 
 	/**
