<?php

namespace OCA\OpenRegister\Db;

use OCA\OpenRegister\Db\Register;
use OCP\AppFramework\Db\Entity;
use OCP\AppFramework\Db\QBMapper;
use OCP\DB\QueryBuilder\IQueryBuilder;
use OCA\OpenRegister\Db\SchemaMapper;
use OCA\OpenRegister\Db\Schema;
use OCP\IDBConnection;
use Symfony\Component\Uid\Uuid;

/**
 * The RegisterMapper class
 * 
 * @package OCA\OpenRegister\Db
 */
class RegisterMapper extends QBMapper
{
<<<<<<< HEAD
	/**
	 * Constructor for the RegisterMapper
	 *
	 * @param IDBConnection $db The database connection
	 */
	public function __construct(IDBConnection $db)
=======
	private $schemaMapper;

	/**
	 * Constructor for RegisterMapper
	 *
	 * @param IDBConnection $db The database connection
	 * @param SchemaMapper $schemaMapper The schema mapper
	 */
	public function __construct(IDBConnection $db, SchemaMapper $schemaMapper)
>>>>>>> 5e2a93e0
	{
		parent::__construct($db, 'openregister_registers');
		$this->schemaMapper = $schemaMapper;
	}

	/**
<<<<<<< HEAD
	 * Finds a register by id
	 *
	 * @param int $id The id of the register
	 * @return Register The register
=======
	 * Find a register by its ID
	 *
	 * @param int $id The ID of the register to find
	 * @return Register The found register
>>>>>>> 5e2a93e0
	 */
	public function find(int $id): Register
	{
		$qb = $this->db->getQueryBuilder();

		// Build the query
		$qb->select('*')
			->from('openregister_registers')
			->where(
				$qb->expr()->eq('id', $qb->createNamedParameter($id, IQueryBuilder::PARAM_INT))
			);

		// Execute the query and return the result
		return $this->findEntity(query: $qb);
	}

	/**
<<<<<<< HEAD
	 * Finds all registers
	 *
	 * @param int|null $limit The limit of the results
	 * @param int|null $offset The offset of the results
	 * @param array|null $filters The filters to apply
	 * @param array|null $searchConditions The search conditions to apply
	 * @param array|null $searchParams The search parameters to apply
	 * @return array The registers
=======
	 * Find all registers with optional filtering and searching
	 *
	 * @param int|null $limit Maximum number of results to return
	 * @param int|null $offset Number of results to skip
	 * @param array|null $filters Associative array of filters
	 * @param array|null $searchConditions Array of search conditions
	 * @param array|null $searchParams Array of search parameters
	 * @return array Array of found registers
>>>>>>> 5e2a93e0
	 */
	public function findAll(?int $limit = null, ?int $offset = null, ?array $filters = [], ?array $searchConditions = [], ?array $searchParams = []): array
	{
		$qb = $this->db->getQueryBuilder();

		// Build the base query
		$qb->select('*')
			->from('openregister_registers')
			->setMaxResults($limit)
			->setFirstResult($offset);

		// Apply filters
        foreach ($filters as $filter => $value) {
			if ($value === 'IS NOT NULL') {
				$qb->andWhere($qb->expr()->isNotNull($filter));
			} elseif ($value === 'IS NULL') {
				$qb->andWhere($qb->expr()->isNull($filter));
			} else {
				$qb->andWhere($qb->expr()->eq($filter, $qb->createNamedParameter($value)));
			}
        }

		// Apply search conditions
        if (!empty($searchConditions)) {
            $qb->andWhere('(' . implode(' OR ', $searchConditions) . ')');
            foreach ($searchParams as $param => $value) {
                $qb->setParameter($param, $value);
            }
        }

		// Execute the query and return the results
		return $this->findEntities(query: $qb);
	}

	/**
<<<<<<< HEAD
	 * Creates a register from an array
	 *
	 * @param array $object The object to create
=======
	 * Create a new register from an array of data
	 *
	 * @param array $object The data to create the register from
>>>>>>> 5e2a93e0
	 * @return Register The created register
	 */
	public function createFromArray(array $object): Register
	{
		$register = new Register();
		$register->hydrate(object: $object);

		// Set uuid if not provided
		if ($register->getUuid() === null) {
			$register->setUuid(Uuid::v4());
		}

		return $this->insert(entity: $register);
	}

	/**
<<<<<<< HEAD
	 * Updates a register from an array
	 *
	 * @param int $id The id of the register to update
	 * @param array $object The object to update
=======
	 * Update an existing register from an array of data
	 *
	 * @param int $id The ID of the register to update
	 * @param array $object The new data for the register
>>>>>>> 5e2a93e0
	 * @return Register The updated register
	 */
	public function updateFromArray(int $id, array $object): Register
	{
		$obj = $this->find($id);
		$obj->hydrate($object);

<<<<<<< HEAD
		return $this->update(entity: $register);
=======
		// Update the version
		$version = explode('.', $obj->getVersion());
		$version[2] = (int)$version[2] + 1;
		$obj->setVersion(implode('.', $version));

		// Update the register and return it
		return $this->update($obj);
	}

	/**
	 * Get all schemas associated with a register
	 *
	 * @param int $registerId The ID of the register
	 * @return array Array of schemas
	 */
	public function getSchemasByRegisterId(int $registerId): array
	{
		$register = $this->find($registerId);
		$schemaIds = $register->getSchemas();

		$schemas = [];

		// Fetch each schema by its ID
		foreach ($schemaIds as $schemaId) {
			$schemas[] = $this->schemaMapper->find((int) $schemaId);
		}

		return $schemas;
	}

	/**
	 * Check if a register has a schema with a specific title
	 *
	 * @param int $registerId The ID of the register
	 * @param string $schemaTitle The title of the schema to look for
	 * @return Schema|bool The schema if found, false otherwise
	 */
	public function hasSchemaWithTitle(int $registerId, string $schemaTitle): Schema|bool
	{
		$schemas = $this->getSchemasByRegisterId($registerId);

		// Check each schema for a matching title
		foreach ($schemas as $schema) {
			if ($schema->getTitle() === $schemaTitle) {
				return $schema;
			}
		}

		return false;
>>>>>>> 5e2a93e0
	}
}<|MERGE_RESOLUTION|>--- conflicted
+++ resolved
@@ -18,14 +18,6 @@
  */
 class RegisterMapper extends QBMapper
 {
-<<<<<<< HEAD
-	/**
-	 * Constructor for the RegisterMapper
-	 *
-	 * @param IDBConnection $db The database connection
-	 */
-	public function __construct(IDBConnection $db)
-=======
 	private $schemaMapper;
 
 	/**
@@ -35,24 +27,16 @@
 	 * @param SchemaMapper $schemaMapper The schema mapper
 	 */
 	public function __construct(IDBConnection $db, SchemaMapper $schemaMapper)
->>>>>>> 5e2a93e0
 	{
 		parent::__construct($db, 'openregister_registers');
 		$this->schemaMapper = $schemaMapper;
 	}
 
 	/**
-<<<<<<< HEAD
-	 * Finds a register by id
-	 *
-	 * @param int $id The id of the register
-	 * @return Register The register
-=======
 	 * Find a register by its ID
 	 *
 	 * @param int $id The ID of the register to find
 	 * @return Register The found register
->>>>>>> 5e2a93e0
 	 */
 	public function find(int $id): Register
 	{
@@ -70,16 +54,6 @@
 	}
 
 	/**
-<<<<<<< HEAD
-	 * Finds all registers
-	 *
-	 * @param int|null $limit The limit of the results
-	 * @param int|null $offset The offset of the results
-	 * @param array|null $filters The filters to apply
-	 * @param array|null $searchConditions The search conditions to apply
-	 * @param array|null $searchParams The search parameters to apply
-	 * @return array The registers
-=======
 	 * Find all registers with optional filtering and searching
 	 *
 	 * @param int|null $limit Maximum number of results to return
@@ -88,7 +62,6 @@
 	 * @param array|null $searchConditions Array of search conditions
 	 * @param array|null $searchParams Array of search parameters
 	 * @return array Array of found registers
->>>>>>> 5e2a93e0
 	 */
 	public function findAll(?int $limit = null, ?int $offset = null, ?array $filters = [], ?array $searchConditions = [], ?array $searchParams = []): array
 	{
@@ -124,15 +97,9 @@
 	}
 
 	/**
-<<<<<<< HEAD
-	 * Creates a register from an array
-	 *
-	 * @param array $object The object to create
-=======
 	 * Create a new register from an array of data
 	 *
 	 * @param array $object The data to create the register from
->>>>>>> 5e2a93e0
 	 * @return Register The created register
 	 */
 	public function createFromArray(array $object): Register
@@ -149,17 +116,10 @@
 	}
 
 	/**
-<<<<<<< HEAD
-	 * Updates a register from an array
-	 *
-	 * @param int $id The id of the register to update
-	 * @param array $object The object to update
-=======
 	 * Update an existing register from an array of data
 	 *
 	 * @param int $id The ID of the register to update
 	 * @param array $object The new data for the register
->>>>>>> 5e2a93e0
 	 * @return Register The updated register
 	 */
 	public function updateFromArray(int $id, array $object): Register
@@ -167,9 +127,6 @@
 		$obj = $this->find($id);
 		$obj->hydrate($object);
 
-<<<<<<< HEAD
-		return $this->update(entity: $register);
-=======
 		// Update the version
 		$version = explode('.', $obj->getVersion());
 		$version[2] = (int)$version[2] + 1;
@@ -219,6 +176,5 @@
 		}
 
 		return false;
->>>>>>> 5e2a93e0
 	}
 }