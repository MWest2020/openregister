--- conflicted
+++ resolved
@@ -317,15 +317,9 @@
 
         // Set or update the version.
         if (isset($object['version']) === false) {
-<<<<<<< HEAD
-            $version    = explode('.', $obj->getVersion());
-            $version[2] = ((int) $version[2] + 1);
-            $obj->setVersion(implode('.', $version));
-=======
             $version    = explode('.', $schema->getVersion());
             $version[2] = ((int) $version[2] + 1);
             $schema->setVersion(implode('.', $version));
->>>>>>> 385ca3af
         }
 
         $schema->hydrate($object, $this->validator);
