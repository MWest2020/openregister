<?php
/**
 * OpenRegister Audit Trail Mapper
 *
 * This file contains the class for handling audit trail related operations
 * in the OpenRegister application.
 *
 * @category Database
 * @package  OCA\OpenRegister\Db
 *
 * @author    Conduction Development Team <dev@conductio.nl>
 * @copyright 2024 Conduction B.V.
 * @license   EUPL-1.2 https://joinup.ec.europa.eu/collection/eupl/eupl-text-eupl-12
 *
 * @version GIT: <git-id>
 *
 * @link https://OpenRegister.app
 */

namespace OCA\OpenRegister\Db;

use OCP\AppFramework\Db\Entity;
use OCP\AppFramework\Db\QBMapper;
use OCP\DB\QueryBuilder\IQueryBuilder;
use OCP\IDBConnection;
use Symfony\Component\Uid\Uuid;

/**
 * The AuditTrailMapper class handles audit trail operations and object reversions
 *
 * @package OCA\OpenRegister\Db
 */
class AuditTrailMapper extends QBMapper
{

    /**
     * The object entity mapper instance
     *
     * @var ObjectEntityMapper
     */
    private ObjectEntityMapper $objectEntityMapper;


    /**
     * Constructor for the AuditTrailMapper
     *
     * @param IDBConnection      $db                 The database connection
     * @param ObjectEntityMapper $objectEntityMapper The object entity mapper
     *
     * @return void
     */
    public function __construct(IDBConnection $db, ObjectEntityMapper $objectEntityMapper)
    {
        parent::__construct($db, 'openregister_audit_trails');
        $this->objectEntityMapper = $objectEntityMapper;

    }//end __construct()


    /**
     * Finds an audit trail by id
     *
     * @param int $id The id of the audit trail
     *
     * @return Log The audit trail
     */
    public function find(int $id): Log
    {
        $qb = $this->db->getQueryBuilder();

        $qb->select('*')
            ->from('openregister_audit_trails')
            ->where(
                $qb->expr()->eq('id', $qb->createNamedParameter($id, IQueryBuilder::PARAM_INT))
            );

        return $this->findEntity(query: $qb);

    }//end find()


    /**
     * Find all audit trails with filters and sorting
     *
     * @param int|null    $limit   The limit of the results
     * @param int|null    $offset  The offset of the results
     * @param array|null  $filters The filters to apply
     * @param array|null  $sort    The sort to apply
     * @param string|null $search  Optional search term to filter by ext fields
     *
     * @return array The audit trails
     */
    public function findAll(
        ?int $limit=null,
        ?int $offset=null,
        ?array $filters=[],
        ?array $sort=['created' => 'DESC'],
        ?string $search=null
    ): array {
        $qb = $this->db->getQueryBuilder();

        $qb->select('*')
            ->from('openregister_audit_trails');

        // Filter out system variables (starting with _).
        $filters = array_filter(
            $filters ?? [],
            function ($key) {
                return !str_starts_with($key, '_');
            },
            ARRAY_FILTER_USE_KEY
        );

        // Apply filters.
        foreach ($filters as $field => $value) {
            // Ensure the field is a valid column name.
            if (!in_array(
                    $field,
                    [
                        'id',
                        'uuid',
                        'schema',
                        'register',
                        'object',
                        'action',
                        'changed',
                        'user',
                        'user_name',
                        'session',
                        'request',
                        'ip_address',
                        'version',
                        'created',
                    ]
                    )
            ) {
                continue;
            }

            if ($value === 'IS NOT NULL') {
                $qb->andWhere($qb->expr()->isNotNull($field));
            } else if ($value === 'IS NULL') {
                $qb->andWhere($qb->expr()->isNull($field));
            } else {
                $qb->andWhere($qb->expr()->eq($field, $qb->createNamedParameter($value)));
            }
        }//end foreach

        // Add search on changed field if search term provided.
        if ($search !== null) {
            $qb->andWhere(
                $qb->expr()->like('changed', $qb->createNamedParameter('%'.$search.'%'))
            );
        }

        // Add sorting.
        foreach ($sort as $field => $direction) {
            // Ensure the field is a valid column name.
            if (!in_array(
                    $field,
                    [
                        'id',
                        'uuid',
                        'schema',
                        'register',
                        'object',
                        'action',
                        'changed',
                        'user',
                        'user_name',
                        'session',
                        'request',
                        'ip_address',
                        'version',
                        'created',
                    ]
                    )
            ) {
                continue;
            }

            $direction = strtoupper($direction) === 'DESC' ? 'DESC' : 'ASC';
            $qb->addOrderBy($field, $direction);
        }//end foreach.

        // Apply pagination.
        if ($limit !== null) {
            $qb->setMaxResults($limit);
        }

        if ($offset !== null) {
            $qb->setFirstResult($offset);
        }

        return $this->findEntities($qb);

    }//end findAll()


    /**
     * Finds all audit trails for a given object
     *
     * @param string     $identifier       The id or uuid of the object
     * @param int|null   $limit            The limit of the results
     * @param int|null   $offset           The offset of the results
     * @param array|null $filters          The filters to apply
     * @param array|null $searchConditions The search conditions to apply
     * @param array|null $searchParams     The search parameters to apply
     *
     * @return array The audit trails
     */
    public function findAllUuid(
        string $identifier,
        ?int $limit=null,
        ?int $offset=null,
        ?array $filters=[],
        ?array $searchConditions=[],
        ?array $searchParams=[]
    ): array {
        try {
            $object            = $this->objectEntityMapper->find(identifier: $identifier);
            $objectId          = $object->getId();
            $filters['object'] = $objectId;
            return $this->findAll($limit, $offset, $filters);
        } catch (\OCP\AppFramework\Db\DoesNotExistException $e) {
            // Object not found.
            return [];
        }

    }//end findAllUuid()


    /**
     * Creates an audit trail from an array
     *
     * @param array $object The object to create the audit trail from
     *
     * @return Log The created audit trail
     */
    public function createFromArray(array $object): Log
    {
        $log = new Log();
        $log->hydrate(object: $object);

        // Set uuid if not provided.
        if ($log->getUuid() === null) {
            $log->setUuid(Uuid::v4());
        }
        $log->setSize(strlen(serialize( $object))); // Set the size to the byte size of the serialized object

        return $this->insert(entity: $log);

    }//end createFromArray()


    /**
     * Creates an audit trail for object changes
     *
     * @param ObjectEntity|null $old The old state of the object
     * @param ObjectEntity|null $new The new state of the object
     *
     * @return AuditTrail The created audit trail
     */
    public function createAuditTrail(?ObjectEntity $old=null, ?ObjectEntity $new=null): AuditTrail
    {
        // Determine the action based on the presence of old and new objects.
        $action = 'update';
        if ($new === null) {
            $action       = 'delete';
            $objectEntity = $old;
        } else if ($old === null) {
            $action       = 'create';
            $objectEntity = $new;
        } else {
            $objectEntity = $new;
        }

        // Initialize an array to store changed fields.
        $changed = [];
        if ($action !== 'delete') {
            if ($old !== null) {
                $oldArray = $old->jsonSerialize();
            } else {
                $oldArray = [];
            }

            $newArray = $new->jsonSerialize();

            // Compare old and new values to detect changes.
            foreach ($newArray as $key => $value) {
                if ((isset($oldArray[$key]) === false) || ($oldArray[$key] !== $value)) {
                    $changed[$key] = [
                        'old' => ($oldArray[$key] ?? null),
                        'new' => $value,
                    ];
                }
            }

            // For updates, check for removed fields.
            if ($action === 'update') {
                foreach ($oldArray as $key => $value) {
                    if (isset($newArray[$key]) === false) {
                        $changed[$key] = [
                            'old' => $value,
                            'new' => null,
                        ];
                    }
                }
            }
        }//end if

        // Get the current user.
        $user = \OC::$server->getUserSession()->getUser();

        // Create and populate a new AuditTrail object.
        $auditTrail = new AuditTrail();
        $auditTrail->setUuid(Uuid::v4());
        // $auditTrail->setObject($objectEntity->getId()); @todo change migration!!
        $auditTrail->setObject($objectEntity->getId());
        $auditTrail->setAction($action);
        $auditTrail->setChanged($changed);

        if ($user !== null) {
            $auditTrail->setUser($user->getUID());
            $auditTrail->setUserName($user->getDisplayName());
        } else {
            $auditTrail->setUser('System');
            $auditTrail->setUserName('System');
        }

        $auditTrail->setSession(session_id());
        $auditTrail->setRequest(\OC::$server->getRequest()->getId());
        $auditTrail->setIpAddress(\OC::$server->getRequest()->getRemoteAddress());
        $auditTrail->setCreated(new \DateTime());
        $auditTrail->setRegister($objectEntity->getRegister());
        $auditTrail->setSchema($objectEntity->getSchema());
        $auditTrail->setSize(strlen(serialize($objectEntity->jsonSerialize()))); // Set the size to the byte size of the serialized object

        // Insert the new AuditTrail into the database and return it.
        return $this->insert(entity: $auditTrail);

    }//end createAuditTrail()


    /**
     * Get audit trails for an object until a specific point or version
     *
     * @param int                  $objectId   The object ID
     * @param string               $objectUuid The object UUID
     * @param DateTime|string|null $until      DateTime, AuditTrail ID, or semantic version to get trails until
     *
     * @return array Array of AuditTrail objects
     */
    public function findByObjectUntil(int $objectId, string $objectUuid, $until=null): array
    {
        $qb = $this->db->getQueryBuilder();

        // Base query.
        $qb->select('*')
            ->from('openregister_audit_trails')
            ->where(
                $qb->expr()->eq('object_id', $qb->createNamedParameter($objectId, IQueryBuilder::PARAM_INT))
            )
            ->andWhere(
                $qb->expr()->eq('object_uuid', $qb->createNamedParameter($objectUuid, IQueryBuilder::PARAM_STR))
            )
            ->orderBy('created', 'DESC');

        // Add condition based on until parameter.
        if ($until instanceof \DateTime) {
            $qb->andWhere(
                $qb->expr()->gte(
                    'created',
                    $qb->createNamedParameter(
                        $until->format('Y-m-d H:i:s'),
                        IQueryBuilder::PARAM_STR
                    )
                )
            );
        } else if (is_string($until) === true) {
            if ($this->isSemanticVersion($until) === true) {
                // Handle semantic version.
                $qb->andWhere(
                    $qb->expr()->eq('version', $qb->createNamedParameter($until, IQueryBuilder::PARAM_STR))
                );
            } else {
                // Handle audit trail ID.
                $qb->andWhere(
                    $qb->expr()->eq('id', $qb->createNamedParameter($until, IQueryBuilder::PARAM_STR))
                );
                // We want all entries up to and including this ID.
                $qb->orWhere(
                    $qb->expr()->gt(
                        'created',
                        $qb->createFunction(
                            sprintf(
                                '(SELECT created FROM `*PREFIX*openregister_audit_trails` WHERE id = %s)',
                                $qb->createNamedParameter($until, IQueryBuilder::PARAM_STR)
                            )
                        )
                    )
                );
            }//end if
        }//end if

        return $this->findEntities($qb);

    }//end findByObjectUntil()


    /**
     * Check if a string is a semantic version
     *
     * @param string $version The version string to check
     *
     * @return bool True if string is a semantic version
     */
    private function isSemanticVersion(string $version): bool
    {
        return (preg_match('/^\d+\.\d+\.\d+$/', $version) === 1);

    }//end isSemanticVersion()


    /**
     * Revert an object to a previous state
     *
     * @param string|int           $identifier       Object ID, UUID, or URI
     * @param DateTime|string|null $until            DateTime or AuditTrail ID to revert to
     * @param bool                 $overwriteVersion Whether to overwrite the version or increment it
     *
     * @throws DoesNotExistException If object not found
     * @throws \Exception If revert fails
     *
     * @return ObjectEntity The reverted object (unsaved)
     */
    public function revertObject($identifier, $until=null, bool $overwriteVersion=false): ObjectEntity
    {
        // Get the current object.
        $object = $this->objectEntityMapper->find($identifier);

        // Get audit trail entries until the specified point.
        $auditTrails = $this->findByObjectUntil(
            $object->getId(),
            $object->getUuid(),
            $until
        );

        if (empty($auditTrails) === true && $until !== null) {
            throw new \Exception('No audit trail entries found for the specified reversion point.');
        }

        // Create a clone of the current object to apply reversions.
        $revertedObject = clone $object;

        // Apply changes in reverse.
        foreach ($auditTrails as $audit) {
            $this->revertChanges($revertedObject, $audit);
        }

        // Handle versioning.
        if ($overwriteVersion === false) {
            $version    = explode('.', $revertedObject->getVersion());
            $version[2] = ((int) $version[2] + 1);
            $revertedObject->setVersion(implode('.', $version));
        }

        return $revertedObject;

    }//end revertObject()


    /**
     * Helper function to revert changes from an audit trail entry
     *
     * @param ObjectEntity $object The object to apply reversions to
     * @param AuditTrail   $audit  The audit trail entry
     *
     * @return void
     */
    private function revertChanges(ObjectEntity $object, AuditTrail $audit): void
    {
        $changes = $audit->getChanges();

        // Iterate through each change and apply the reverse.
        foreach ($changes as $field => $change) {
            if (isset($change['old']) === true) {
                // Use reflection to set the value if it's a protected property.
                $reflection = new \ReflectionClass($object);
                $property   = $reflection->getProperty($field);
                $property->setAccessible(true);
                $property->setValue($object, $change['old']);
            }
        }

    }//end revertChanges()


    /**
     * Get statistics for audit trails with optional filtering
     *
     * @param int|null $registerId The register ID (null for all registers)
     * @param int|null $schemaId   The schema ID (null for all schemas)
     * @param array    $exclude    Array of register/schema combinations to exclude, format: [['register' => id, 'schema' => id], ...]
     *
     * @return array Array containing total count and size of audit trails:
     *               - total: Total number of audit trails
     *               - size: Total size of all audit trails in bytes
     */
    public function getStatistics(?int $registerId = null, ?int $schemaId = null, array $exclude = []): array
    {
        try {
            $qb = $this->db->getQueryBuilder();
            $qb->select(
                $qb->createFunction('COUNT(id) as total'),
                $qb->createFunction('COALESCE(SUM(size), 0) as size')
            )
                ->from($this->getTableName());

            // Add register filter if provided
            if ($registerId !== null) {
                $qb->andWhere($qb->expr()->eq('register', $qb->createNamedParameter($registerId, IQueryBuilder::PARAM_INT)));
            }

            // Add schema filter if provided
            if ($schemaId !== null) {
                $qb->andWhere($qb->expr()->eq('schema', $qb->createNamedParameter($schemaId, IQueryBuilder::PARAM_INT)));
            }

            // Add exclusions if provided
            if (!empty($exclude)) {
                foreach ($exclude as $combination) {
                    $orConditions = $qb->expr()->orX();
                    
                    // Handle register exclusion
                    if (isset($combination['register'])) {
                        $orConditions->add($qb->expr()->isNull('register'));
                        $orConditions->add($qb->expr()->neq('register', $qb->createNamedParameter($combination['register'], IQueryBuilder::PARAM_INT)));
                    }
                    
                    // Handle schema exclusion
                    if (isset($combination['schema'])) {
                        $orConditions->add($qb->expr()->isNull('schema'));
                        $orConditions->add($qb->expr()->neq('schema', $qb->createNamedParameter($combination['schema'], IQueryBuilder::PARAM_INT)));
                    }
                    
                    // Add the OR conditions to the main query
                    if ($orConditions->count() > 0) {
                        $qb->andWhere($orConditions);
                    }
                }
            }

            $result = $qb->executeQuery()->fetch();

            return [
                'total' => (int) ($result['total'] ?? 0),
                'size' => (int) ($result['size'] ?? 0)
            ];
        } catch (\Exception $e) {
            return [
                'total' => 0,
                'size' => 0
            ];
        }
    }


    /**
     * Updates an entity in the database
     *
     * @param Entity $entity The entity to update
     *
     * @throws \OCP\DB\Exception If a database error occurs
     * @throws \OCP\AppFramework\Db\DoesNotExistException If the entity does not exist
     *
     * @return Entity The updated entity
     */
    public function update(Entity $entity): Entity
    {
        // Recalculate size before update
        $entity->setSize(strlen(serialize($entity->jsonSerialize()))); // Set the size to the byte size of the serialized object

        return parent::update($entity);
    }


    /**
     * Get chart data for audit trail actions over time
     *
     * @param \DateTime|null $from      Start date for the chart data
     * @param \DateTime|null $till      End date for the chart data
     * @param int|null      $registerId Optional register ID to filter by
     * @param int|null      $schemaId   Optional schema ID to filter by
     *
     * @return array Array containing chart data:
     *               - labels: Array of dates
     *               - series: Array of series data, each containing:
     *                 - name: Action name (create, update, delete)
     *                 - data: Array of counts for each date
     */
    public function getActionChartData(?\DateTime $from = null, ?\DateTime $till = null, ?int $registerId = null, ?int $schemaId = null): array
    {
        try {
            $qb = $this->db->getQueryBuilder();

<<<<<<< HEAD
            // Base query to get counts by date and action
=======
            // Main query for orphaned audit trails
>>>>>>> faae6d71
            $qb->select(
                $qb->createFunction('DATE(created) as date'),
                'action',
                $qb->createFunction('COUNT(*) as count')
            )
                ->from($this->getTableName())
                ->groupBy('date', 'action')
                ->orderBy('date', 'ASC');

            // Add date range filters if provided
            if ($from !== null) {
                $qb->andWhere($qb->expr()->gte('created', $qb->createNamedParameter($from->format('Y-m-d'), IQueryBuilder::PARAM_STR)));
            }
            if ($till !== null) {
                $qb->andWhere($qb->expr()->lte('created', $qb->createNamedParameter($till->format('Y-m-d'), IQueryBuilder::PARAM_STR)));
            }

            // Add register filter if provided
            if ($registerId !== null) {
                $qb->andWhere($qb->expr()->eq('register', $qb->createNamedParameter($registerId, IQueryBuilder::PARAM_INT)));
            }

            // Add schema filter if provided
            if ($schemaId !== null) {
                $qb->andWhere($qb->expr()->eq('schema', $qb->createNamedParameter($schemaId, IQueryBuilder::PARAM_INT)));
            }

            $results = $qb->executeQuery()->fetchAll();

            // Process results into chart format
            $dateData = [];
            $actions = ['create', 'update', 'delete'];
            
            // Initialize data structure
            foreach ($results as $row) {
                $date = $row['date'];
                if (!isset($dateData[$date])) {
                    $dateData[$date] = array_fill_keys($actions, 0);
                }
                $dateData[$date][$row['action']] = (int)$row['count'];
            }

            // Sort dates and ensure all dates in range are included
            ksort($dateData);

            // Prepare series data
            $series = [];
            foreach ($actions as $action) {
                $series[] = [
                    'name' => ucfirst($action),
                    'data' => array_values(array_map(function($data) use ($action) {
                        return $data[$action];
                    }, $dateData))
                ];
            }

            return [
                'labels' => array_keys($dateData),
                'series' => $series
            ];
        } catch (\Exception $e) {
            return [
                'labels' => [],
                'series' => []
            ];
        }
    }

}//end class<|MERGE_RESOLUTION|>--- conflicted
+++ resolved
@@ -604,11 +604,7 @@
         try {
             $qb = $this->db->getQueryBuilder();
 
-<<<<<<< HEAD
-            // Base query to get counts by date and action
-=======
             // Main query for orphaned audit trails
->>>>>>> faae6d71
             $qb->select(
                 $qb->createFunction('DATE(created) as date'),
                 'action',
