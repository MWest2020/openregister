<?php

namespace OCA\OpenRegister\Db;

use DateTime;
use JsonSerializable;
use OCP\AppFramework\Db\Entity;

class Source extends Entity implements JsonSerializable
{
<<<<<<< HEAD
	protected ?string $name = null;
=======
	protected ?string $title = null;
>>>>>>> f20890c5
	protected ?string $description = null;
	protected ?string $databaseUrl = null;
	protected ?string $type = null;
	protected ?DateTime $updated = null;
	protected ?DateTime $created = null;

	public function __construct() {
<<<<<<< HEAD
		$this->addType('title', 'string');
=======
		$this->addType(fieldName: 'title', type: 'string');
>>>>>>> f20890c5
		$this->addType('description', 'string');
		$this->addType('databaseUrl', 'string');
		$this->addType('type', 'string');
		$this->addType('updated', 'datetime');
		$this->addType('created', 'datetime');
	}

	public function getJsonFields(): array
	{
		return array_keys(
			array_filter($this->getFieldTypes(), function ($field) {
				return $field === 'json';
			})
		);
	}

	public function hydrate(array $object): self
	{
		$jsonFields = $this->getJsonFields();

		if(isset($object['metadata']) === false) {
			$object['metadata'] = [];
		}

		foreach($object as $key => $value) {
			if (in_array($key, $jsonFields) === true && $value === []) {
				$value = null;
			}

			$method = 'set'.ucfirst($key);

			try {
				$this->$method($value);
			} catch (\Exception $exception) {
			}
		}

		return $this;
	}
	public function jsonSerialize(): array
	{
		return [
			'id' => $this->id,
			'title' => $this->title,
			'description' => $this->description,
			'databaseUrl' => $this->databaseUrl,
			'type' => $this->type,
			'updated' => $this->updated,
			'created' => $this->created
		];
	}
}<|MERGE_RESOLUTION|>--- conflicted
+++ resolved
@@ -8,11 +8,7 @@
 
 class Source extends Entity implements JsonSerializable
 {
-<<<<<<< HEAD
-	protected ?string $name = null;
-=======
 	protected ?string $title = null;
->>>>>>> f20890c5
 	protected ?string $description = null;
 	protected ?string $databaseUrl = null;
 	protected ?string $type = null;
@@ -20,11 +16,7 @@
 	protected ?DateTime $created = null;
 
 	public function __construct() {
-<<<<<<< HEAD
-		$this->addType('title', 'string');
-=======
 		$this->addType(fieldName: 'title', type: 'string');
->>>>>>> f20890c5
 		$this->addType('description', 'string');
 		$this->addType('databaseUrl', 'string');
 		$this->addType('type', 'string');
