<?xml version="1.0"?>
<info xmlns:xsi="http://www.w3.org/2001/XMLSchema-instance"
      xsi:noNamespaceSchemaLocation="https://apps.nextcloud.com/schema/apps/info.xsd">
    <id>openregister</id>
    <name>Open Register</name>
    <summary>Quickly build data registers based on schema.json</summary>
    <description><![CDATA[📰 An OpenRegister App for Nextcloud

The OpenRegister Nextcloud app provides a framework for federated registers to work together in an open data ecosystem

- 📲 Synchronize your sources with multiple registers
- 🔄 Automatic publications of your open data
- 🆓 Free and open source under EUPL

**System Cron is currently required for this app to work**

Requirements can be found [here](https://conduction.gitbook.io/openregister-nextcloud/installatie)

The Roadmap is available [here](https://github.com/orgs/OpenRegister/projects/1/views/2)

Create a [bug report](https://github.com/OpenRegister/.github/issues/new/choose)

Create a [feature request](https://github.com/OpenRegister/.github/issues/new/choose)
    ]]></description>
<<<<<<< HEAD
    <version>0.1.75-beta.13</version>
=======
    <version>0.1.77</version>
>>>>>>> 22cf5e74
    <licence>agpl</licence>
    <author mail="info@conduction.nl" homepage="https://www.conduction.nl/">Conduction</author>
    <namespace>OpenRegister</namespace>
    <category>organization</category>
    <category>tools</category>
    <website>https://github.com/ConductionNL/OpenRegister</website>
    <bugs>https://github.com/ConductionNL/OpenRegister/issues</bugs>
    <repository>https://github.com/ConductionNL/OpenRegister</repository>
    <documentation>
        <user>https://conduction.gitbook.io/openregister-nextcloud/</user>
        <admin>https://conduction.gitbook.io/openregister-nextcloud/</admin>
        <developer>https://conduction.gitbook.io/openregister-nextcloud/</developer>
    </documentation>
    <dependencies>
        <php min-version="8.0" min-int-size="64"/>
        <database min-version="10">pgsql</database>
        <database>sqlite</database>
        <database min-version="8.0">mysql</database>
        <nextcloud min-version="28" max-version="30"/>
    </dependencies>
    <navigations>
        <navigation>
            <id>openregister</id>
            <name>Register</name>
            <route>openregister.dashboard.page</route>
            <icon>app.svg</icon>
        </navigation>
    </navigations>
</info><|MERGE_RESOLUTION|>--- conflicted
+++ resolved
@@ -22,11 +22,7 @@
 
 Create a [feature request](https://github.com/OpenRegister/.github/issues/new/choose)
     ]]></description>
-<<<<<<< HEAD
-    <version>0.1.75-beta.13</version>
-=======
     <version>0.1.77</version>
->>>>>>> 22cf5e74
     <licence>agpl</licence>
     <author mail="info@conduction.nl" homepage="https://www.conduction.nl/">Conduction</author>
     <namespace>OpenRegister</namespace>
@@ -45,7 +41,7 @@
         <database min-version="10">pgsql</database>
         <database>sqlite</database>
         <database min-version="8.0">mysql</database>
-        <nextcloud min-version="28" max-version="30"/>
+        <nextcloud min-version="28" max-version="32"/>
     </dependencies>
     <navigations>
         <navigation>
