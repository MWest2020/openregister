/* eslint-disable @typescript-eslint/no-explicit-any */
import { Register } from './register'
import { mockRegisterData } from './register.mock'

describe('Register Entity', () => {
	it('should create a Register entity with full data', () => {
		const register = new Register(mockRegisterData()[0])

		expect(register).toBeInstanceOf(Register)
		expect(register).toEqual(mockRegisterData()[0])
		expect(register.validate().success).toBe(true)
	})

	it('should create a Register entity with partial data', () => {
<<<<<<< HEAD
		const partialData = {
			name: 'Partial Register',
			description: 'A register with partial data',
			schemas: [] as any[], // Explicitly typing schemas as any[]
			databaseId: 'db1-a1e5-b54d-43ad-abd1-4b5bff5fcd3f',
			title: 'Partial Register Title',
			source: 'Test Source',
			created: {
				date: new Date().toISOString(),
				timezone_type: 3,
				timezone: 'UTC',
			},
		}
		const register = new Register(partialData)

		expect(register).toBeInstanceOf(Register)
		expect(register.id).toBe('')
		expect(register.title).toBe(partialData.title)
=======
		const register = new Register(mockRegisterData()[0])

		expect(register).toBeInstanceOf(Register)
		expect(register.id).toBe('')
		expect(register.title).toBe(mockRegisterData()[0].title)
>>>>>>> 338cfa22
		expect(register.tablePrefix).toBe('')
		expect(register.validate().success).toBe(true)
	})

	it('should fail validation with invalid data', () => {
<<<<<<< HEAD
		const invalidData = {
			name: '',
			description: 'Invalid register',
			schemas: [] as any[], // Explicitly type the schemas property
			databaseId: '',
			title: '',
			source: '',
			created: {
				date: new Date().toISOString(),
				timezone_type: 3,
				timezone: 'UTC',
			},
		}
		const register = new Register(invalidData)
=======
		const register = new Register(mockRegisterData()[1])
>>>>>>> 338cfa22

		expect(register).toBeInstanceOf(Register)
		expect(register.validate().success).toBe(false)
		expect(register.validate().error?.issues).toContainEqual(expect.objectContaining({
			path: ['name'],
			message: 'String must contain at least 1 character(s)',
		}))
	})

	it('should correctly combine database and register prefixes', () => {
		const register = new Register(mockRegisterData()[0])

		expect(register.getFullTablePrefix('myorg_')).toBe('myorg_character_')
		expect(register.getFullTablePrefix('myorg_')).toBe('myorg_character_')
		expect(register.getFullTablePrefix('')).toBe('character_')
	})
})<|MERGE_RESOLUTION|>--- conflicted
+++ resolved
@@ -12,55 +12,17 @@
 	})
 
 	it('should create a Register entity with partial data', () => {
-<<<<<<< HEAD
-		const partialData = {
-			name: 'Partial Register',
-			description: 'A register with partial data',
-			schemas: [] as any[], // Explicitly typing schemas as any[]
-			databaseId: 'db1-a1e5-b54d-43ad-abd1-4b5bff5fcd3f',
-			title: 'Partial Register Title',
-			source: 'Test Source',
-			created: {
-				date: new Date().toISOString(),
-				timezone_type: 3,
-				timezone: 'UTC',
-			},
-		}
-		const register = new Register(partialData)
-
-		expect(register).toBeInstanceOf(Register)
-		expect(register.id).toBe('')
-		expect(register.title).toBe(partialData.title)
-=======
 		const register = new Register(mockRegisterData()[0])
 
 		expect(register).toBeInstanceOf(Register)
 		expect(register.id).toBe('')
 		expect(register.title).toBe(mockRegisterData()[0].title)
->>>>>>> 338cfa22
 		expect(register.tablePrefix).toBe('')
 		expect(register.validate().success).toBe(true)
 	})
 
 	it('should fail validation with invalid data', () => {
-<<<<<<< HEAD
-		const invalidData = {
-			name: '',
-			description: 'Invalid register',
-			schemas: [] as any[], // Explicitly type the schemas property
-			databaseId: '',
-			title: '',
-			source: '',
-			created: {
-				date: new Date().toISOString(),
-				timezone_type: 3,
-				timezone: 'UTC',
-			},
-		}
-		const register = new Register(invalidData)
-=======
 		const register = new Register(mockRegisterData()[1])
->>>>>>> 338cfa22
 
 		expect(register).toBeInstanceOf(Register)
 		expect(register.validate().success).toBe(false)
