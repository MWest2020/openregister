--- conflicted
+++ resolved
@@ -10,22 +10,8 @@
 	public source: string
 	public databaseId: string
 	public tablePrefix: string
-<<<<<<< HEAD
-	public updated: {
-        date: string;
-        timezone_type: number;
-        timezone: string;
-    }
-
-	public created: {
-        date: string;
-        timezone_type: number;
-        timezone: string;
-    }
-=======
 	public updated: string
 	public created: string
->>>>>>> 338cfa22
 
 	constructor(register: TRegister) {
 		this.id = register.id || ''
@@ -35,21 +21,8 @@
 		this.source = register.source || ''
 		this.databaseId = register.databaseId
 		this.tablePrefix = register.tablePrefix || ''
-<<<<<<< HEAD
-		this.updated = register.updated || {
-			date: '',
-			timezone_type: 0,
-			timezone: '',
-		}
-		this.created = register.created || {
-			date: '',
-			timezone_type: 0,
-			timezone: '',
-		}
-=======
 		this.updated = register.updated || ''
 		this.created = register.created || ''
->>>>>>> 338cfa22
 	}
 
 	public validate(): SafeParseReturnType<TRegister, unknown> {
