--- conflicted
+++ resolved
@@ -10,16 +10,8 @@
 		source: '1',
 		databaseId: 'db1-a1e5-b54d-43ad-abd1-4b5bff5fcd3f',
 		tablePrefix: 'character_',
-<<<<<<< HEAD
-		created: {
-			date: new Date().toISOString(),
-			timezone_type: 3,
-			timezone: 'UTC',
-		},
-=======
 		created: new Date().toISOString(),
 		updated: new Date().toISOString(),
->>>>>>> 338cfa22
 	},
 	{
 		id: '5678a1e5-b54d-43ad-abd1-4b5bff5fcd3f',
@@ -29,16 +21,8 @@
 		source: '1',
 		databaseId: 'db2-a1e5-b54d-43ad-abd1-4b5bff5fcd3f',
 		tablePrefix: 'item_',
-<<<<<<< HEAD
-		created: {
-			date: new Date().toISOString(),
-			timezone_type: 3,
-			timezone: 'UTC',
-		},
-=======
 		created: new Date().toISOString(),
 		updated: new Date().toISOString(),
->>>>>>> 338cfa22
 	},
 ]
 
