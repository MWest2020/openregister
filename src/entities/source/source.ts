import { SafeParseReturnType, z } from 'zod'
import { TSource } from './source.types'

export class Source implements TSource {

	public id: string | number
	public title: string
	public description: string
	public databaseUrl: string
	public type: string
<<<<<<< HEAD
	public updated: {
        date: string;
        timezone_type: number;
        timezone: string;
    }

	public created: {
        date: string;
        timezone_type: number;
        timezone: string;
    }
=======
	public updated: string
	public created: string
>>>>>>> 338cfa22

	constructor(source: TSource) {
		this.id = source.id || ''
		this.title = source.title || ''
		this.description = source.description || ''
		this.databaseUrl = source.databaseUrl || ''
		this.type = source.type || ''
<<<<<<< HEAD
		this.updated = source.updated || {
			date: '',
			timezone_type: 0,
			timezone: '',
		}
		this.created = source.created || {
			date: '',
			timezone_type: 0,
			timezone: '',
		}
=======
		this.updated = source.updated || ''
		this.created = source.created || ''
>>>>>>> 338cfa22
	}

	public validate(): SafeParseReturnType<TSource, unknown> {
		const schema = z.object({
			id: z.union([z.string(), z.number()]),
			title: z.string().min(1),
			description: z.string(),
			databaseUrl: z.string().url(),
			type: z.string(),
		})

		return schema.safeParse(this)
	}

}<|MERGE_RESOLUTION|>--- conflicted
+++ resolved
@@ -8,22 +8,8 @@
 	public description: string
 	public databaseUrl: string
 	public type: string
-<<<<<<< HEAD
-	public updated: {
-        date: string;
-        timezone_type: number;
-        timezone: string;
-    }
-
-	public created: {
-        date: string;
-        timezone_type: number;
-        timezone: string;
-    }
-=======
 	public updated: string
 	public created: string
->>>>>>> 338cfa22
 
 	constructor(source: TSource) {
 		this.id = source.id || ''
@@ -31,21 +17,8 @@
 		this.description = source.description || ''
 		this.databaseUrl = source.databaseUrl || ''
 		this.type = source.type || ''
-<<<<<<< HEAD
-		this.updated = source.updated || {
-			date: '',
-			timezone_type: 0,
-			timezone: '',
-		}
-		this.created = source.created || {
-			date: '',
-			timezone_type: 0,
-			timezone: '',
-		}
-=======
 		this.updated = source.updated || ''
 		this.created = source.created || ''
->>>>>>> 338cfa22
 	}
 
 	public validate(): SafeParseReturnType<TSource, unknown> {
