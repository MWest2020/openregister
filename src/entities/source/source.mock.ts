--- conflicted
+++ resolved
@@ -8,21 +8,8 @@
 		description: 'Primary database for user data',
 		databaseUrl: 'postgresql://user:password@localhost:5432/maindb',
 		type: 'postgresql',
-<<<<<<< HEAD
-		updated: {
-			date: '2024-03-15 09:30:00.000000',
-			timezone_type: 3,
-			timezone: 'UTC',
-		},
-		created: {
-			date: '2024-03-15 09:30:00.000000',
-			timezone_type: 3,
-			timezone: 'UTC',
-		},
-=======
 		updated: new Date().toISOString(),
 		created: new Date().toISOString(),
->>>>>>> 338cfa22
 	},
 ]
 
