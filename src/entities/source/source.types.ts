export type TSource = {
    id?: string | number;
    title: string;
    description: string;
    databaseUrl: string;
    type: string;
<<<<<<< HEAD
    updated: {
        date: string;
        timezone_type: number;
        timezone: string;
    };
    created: {
        date: string;
        timezone_type: number;
        timezone: string;
    };
=======
    updated: string;
    created: string;
>>>>>>> 338cfa22
}<|MERGE_RESOLUTION|>--- conflicted
+++ resolved
@@ -4,19 +4,6 @@
     description: string;
     databaseUrl: string;
     type: string;
-<<<<<<< HEAD
-    updated: {
-        date: string;
-        timezone_type: number;
-        timezone: string;
-    };
-    created: {
-        date: string;
-        timezone_type: number;
-        timezone: string;
-    };
-=======
     updated: string;
     created: string;
->>>>>>> 338cfa22
 }