--- conflicted
+++ resolved
@@ -144,15 +144,12 @@
 		DotsHorizontal,
 		Pencil,
 		TrashCanOutline,
-<<<<<<< HEAD
 		PlusCircleOutline,
 		CircleOutline,
 		Download,
 		Upload,
 		BTabs,
 		BTab,
-=======
->>>>>>> e63f0eda
 	},
 }
 </script>
