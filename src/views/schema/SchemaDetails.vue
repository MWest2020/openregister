--- conflicted
+++ resolved
@@ -47,11 +47,7 @@
 				<div class="tabContainer">
 					<BTabs content-class="mt-3" justified>
 						<BTab title="Properties" active>
-<<<<<<< HEAD
-							<div v-if="Object.keys(schemaStore.schemaItem.properties).length > 0">
-=======
 							<div v-if="Object.keys(schemaStore.schemaItem.properties).length">
->>>>>>> 9cd2a213
 								<NcListItem v-for="(property, key) in schemaStore.schemaItem.properties"
 									:key="key"
 									:name="property.title"
@@ -82,12 +78,6 @@
 									</template>
 								</NcListItem>
 							</div>
-<<<<<<< HEAD
-							<div v-if="Object.keys(schemaStore.schemaItem.properties).length === 0">
-								No properties found
-							</div>
-						</BTab>
-=======
 							<div v-if="!Object.keys(schemaStore.schemaItem.properties).length" class="tabPanel">
 								No properties found
 							</div>
@@ -112,7 +102,6 @@
 								No logs found
 							</div>
 						</BTab>
->>>>>>> 9cd2a213
 					</BTabs>
 				</div>
 			</div>
@@ -126,10 +115,7 @@
 import DotsHorizontal from 'vue-material-design-icons/DotsHorizontal.vue'
 import Pencil from 'vue-material-design-icons/Pencil.vue'
 import TrashCanOutline from 'vue-material-design-icons/TrashCanOutline.vue'
-<<<<<<< HEAD
-=======
 import PostOutline from 'vue-material-design-icons/PostOutline.vue'
->>>>>>> 9cd2a213
 import PlusCircleOutline from 'vue-material-design-icons/PlusCircleOutline.vue'
 import CircleOutline from 'vue-material-design-icons/CircleOutline.vue'
 
@@ -139,16 +125,11 @@
 		NcActions,
 		NcActionButton,
 		NcListItem,
-<<<<<<< HEAD
-=======
 		BTabs,
 		BTab,
->>>>>>> 9cd2a213
 		DotsHorizontal,
 		Pencil,
 		TrashCanOutline,
-		BTabs,
-		BTab,
 	},
 }
 </script>
