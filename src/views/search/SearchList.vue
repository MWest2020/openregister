--- conflicted
+++ resolved
@@ -4,16 +4,21 @@
 </script>
 
 <template>
-<<<<<<< HEAD
 	<div class="search-list">
 		<div class="search-list-table">
 			<VueDraggable v-model="activeHeaders"
 				target=".sort-target"
 				animation="150"
-				draggable="> *:not(:last-child)">
+				draggable="> *:not(.static-column)">
 				<table class="table">
 					<thead>
 						<tr class="table-row sort-target">
+							<th class="static-column">
+								<input v-model="selectAllObjects"
+									type="checkbox"
+									class="cursor-pointer"
+									@change="toggleSelectAllObjects()">
+							</th>
 							<template v-for="header in activeHeaders">
 								<th v-if="header.enabled" :key="header.id">
 									<span class="sticky-header">
@@ -21,10 +26,20 @@
 									</span>
 								</th>
 							</template>
+							<th class="static-column">
+								Actions
+							</th>
 						</tr>
 					</thead>
 					<tbody>
-						<tr v-for="(result) in searchStore.searchObjectsResult?.results" :key="result.uuid" class="table-row">
+						<tr v-for="(result) in searchStore.searchObjectsResult.results" :key="result.uuid" class="table-row">
+							<td class="static-column">
+								<input v-model="selectedObjects"
+									:value="result.id"
+									type="checkbox"
+									class="cursor-pointer"
+									@change="() => selectAllObjects = false">
+							</td>
 							<template v-for="header in activeHeaders">
 								<td v-if="header.enabled" :key="header.id">
 									<span v-if="header.id === 'files'">
@@ -36,27 +51,27 @@
 									<span v-else-if="header.id === 'created' || header.id === 'updated'">
 										{{ getValidISOstring(result[header.key]) ? new Date(result[header.key]).toLocaleString() : 'N/A' }}
 									</span>
-									<span v-else-if="header.id === 'actions'">
-										<NcActions>
-											<NcActionButton @click="navigationStore.setSelected('objects'); objectStore.setObjectItem(result)">
-												<template #icon>
-													<Eye :size="20" />
-												</template>
-												View
-											</NcActionButton>
-											<NcActionButton @click="navigationStore.setModal('editObject'); objectStore.setObjectItem(result)">
-												<template #icon>
-													<Pencil :size="20" />
-												</template>
-												Edit
-											</NcActionButton>
-										</NcActions>
-									</span>
 									<span v-else>
 										{{ result[header.key] }}
 									</span>
 								</td>
 							</template>
+							<td class="static-column">
+								<NcActions>
+									<NcActionButton @click="navigationStore.setSelected('objects'); objectStore.setObjectItem(result)">
+										<template #icon>
+											<Eye :size="20" />
+										</template>
+										View
+									</NcActionButton>
+									<NcActionButton @click="navigationStore.setModal('editObject'); objectStore.setObjectItem(result)">
+										<template #icon>
+											<Pencil :size="20" />
+										</template>
+										Edit
+									</NcActionButton>
+								</NcActions>
+							</td>
 						</tr>
 					</tbody>
 				</table>
@@ -73,79 +88,6 @@
 				:last-number="true"
 				@change="(page) => EventBus.$emit('page-change', page)" />
 		</div>
-=======
-	<div>
-		<VueDraggable v-model="activeHeaders"
-			target=".sort-target"
-			animation="150"
-			draggable="> *:not(.static-column)">
-			<table class="table">
-				<thead>
-					<tr class="table-row sort-target">
-						<th class="static-column">
-							<input v-model="selectAllObjects"
-								type="checkbox"
-								class="cursor-pointer"
-								@change="toggleSelectAllObjects()">
-						</th>
-						<template v-for="header in activeHeaders">
-							<th v-if="header.enabled" :key="header.id">
-								<span>
-									{{ header.label }}
-								</span>
-							</th>
-						</template>
-						<th class="static-column">
-							Actions
-						</th>
-					</tr>
-				</thead>
-				<tbody>
-					<tr v-for="(result) in searchStore.searchObjectsResult" :key="result.uuid" class="table-row">
-						<td class="static-column">
-							<input v-model="selectedObjects"
-								:value="result.id"
-								type="checkbox"
-								class="cursor-pointer"
-								@change="() => selectAllObjects = false">
-						</td>
-						<template v-for="header in activeHeaders">
-							<td v-if="header.enabled" :key="header.id">
-								<span v-if="header.id === 'files'">
-									<NcCounterBubble :count="result.files ? result.files.length : 0" />
-								</span>
-								<span v-else-if="header.id === 'schemaProperties'">
-									<NcCounterBubble :count="schemaProperties.length" />
-								</span>
-								<span v-else-if="header.id === 'created' || header.id === 'updated'">
-									{{ getValidISOstring(result[header.key]) ? new Date(result[header.key]).toLocaleString() : 'N/A' }}
-								</span>
-								<span v-else>
-									{{ result[header.key] }}
-								</span>
-							</td>
-						</template>
-						<td class="static-column">
-							<NcActions>
-								<NcActionButton @click="navigationStore.setSelected('objects'); objectStore.setObjectItem(result)">
-									<template #icon>
-										<Eye :size="20" />
-									</template>
-									View
-								</NcActionButton>
-								<NcActionButton @click="navigationStore.setModal('editObject'); objectStore.setObjectItem(result)">
-									<template #icon>
-										<Pencil :size="20" />
-									</template>
-									Edit
-								</NcActionButton>
-							</NcActions>
-						</td>
-					</tr>
-				</tbody>
-			</table>
-		</VueDraggable>
->>>>>>> 0e2c4cab
 	</div>
 </template>
 
@@ -207,14 +149,11 @@
 			 * This array is a copy of the headers array but with the disabled headers filtered out.
 			 */
 			activeHeaders: [],
-<<<<<<< HEAD
-			// pagination
-			currentPage: 1,
-=======
 			// select boxes
 			selectAllObjects: false,
 			selectedObjects: [],
->>>>>>> 0e2c4cab
+			// pagination
+			currentPage: 1,
 		}
 	},
 	computed: {
@@ -258,7 +197,7 @@
 		},
 		toggleSelectAllObjects() {
 			if (this.selectAllObjects) {
-				this.selectedObjects = searchStore.searchObjectsResult.map((result) => result.id)
+				this.selectedObjects = searchStore.searchObjectsResult.results.map((result) => result.id)
 			} else {
 				this.selectedObjects = []
 			}
@@ -298,7 +237,14 @@
     cursor: move;
 }
 
-<<<<<<< HEAD
+.cursor-pointer {
+    cursor: pointer !important;
+}
+
+input[type="checkbox"] {
+    box-shadow: none !important;
+}
+
 .pagination {
     margin-block-start: 1rem;
     display: flex;
@@ -331,13 +277,5 @@
     background-color: var(--color-primary-element-light) !important;
     opacity: 0.5 !important;
     cursor: not-allowed !important;
-=======
-.cursor-pointer {
-    cursor: pointer !important;
-}
-
-input[type="checkbox"] {
-    box-shadow: none !important;
->>>>>>> 0e2c4cab
 }
 </style>