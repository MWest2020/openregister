--- conflicted
+++ resolved
@@ -13,14 +13,10 @@
 			<SchemasIndex v-if="navigationStore.selected === 'schemas'" />
 			<SchemaDetails v-if="navigationStore.selected === 'schemaDetails'" />
 			<ObjectsIndex v-if="navigationStore.selected === 'objects'" />
-<<<<<<< HEAD
-			<SearchIndex v-if="navigationStore.selected === 'tableSearch'" />
-=======
 			<SearchIndex v-if="navigationStore.selected === 'search'" />
 			<ConfigurationsIndex v-if="navigationStore.selected === 'configurations'" />
 			<DeletedIndex v-if="navigationStore.selected === 'deleted'" />
 			<AuditTrailIndex v-if="navigationStore.selected === 'auditTrails'" />
->>>>>>> 2f8248db
 		</template>
 	</NcAppContent>
 </template>
