--- conflicted
+++ resolved
@@ -8,8 +8,6 @@
 			<h2 class="pageHeader">
 				Registers
 			</h2>
-
-<<<<<<< HEAD
 			<div class="headerActionsContainer">
 				<div class="viewModeSwitchContainer">
 					<NcCheckboxRadioSwitch
@@ -33,39 +31,6 @@
 						Table
 					</NcCheckboxRadioSwitch>
 				</div>
-
-				<NcActions
-					:force-name="true"
-					:inline="1"
-					:primary="true"
-					menu-name="Dashboard actions">
-					<NcActionButton @click="registerStore.setRegisterItem(null); navigationStore.setModal('editRegister')">
-						<template #icon>
-							<Plus :size="20" />
-						</template>
-						Add Register
-					</NcActionButton>
-					<NcActionButton @click="dashboardStore.fetchRegisters()">
-						<template #icon>
-							<Refresh :size="20" />
-						</template>
-						Refresh
-					</NcActionButton>
-					<NcActionButton @click="registerStore.setRegisterItem(null); navigationStore.setModal('importRegister')">
-						<template #icon>
-							<Upload :size="20" />
-						</template>
-						Import
-					</NcActionButton>
-					<NcActionButton @click="openAllApisDoc">
-						<template #icon>
-							<ApiIcon :size="20" />
-						</template>
-						View APIs
-					</NcActionButton>
-				</NcActions>
-			</div>
-=======
 			<NcActions
 				:force-name="true"
 				:inline="1"
@@ -97,9 +62,8 @@
 					View APIs
 				</NcActionButton>
 			</NcActions>
->>>>>>> 5333b863
+			</div>
 		</span>
-
 		<div class="dashboardContent">
 			<div v-if="dashboardStore.loading" class="loading">
 				<NcLoadingIcon :size="32" />
@@ -738,7 +702,6 @@
 		padding-inline-start: 24px;
 	}
 }
-<<<<<<< HEAD
 .headerActionsContainer {
     display: flex;
     align-items: end;
@@ -777,11 +740,9 @@
 			background-color: var(--color-border);
 		}
 	}
-=======
 
 /* So that the actions menu is not overlapped by the sidebar button when it is closed */
 .sidebar-closed {
 	margin-right: 35px;
->>>>>>> 5333b863
 }
 </style>