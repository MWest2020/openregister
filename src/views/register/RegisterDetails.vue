<script setup>
import { registerStore, navigationStore, schemaStore } from '../../store/store.js'
</script>

<template>
	<div class="detailContainer">
		<div id="app-content">
			<div>
				<div class="head">
					<h1 class="h1">
						{{ registerStore.registerItem.title }}
					</h1>

					<NcActions :primary="true" menu-name="Actions">
						<template #icon>
							<DotsHorizontal :size="20" />
						</template>
						<NcActionButton @click="navigationStore.setModal('editRegister')">
							<template #icon>
								<Pencil :size="20" />
							</template>
							Edit
						</NcActionButton>
						<NcActionButton @click="navigationStore.setDialog('deleteRegister')">
							<template #icon>
								<TrashCanOutline :size="20" />
							</template>
							Delete
						</NcActionButton>
					</NcActions>
				</div>
				<span>{{ registerStore.registerItem.description }}</span>

				<div class="detailGrid">
					<div class="gridContent gridFullWidth">
						<b>Table Prefix:</b>
						<p>{{ registerStore.registerItem.tablePrefix }}</p>
					</div>
				</div>
				<!-- Add more register-specific details here -->
				<div class="tabContainer">
					<BTabs content-class="mt-3" justified>
						<BTab title="Schemas" active>
							<div v-if="filterSchemas.length > 0">
								<NcListItem v-for="(schema) in filterSchemas"
									:key="schema.id"
									:name="schema.title"
									:bold="false"
									:force-display-actions="true">
									<template #icon>
										<FileTreeOutline disable-menu
											:size="44" />
									</template>
									<template #subname>
										{{ schema.description }}
									</template>
									<template #actions>
										<NcActionButton :aria-label="`Go to schema '${schema.title}'`"
											@click="schemaStore.setSchemaItem(schema); navigationStore.setSelected('schemas')">
											<template #icon>
												<EyeArrowRight :size="20" />
											</template>
											View
										</NcActionButton>
										<NcActionButton :aria-label="`Edit '${schema.title}'`"
											@click="schemaStore.setSchemaItem(schema); navigationStore.setModal('editSchema')">
											<template #icon>
												<Pencil :size="20" />
											</template>
											Edit
										</NcActionButton>
									</template>
								</NcListItem>
							</div>
							<div v-if="filterSchemas.length === 0">
								No schemas found
							</div>
						</BTab>
					</BTabs>
				</div>
			</div>
		</div>
	</div>
</template>

<script>
import {
	NcActions,
	NcActionButton,
	NcListItem,
} from '@nextcloud/vue'
import { BTabs, BTab } from 'bootstrap-vue'
import DotsHorizontal from 'vue-material-design-icons/DotsHorizontal.vue'
import Pencil from 'vue-material-design-icons/Pencil.vue'
import TrashCanOutline from 'vue-material-design-icons/TrashCanOutline.vue'
import FileTreeOutline from 'vue-material-design-icons/FileTreeOutline.vue'
import EyeArrowRight from 'vue-material-design-icons/EyeArrowRight.vue'

export default {
	name: 'RegisterDetails',
	components: {
		NcActions,
		NcActionButton,
		NcListItem,
		BTabs,
		BTab,
		DotsHorizontal,
		Pencil,
		TrashCanOutline,
		FileTreeOutline,
		EyeArrowRight,
	},
	data() {
		return {
			schemasLoading: false,
		}
	},
	computed: {
		filterSchemas() {
			return schemaStore.schemaList.filter((schema) => {
				return registerStore.registerItem.schemas.map(String).includes(schema.id.toString())
			})
		},
	},
	mounted() {
		this.fetchSchemas()
	},
	methods: {
		fetchSchemas() {
			this.schemasLoading = true
			schemaStore.refreshSchemaList()
				.then(() => {
					this.schemasLoading = false
				})
		},
	},
}
</script>

<style>
.head{
	display: flex;
	justify-content: space-between;
}

h4 {
  font-weight: bold
}

.h1 {
  display: block !important;
  font-size: 2em !important;
  margin-block-start: 0.67em !important;
  margin-block-end: 0.67em !important;
  margin-inline-start: 0px !important;
  margin-inline-end: 0px !important;
  font-weight: bold !important;
  unicode-bidi: isolate !important;
}

.grid {
  display: grid;
  grid-gap: 24px;
  grid-template-columns: 1fr 1fr;
<<<<<<< HEAD
  margin-block-start: var(--zaa-margin-50);
  margin-block-end: var(--zaa-margin-50);
=======
  margin-block-start: var(--OR-margin-50);
  margin-block-end: var(--OR-margin-50);
>>>>>>> 338cfa22
}

.gridContent {
  display: flex;
  gap: 25px;
}
</style><|MERGE_RESOLUTION|>--- conflicted
+++ resolved
@@ -162,13 +162,8 @@
   display: grid;
   grid-gap: 24px;
   grid-template-columns: 1fr 1fr;
-<<<<<<< HEAD
-  margin-block-start: var(--zaa-margin-50);
-  margin-block-end: var(--zaa-margin-50);
-=======
   margin-block-start: var(--OR-margin-50);
   margin-block-end: var(--OR-margin-50);
->>>>>>> 338cfa22
 }
 
 .gridContent {
