--- conflicted
+++ resolved
@@ -77,11 +77,7 @@
 							</div>
 						</BTab>
 						<BTab title="Logs">
-<<<<<<< HEAD
-							<div v-if="false && logs.length > 0">
-=======
 							<div v-if="false && logs.length">
->>>>>>> 9cd2a213
 								<NcListItem v-for="(log, key) in logs"
 									:key="key"
 									:name="log.title"
@@ -96,11 +92,7 @@
 									</template>
 								</NcListItem>
 							</div>
-<<<<<<< HEAD
-							<div v-if="true || logs.length === 0">
-=======
 							<div v-if="true || !logs.length" class="tabPanel">
->>>>>>> 9cd2a213
 								No logs found
 							</div>
 						</BTab>
