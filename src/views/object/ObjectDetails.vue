--- conflicted
+++ resolved
@@ -301,7 +301,6 @@
 		openFolder(url) {
 			// Parse the encoded URL by replacing escaped characters
 			const decodedUrl = url.replace(/\\\//g, '/')
-<<<<<<< HEAD
 			
 			// Ensure URL starts with forward slash
 			const normalizedUrl = decodedUrl.startsWith('/') ? decodedUrl : '/' + decodedUrl
@@ -310,9 +309,6 @@
 			// Use window.location.origin to get the current domain instead of hardcoding
 			const nextcloudUrl = `${window.location.origin}/index.php/apps/files/files?dir=${encodeURIComponent(normalizedUrl)}`
 			
-=======
-
->>>>>>> 30dcdfdb
 			// Open URL in new tab
 			window.open(nextcloudUrl, '_blank')
 		},
