<script setup>
import { objectStore, navigationStore } from '../../store/store.js'
</script>

<template>
	<div class="detailContainer">
		<div id="app-content">
			<div>
				<div class="head">
					<h1 class="h1">
						{{ objectStore.objectItem.id }}
					</h1>

					<NcActions :primary="true" menu-name="Actions">
						<template #icon>
							<DotsHorizontal :size="20" />
						</template>
						<NcActionButton @click="navigationStore.setModal('editObject')">
							<template #icon>
								<Pencil :size="20" />
							</template>
							Edit
						</NcActionButton>
						<NcActionButton @click="navigationStore.setDialog('deleteObject')">
							<template #icon>
								<TrashCanOutline :size="20" />
							</template>
							Delete
						</NcActionButton>
					</NcActions>
				</div>
				<span>{{ objectStore.objectItem.uuid }}</span>
				<div class="detailGrid">
					<div class="gridContent gridFullWidth">
						<b>Register:</b>
						<p>{{ objectStore.objectItem.register }}</p>
					</div>
					<div class="gridContent gridFullWidth">
						<b>Schema:</b>
						<p>{{ objectStore.objectItem.schema }}</p>
					</div>
					<div class="gridContent gridFullWidth">
						<b>Updated:</b>
						<p>{{ objectStore.objectItem.updated }}</p>
					</div>
					<div class="gridContent gridFullWidth">
						<b>Created:</b>
						<p>{{ objectStore.objectItem.created }}</p>
					</div>
				</div>

				<div class="tabContainer">
					<BTabs content-class="mt-3" justified>
						<BTab title="Data" active>
							<p>
								{{ JSON.stringify(objectStore.objectItem.object, null, 2) }}
							</p>
						</BTab>
<<<<<<< HEAD
						<BTab title="Contracts">
							<p>
								@todo
							</p>
=======
						<BTab title="Syncs">
							<div v-if="true || !syncs.length" class="tabPanel">
								No synchronizations found
							</div>
>>>>>>> e63f0eda
						</BTab>
						<BTab title="Logs">
							<div v-if="false && logs.length">
								<NcListItem v-for="(log, key) in logs"
									:key="key"
									:name="log.title"
									:bold="false"
									:force-display-actions="true">
									<template #icon>
										<PostOutline disable-menu
											:size="44" />
									</template>
									<template #subname>
										{{ log.description }}
									</template>
								</NcListItem>
							</div>
							<div v-if="true || !logs.length" class="tabPanel">
								No logs found
							</div>
						</BTab>
					</BTabs>
				</div>
			</div>
		</div>
	</div>
</template>

<script>
import { NcActions, NcActionButton, NcListItem } from '@nextcloud/vue'
import { BTabs, BTab } from 'bootstrap-vue'
import DotsHorizontal from 'vue-material-design-icons/DotsHorizontal.vue'
import Pencil from 'vue-material-design-icons/Pencil.vue'
import TrashCanOutline from 'vue-material-design-icons/TrashCanOutline.vue'

export default {
	name: 'ObjectDetails',
	components: {
		NcActions,
		NcActionButton,
		NcListItem,
		BTabs,
		BTab,
		DotsHorizontal,
		Pencil,
		TrashCanOutline,
	},
}
</script>

<style>
.head{
	display: flex;
	justify-content: space-between;
}

h4 {
  font-weight: bold
}

.h1 {
  display: block !important;
  font-size: 2em !important;
  margin-block-start: 0.67em !important;
  margin-block-end: 0.67em !important;
  margin-inline-start: 0px !important;
  margin-inline-end: 0px !important;
  font-weight: bold !important;
  unicode-bidi: isolate !important;
}

.grid {
  display: grid;
  grid-gap: 24px;
  grid-template-columns: 1fr 1fr;
  margin-block-start: var(--OR-margin-50);
  margin-block-end: var(--OR-margin-50);
}

.gridContent {
  display: flex;
  gap: 25px;
}
</style><|MERGE_RESOLUTION|>--- conflicted
+++ resolved
@@ -56,17 +56,10 @@
 								{{ JSON.stringify(objectStore.objectItem.object, null, 2) }}
 							</p>
 						</BTab>
-<<<<<<< HEAD
-						<BTab title="Contracts">
-							<p>
-								@todo
-							</p>
-=======
 						<BTab title="Syncs">
 							<div v-if="true || !syncs.length" class="tabPanel">
 								No synchronizations found
 							</div>
->>>>>>> e63f0eda
 						</BTab>
 						<BTab title="Logs">
 							<div v-if="false && logs.length">
