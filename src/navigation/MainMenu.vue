<script setup>
import { navigationStore } from '../store/store.js'
</script>

<template>
	<NcAppNavigation>
		<NcAppNavigationList>
			<NcAppNavigationItem :active="navigationStore.selected === 'dashboard'" :name="t('openregister', 'Dashboard')" @click="navigationStore.setSelected('dashboard')">
				<template #icon>
					<Finance :size="20" />
				</template>
			</NcAppNavigationItem>
			<NcAppNavigationItem :active="navigationStore.selected === 'registers'" :name="t('openregister', 'Registers')" @click="navigationStore.setSelected('registers')">
				<template #icon>
					<DatabaseOutline :size="20" />
				</template>
			</NcAppNavigationItem>
			<NcAppNavigationItem :active="navigationStore.selected === 'schemas'" :name="t('openregister', 'Schemas')" @click="navigationStore.setSelected('schemas')">
				<template #icon>
					<FileTreeOutline :size="20" />
				</template>
			</NcAppNavigationItem>
<<<<<<< HEAD
			<NcAppNavigationItem :active="navigationStore.selected === 'tableSearch'" name="Tables" @click="navigationStore.setSelected('tableSearch')">
=======
			<NcAppNavigationItem :active="navigationStore.selected === 'search'" :name="t('openregister', 'Tables')" @click="navigationStore.setSelected('search')">
>>>>>>> 2f8248db
				<template #icon>
					<TableMultiple :size="20" />
				</template>
			</NcAppNavigationItem>
<<<<<<< HEAD
=======
			<!-- <NcAppNavigationItem :active="navigationStore.selected === 'objects'" name="Search" @click="navigationStore.setSelected('search')">
				<template #icon>
					<LayersSearchOutline :size="20" />
				</template>
			</NcAppNavigationItem> -->
>>>>>>> 2f8248db
		</NcAppNavigationList>

		<NcAppNavigationSettings>
			<NcAppNavigationItem :active="navigationStore.selected === 'sources'" :name="t('openregister', 'Data sources')" @click="navigationStore.setSelected('sources')">
				<template #icon>
					<DatabaseArrowRightOutline :size="20" />
				</template>
			</NcAppNavigationItem>
			<NcAppNavigationItem :active="navigationStore.selected === 'configurations'" :name="t('openregister', 'Configurations')" @click="navigationStore.setSelected('configurations')">
				<template #icon>
					<CogOutline :size="20" />
				</template>
			</NcAppNavigationItem>
			<NcAppNavigationItem :active="navigationStore.selected === 'deleted'" :name="t('openregister', 'Deleted')" @click="navigationStore.setSelected('deleted')">
				<template #icon>
					<DeleteRestore :size="20" />
				</template>
			</NcAppNavigationItem>
			<NcAppNavigationItem :active="navigationStore.selected === 'auditTrails'" :name="t('openregister', 'Audit Trails')" @click="navigationStore.setSelected('auditTrails')">
				<template #icon>
					<TextBoxOutline :size="20" />
				</template>
			</NcAppNavigationItem>
		</NcAppNavigationSettings>
	</NcAppNavigation>
</template>
<script>

import {
	NcAppNavigation,
	NcAppNavigationList,
	NcAppNavigationSettings,
	NcAppNavigationItem,
} from '@nextcloud/vue'

// Icons
import Finance from 'vue-material-design-icons/Finance.vue'
import DatabaseOutline from 'vue-material-design-icons/DatabaseOutline.vue'
import FileTreeOutline from 'vue-material-design-icons/FileTreeOutline.vue'
import DatabaseArrowRightOutline from 'vue-material-design-icons/DatabaseArrowRightOutline.vue'
<<<<<<< HEAD
=======
// import LayersSearchOutline from 'vue-material-design-icons/LayersSearchOutline.vue'
>>>>>>> 2f8248db
import TableMultiple from 'vue-material-design-icons/TableMultiple.vue'
import CogOutline from 'vue-material-design-icons/CogOutline.vue'
import DeleteRestore from 'vue-material-design-icons/DeleteRestore.vue'
import TextBoxOutline from 'vue-material-design-icons/TextBoxOutline.vue'

export default {
	name: 'MainMenu',
	components: {
		// components
		NcAppNavigation,
		NcAppNavigationList,
		NcAppNavigationItem,
		NcAppNavigationSettings,
		// icons
		Finance,
		DatabaseOutline,
		DatabaseArrowRightOutline,
		FileTreeOutline,
		TableMultiple,
<<<<<<< HEAD
=======
		// LayersSearchOutline,
		CogOutline,
		DeleteRestore,
		TextBoxOutline,
>>>>>>> 2f8248db
	},
	methods: {
		openLink(url, type = '') {
			window.open(url, type)
		},
	},
}
</script><|MERGE_RESOLUTION|>--- conflicted
+++ resolved
@@ -20,23 +20,16 @@
 					<FileTreeOutline :size="20" />
 				</template>
 			</NcAppNavigationItem>
-<<<<<<< HEAD
-			<NcAppNavigationItem :active="navigationStore.selected === 'tableSearch'" name="Tables" @click="navigationStore.setSelected('tableSearch')">
-=======
 			<NcAppNavigationItem :active="navigationStore.selected === 'search'" :name="t('openregister', 'Tables')" @click="navigationStore.setSelected('search')">
->>>>>>> 2f8248db
 				<template #icon>
 					<TableMultiple :size="20" />
 				</template>
 			</NcAppNavigationItem>
-<<<<<<< HEAD
-=======
 			<!-- <NcAppNavigationItem :active="navigationStore.selected === 'objects'" name="Search" @click="navigationStore.setSelected('search')">
 				<template #icon>
 					<LayersSearchOutline :size="20" />
 				</template>
 			</NcAppNavigationItem> -->
->>>>>>> 2f8248db
 		</NcAppNavigationList>
 
 		<NcAppNavigationSettings>
@@ -77,10 +70,7 @@
 import DatabaseOutline from 'vue-material-design-icons/DatabaseOutline.vue'
 import FileTreeOutline from 'vue-material-design-icons/FileTreeOutline.vue'
 import DatabaseArrowRightOutline from 'vue-material-design-icons/DatabaseArrowRightOutline.vue'
-<<<<<<< HEAD
-=======
 // import LayersSearchOutline from 'vue-material-design-icons/LayersSearchOutline.vue'
->>>>>>> 2f8248db
 import TableMultiple from 'vue-material-design-icons/TableMultiple.vue'
 import CogOutline from 'vue-material-design-icons/CogOutline.vue'
 import DeleteRestore from 'vue-material-design-icons/DeleteRestore.vue'
@@ -100,13 +90,10 @@
 		DatabaseArrowRightOutline,
 		FileTreeOutline,
 		TableMultiple,
-<<<<<<< HEAD
-=======
 		// LayersSearchOutline,
 		CogOutline,
 		DeleteRestore,
 		TextBoxOutline,
->>>>>>> 2f8248db
 	},
 	methods: {
 		openLink(url, type = '') {
