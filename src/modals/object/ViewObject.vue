--- conflicted
+++ resolved
@@ -78,11 +78,6 @@
 										</tr>
 									</thead>
 									<tbody>
-<<<<<<< HEAD
-										<tr v-for="(value, key) in objectStore.objectItem" v-if="key !== '@self'" :key="key">
-											<td>{{ key }}</td>
-											<td>{{ typeof value === 'object' ? JSON.stringify(value) : value }}</td>
-=======
 										<tr
 											v-for="([key, value]) in objectProperties"
 											:key="key"
@@ -97,7 +92,6 @@
 												<span v-else-if="isValidDate(value)">{{ new Date(value).toLocaleString() }}</span>
 												<span v-else>{{ value }}</span>
 											</td>
->>>>>>> 8477a2f1
 										</tr>
 									</tbody>
 								</table>
@@ -398,8 +392,6 @@
 			isCopied: false,
 		}
 	},
-<<<<<<< HEAD
-=======
 	computed: {
 		objectProperties() {
 			// Return array of [key, value] pairs, excluding '@self'
@@ -417,7 +409,6 @@
 			this.loadProperties()
 		}
 	},
->>>>>>> 8477a2f1
 	methods: {
 		async loadTitles() {
 			const register = await registerStore.getRegister(objectStore.objectItem['@self'].register)
