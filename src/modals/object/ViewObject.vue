--- conflicted
+++ resolved
@@ -386,14 +386,11 @@
 		return {
 			closeModalTimeout: null,
 			activeAttachment: null,
-<<<<<<< HEAD
-=======
 			editorContent: '',
 			registerTitle: '',
 			schemaTitle: '',
 			isUpdated: false,
 			isCopied: false,
->>>>>>> 56f78323
 		}
 	},
 	computed: {
