<<<<<<< HEAD
<template>
	<NcDialog v-if="navigationStore.modal === 'viewObject' && hasObjectItem"
		:name="'View Object (' + objectStore.objectItem['@self'].id + ')'"
=======
/**
 * @file ViewObject.vue
 * @module Modals/Object
 * @author Your Name
 * @copyright 2024 Your Organization
 * @license AGPL-3.0-or-later
 * @version 1.0.0
 */

<script setup>
import { objectStore, navigationStore, registerStore, schemaStore } from '../../store/store.js'
</script>

<template>
	<NcDialog v-if="navigationStore.modal === 'viewObject'"
		:name="'View Object (' + objectStore.objectItem.title + ')'"
>>>>>>> cd61ae28
		size="large"
		:can-close="false">
		<div class="formContainer viewObjectDialog">
			<!-- Metadata Display -->
			<div class="detail-grid">
				<div class="detail-item id-card" :class="{ 'empty-value': !objectStore.objectItem.id }">
					<div class="id-card-header">
						<span class="detail-label">ID:</span>
						<NcButton class="copy-button" @click="copyToClipboard(objectStore.objectItem.id)">
							<template #icon>
								<Check v-if="isCopied" :size="20" />
								<ContentCopy v-else :size="20" />
							</template>
							{{ isCopied ? 'Copied' : 'Copy' }}
						</NcButton>
					</div>
					<span class="detail-value">{{ objectStore.objectItem.id }}</span>
				</div>
				<div class="detail-item" :class="{ 'empty-value': !objectStore.objectItem['@self'].register }">
					<span class="detail-label">Register:</span>
					<span class="detail-value">{{ registerTitle }}</span>
				</div>
				<div class="detail-item" :class="{ 'empty-value': !objectStore.objectItem['@self'].schema }">
					<span class="detail-label">Schema:</span>
					<span class="detail-value">{{ schemaTitle }}</span>
				</div>
				<div class="detail-item" :class="{ 'empty-value': !objectStore.objectItem['@self'].version }">
					<span class="detail-label">Version:</span>
					<span class="detail-value">{{ objectStore.objectItem['@self'].version || 'Not set' }}</span>
				</div>
				<div class="detail-item">
					<span class="detail-label">Created:</span>
					<span class="detail-value">{{ new Date(objectStore.objectItem['@self'].created).toLocaleString() }}</span>
				</div>
				<div class="detail-item">
					<span class="detail-label">Updated:</span>
					<span class="detail-value">{{ new Date(objectStore.objectItem['@self'].updated).toLocaleString() }}</span>
				</div>
				<div class="detail-item" :class="{ 'empty-value': !objectStore.objectItem['@self'].published }">
					<span class="detail-label">Published:</span>
					<span class="detail-value">{{ objectStore.objectItem['@self'].published ? new Date(objectStore.objectItem['@self'].published).toLocaleString() : 'Not published' }}</span>
				</div>
				<div class="detail-item" :class="{ 'empty-value': !objectStore.objectItem['@self'].depublished }">
					<span class="detail-label">Depublished:</span>
					<span class="detail-value">{{ objectStore.objectItem['@self'].depublished ? new Date(objectStore.objectItem['@self'].depublished).toLocaleString() : 'Not depublished' }}</span>
				</div>
				<div class="detail-item" :class="{ 'empty-value': objectStore.objectItem['@self'].validation === null }">
					<span class="detail-label">Validation:</span>
					<span class="detail-value">{{ objectStore.objectItem['@self'].validation !== null ? (objectStore.objectItem['@self'].validation ? 'Valid' : 'Invalid') : 'Not validated' }}</span>
				</div>
				<div class="detail-item" :class="{ 'empty-value': !objectStore.objectItem['@self'].owner }">
					<span class="detail-label">Owner:</span>
					<span class="detail-value">{{ objectStore.objectItem['@self'].owner || 'Not set' }}</span>
				</div>
				<div class="detail-item" :class="{ 'empty-value': !objectStore.objectItem['@self'].application }">
					<span class="detail-label">Application:</span>
					<span class="detail-value">{{ objectStore.objectItem['@self'].application || 'Not set' }}</span>
				</div>
				<div class="detail-item" :class="{ 'empty-value': !objectStore.objectItem['@self'].organisation }">
					<span class="detail-label">Organisation:</span>
					<span class="detail-value">{{ objectStore.objectItem['@self'].organisation || 'Not set' }}</span>
				</div>
			</div>

			<!-- Display Object -->
			<div v-if="objectStore.objectItem">
				<div class="tabContainer">
					<BTabs v-model="activeTab" content-class="mt-3" justified>
						<BTab title="Properties" active>
							<div class="search-list-table">
								<table class="table">
									<thead>
										<tr class="table-row">
											<th>Property</th>
											<th>Value</th>
										</tr>
									</thead>
									<tbody>
										<tr
											v-for="([key, value]) in objectProperties"
											:key="key"
											class="table-row">
											<td class="prop-cell">
												{{ key }}
											</td>
											<td class="value-cell">
												<pre
													v-if="typeof value === 'object' && value !== null"
													class="json-value">{{ formatValue(value) }}</pre>
												<span v-else-if="isValidDate(value)">{{ new Date(value).toLocaleString() }}</span>
												<span v-else>{{ value }}</span>
											</td>
										</tr>
									</tbody>
								</table>
							</div>
						</BTab>
						<BTab title="Data">
							<div class="json-editor">
								<label>Object (JSON)</label>
								<div :class="`codeMirrorContainer ${getTheme()}`">
									<CodeMirror
										:model-value="editorContent"
										:basic="true"
										:linter="jsonParseLinter()"
										:lang="json()"
										:readonly="true"
										:dark="getTheme() === 'dark'"
										:tab-size="2"
										style="height: 400px" />
								</div>
							</div>
						</BTab>
						<BTab title="Edit">
							<div class="tabContainer">
								<BTabs v-model="editorTab" content-class="mt-3" justified>
									<BTab title="Form Editor" active>
										<div v-if="currentSchema" class="form-editor">
											<NcNoteCard v-if="success" type="success" class="note-card">
												<p>Object successfully modified</p>
											</NcNoteCard>
											<div v-for="(value, key) in currentSchema.properties"
												:key="key"
												class="form-field">
												<div v-if="value.type === 'string'" class="field-label-row">
													<NcTextField
														v-model="formData[key] "
														:label="objectStore.enabledColumns.find(c => c.key === key)?.label || key"
														:placeholder="key"
														:helper-text="objectStore.enabledColumns.find(c => c.key === key)?.description || key" />
													<NcButton
														v-if="(key === 'id' || key === 'uri') && formData[key]"
														class="copy-button"
														size="small"
														@click="copyToClipboard(formData[key])">
														<template #icon>
															<ContentCopy :size="16" />
														</template>
													</NcButton>
												</div>

												<NcCheckboxRadioSwitch v-else-if="value.type === 'boolean'"
													v-model="formData[key]"
													:label="objectStore.enabledColumns.find(c => c.key === key)?.label || key"
													type="switch" />
												<NcTextField v-else-if="value.type === 'number'"
													v-model.number="formData[key]"
													:label="objectStore.enabledColumns.find(c => c.key === key)?.label || key"
													type="number" />

												<template v-else-if="value.type === 'array'">
													<label class="field-label">
														{{ objectStore.enabledColumns.find(c => c.key === key)?.label || key }}
													</label>
													<ul class="array-editor">
														<li v-for="(item, i) in value" :key="i">
															<NcTextField v-model="formData[key][i]"
																class="array-item-input" />
															<NcButton size="small"
																@click="removeArrayItem(key, i)">
																<template #icon>
																	<Delete :size="16" />
																</template>
															</NcButton>
														</li>
													</ul>
													<NcButton size="small"
														@click="addArrayItem(key)">
														<template #icon>
															<Plus :size="16" />
														</template>
														Add element
													</NcButton>
												</template>

												<template v-else-if="value.type === 'object' && value !== null">
													<label class="field-label">
														{{ objectStore.enabledColumns.find(c => c.key === key)?.label || key }}
													</label>
													<CodeMirror
														:model-value="objectEditors[key]"
														:basic="true"
														:dark="getTheme() === 'dark'"
														:lang="json()"
														:tab-size="2"
														@update:model-value="val => updateObjectField(key, val)" />
												</template>

												<NcTextField v-else-if="value === null"
													v-model="formData[key]"
													:label="objectStore.enabledColumns.find(c => c.key === key)?.label || key"
													:placeholder="key"
													:helper-text="objectStore.enabledColumns.find(c => c.key === key)?.description || key" />
											</div>
										</div>
										<NcEmptyContent v-else>
											Please select a schema to edit the object
										</NcEmptyContent>
									</BTab>
									<BTab title="JSON Editor">
										<NcNoteCard v-if="success" type="success" class="note-card">
											<p>Object successfully modified</p>
										</NcNoteCard>
										<div class="json-editor">
											<div :class="`codeMirrorContainer ${getTheme()}`">
												<CodeMirror
													v-model="jsonData"
													:basic="true"
													placeholder="{ &quot;key&quot;: &quot;value&quot; }"
													:dark="getTheme() === 'dark'"
													:linter="jsonParseLinter()"
													:lang="json()"
													:extensions="[json()]"
													:tab-size="2"
													style="height: 400px" />
												<NcButton
													class="format-json-button"
													type="secondary"
													size="small"
													@click="formatJSON">
													Format JSON
												</NcButton>
											</div>
											<span v-if="!isValidJson(jsonData)" class="error-message">
												Invalid JSON format
											</span>
										</div>
									</BTab>
								</BTabs>
							</div>
						</Btab>
						<BTab title="Uses">
							<div v-if="objectStore.uses.results.length > 0" class="search-list-table">
								<table class="table">
									<thead>
										<tr class="table-row">
											<th>ID</th>
											<th>URI</th>
											<th>Schema</th>
											<th>Register</th>
											<th>Actions</th>
										</tr>
									</thead>
									<tbody>
										<tr v-for="use in objectStore.uses.results"
											:key="use['@self'].id"
											class="table-row">
											<td>{{ use['@self'].id }}</td>
											<td>{{ use['@self'].uri }}</td>
											<td>{{ use['@self'].schema }}</td>
											<td>{{ use['@self'].register }}</td>
											<td>
												<NcButton @click="objectStore.setObjectItem(use); navigationStore.setModal('viewObject')">
													<template #icon>
														<Eye :size="20" />
													</template>
													View Object
												</NcButton>
											</td>
										</tr>
									</tbody>
								</table>
							</div>
							<NcNoteCard v-else type="info">
								<p>No uses found for this object</p>
							</NcNoteCard>
						</BTab>
						<BTab title="Used by">
							<div v-if="objectStore.used.results.length > 0" class="search-list-table">
								<table class="table">
									<thead>
										<tr class="table-row">
											<th>ID</th>
											<th>URI</th>
											<th>Schema</th>
											<th>Register</th>
											<th>Actions</th>
										</tr>
									</thead>
									<tbody>
										<tr v-for="usedBy in objectStore.used.results"
											:key="usedBy['@self'].id"
											class="table-row">
											<td>{{ usedBy['@self'].id }}</td>
											<td>{{ usedBy['@self'].uri }}</td>
											<td>{{ usedBy['@self'].schema }}</td>
											<td>{{ usedBy['@self'].register }}</td>
											<td>
												<NcButton @click="objectStore.setObjectItem(usedBy); navigationStore.setModal('viewObject')">
													<template #icon>
														<Eye :size="20" />
													</template>
													View Object
												</NcButton>
											</td>
										</tr>
									</tbody>
								</table>
							</div>
							<NcNoteCard v-else type="info">
								<p>No objects are using this object</p>
							</NcNoteCard>
						</BTab>
						<BTab title="Contracts">
							<div v-if="objectStore.contracts.length > 0" class="search-list-table">
								<table class="table">
									<thead>
										<tr class="table-row">
											<th>ID</th>
											<th>URI</th>
											<th>Schema</th>
											<th>Register</th>
											<th>Actions</th>
										</tr>
									</thead>
									<tbody>
										<tr v-for="contract in objectStore.contracts"
											:key="contract['@self'].id"
											class="table-row">
											<td>{{ contract['@self'].id }}</td>
											<td>{{ contract['@self'].uri }}</td>
											<td>{{ contract['@self'].schema }}</td>
											<td>{{ contract['@self'].register }}</td>
											<td>
												<NcButton @click="objectStore.setObjectItem(contract); navigationStore.setModal('viewObject')">
													<template #icon>
														<Eye :size="20" />
													</template>
													View Object
												</NcButton>
											</td>
										</tr>
									</tbody>
								</table>
							</div>
							<NcNoteCard v-else type="info">
								<p>No contracts found for this object</p>
							</NcNoteCard>
						</BTab>
						<BTab title="Files">
							<div v-if="objectStore.files?.results?.length > 0" class="search-list-table">
								<table class="table">
									<thead>
										<tr class="table-row">
											<th />
											<th>Name</th>
											<th>Size</th>
											<th>Type</th>
											<th>Labels</th>
											<th>Actions</th>
										</tr>
									</thead>
									<tbody>
										<tr v-for="(attachment, i) in objectStore.files.results"
											:key="`${attachment}${i}`"
											:class="{ 'active': activeAttachment === attachment.id }"
											class="table-row"
											@click="() => {
												if (activeAttachment === attachment.id) activeAttachment = null
												else activeAttachment = attachment.id
											}">
											<td>
												<NcCheckboxRadioSwitch
													:checked="selectedAttachments.includes(attachment.id)"
													@update:checked="toggleSelection(attachment)" />
											</td>
											<td class="table-row-title">
												<!-- Show lock icon if file is not shared -->
												<LockOutline v-if="!attachment.accessUrl && !attachment.downloadUrl"
													v-tooltip="'Not shared'"
													class="notSharedIcon"
													:size="20" />
												<!-- Show published icon if file is shared -->
												<FileOutline v-else class="publishedIcon" :size="20" />
												{{ attachment.name ?? attachment?.title }}
											</td>
											<td>{{ formatFileSize(attachment?.size) }}</td>
											<td>{{ attachment?.type || 'No type' }}</td>
											<td>
												<div class="fileLabelsContainer">
													<NcCounterBubble v-for="label of attachment.labels" :key="label">
														{{ label }}
													</NcCounterBubble>
												</div>
											</td>
											<td>
												<NcButton @click="openFile(attachment)">
													<template #icon>
														<OpenInNew :size="20" />
													</template>
													View file
												</NcButton>
											</td>
										</tr>
									</tbody>
								</table>
							</div>
							<NcNoteCard v-else type="info">
								<p>No files have been attached to this object</p>
							</NcNoteCard>
						</BTab>
						<BTab title="Audit Trails">
							<div v-if="objectStore.auditTrails.results?.length" class="search-list-table">
								<table class="table">
									<thead>
										<tr class="table-row">
											<th>Date</th>
											<th>User</th>
											<th>Action</th>
											<th>Changes</th>
											<th>Actions</th>
										</tr>
									</thead>
									<tbody>
										<tr v-for="(auditTrail, key) in objectStore.auditTrails.results"
											:key="key"
											class="table-row">
											<td>{{ new Date(auditTrail.created).toLocaleString() }}</td>
											<td>{{ auditTrail.userName }}</td>
											<td>{{ auditTrail.action }}</td>
											<td>{{ Object.keys(auditTrail.changed).length }}</td>
											<td>
												<NcButton @click="objectStore.setAuditTrailItem(auditTrail); navigationStore.setModal('viewObjectAuditTrail')">
													<template #icon>
														<Eye :size="20" />
													</template>
													View details
												</NcButton>
											</td>
										</tr>
									</tbody>
								</table>
							</div>
							<NcNoteCard v-else type="info">
								<p>No audit trails found for this object</p>
							</NcNoteCard>
						</BTab>
					</BTabs>
				</div>
			</div>
		</div>

		<template #actions>
			<NcActions
				v-if="objectStore.files?.results?.length > 0 && tabOptions[activeTab] === 'Files'"
				:primary="true"
				:menu-name="loading ? 'Laden...' : 'Acties'"
				class="checkboxListActionButton"
				:inline="0"
				title="Acties die je kan uitvoeren op deze publicatie">
				<template #icon>
					<span>
						<DotsHorizontal v-if="!loading" :size="20" />
						<NcLoadingIcon v-if="loading" :size="20" appearance="dark" />
					</span>
				</template>
				<NcActionButton :disabled="!filesHasPublished" @click="selectAllAttachments('published')">
					<template #icon>
						<SelectAllIcon v-if="!allPublishedSelected" :size="20" />
						<SelectRemove v-else :size="20" />
					</template>
					{{ !allPublishedSelected ? "Selecteer" : "Deselecteer" }} alle gepubliceerde bijlagen
				</NcActionButton>
				<NcActionButton :disabled="!filesHasUnpublished" @click="selectAllAttachments('unpublished')">
					<template #icon>
						<SelectAllIcon v-if="!allUnpublishedSelected" :size="20" />
						<SelectRemove v-else :size="20" />
					</template>
					{{ !allUnpublishedSelected ? "Selecteer" : "Deselecteer" }} alle ongepubliceerde bijlagen
				</NcActionButton>
			</NcActions>
			<NcButton v-if="activeTab !== 2" @click="activeTab = 2">
				<template #icon>
					<Pencil :size="20" />
				</template>
				Edit Object
			</NcButton>
			<NcButton v-if="activeTab === 2" @click="saveObject">
				<template #icon>
					<ContentSave :size="20" />
				</template>
				Save
			</NcButton>
			<NcButton @click="navigationStore.setModal('uploadFiles'); objectStore.setObjectItem(objectStore.objectItem)">
				<template #icon>
					<Upload :size="20" />
				</template>
				Add File
			</NcButton>
			<NcButton type="primary" @click="closeModal">
				<template #icon>
					<Cancel :size="20" />
				</template>
				Close
			</NcButton>
		</template>
	</NcDialog>
</template>

<script>
<<<<<<< HEAD
import { objectStore, navigationStore } from '../../store/store.js'
import {
	NcDialog,
	NcButton,
	NcNoteCard,
	NcCounterBubble,
} from '@nextcloud/vue'
import { json } from '@codemirror/lang-json'
import CodeMirror from 'vue-codemirror6'
import { BTabs, BTab } from 'bootstrap-vue'
import { getTheme } from '../../services/getTheme.js'

import Cancel from 'vue-material-design-icons/Cancel.vue'
import FileOutline from 'vue-material-design-icons/FileOutline.vue'
import ExclamationThick from 'vue-material-design-icons/ExclamationThick.vue'
=======
import {
	NcDialog,
	NcButton,
	NcActions,
	NcActionButton,
	NcNoteCard,
	NcCounterBubble,
	NcTextField,
	NcCheckboxRadioSwitch,
	NcEmptyContent,
} from '@nextcloud/vue'
import { json, jsonParseLinter } from '@codemirror/lang-json'
import CodeMirror from 'vue-codemirror6'
import { BTabs, BTab } from 'bootstrap-vue'
import { getTheme } from '../../services/getTheme.js'
import Cancel from 'vue-material-design-icons/Cancel.vue'
import FileOutline from 'vue-material-design-icons/FileOutline.vue'
>>>>>>> cd61ae28
import OpenInNew from 'vue-material-design-icons/OpenInNew.vue'
import Eye from 'vue-material-design-icons/Eye.vue'
import Pencil from 'vue-material-design-icons/Pencil.vue'
import Upload from 'vue-material-design-icons/Upload.vue'
<<<<<<< HEAD

export default {
	name: 'ViewObject',
	components: {
		// components
=======
import LockOutline from 'vue-material-design-icons/LockOutline.vue'
import ContentCopy from 'vue-material-design-icons/ContentCopy.vue'
import Check from 'vue-material-design-icons/Check.vue'
import Plus from 'vue-material-design-icons/Plus.vue'
import Delete from 'vue-material-design-icons/Delete.vue'
import ContentSave from 'vue-material-design-icons/ContentSave.vue'

import SelectAllIcon from 'vue-material-design-icons/SelectAll.vue'
import SelectRemove from 'vue-material-design-icons/SelectRemove.vue'
import DotsHorizontal from 'vue-material-design-icons/DotsHorizontal.vue'
import NcLoadingIcon from '@nextcloud/vue/dist/Components/NcLoadingIcon.js'
export default {
	name: 'ViewObject',
	components: {
>>>>>>> cd61ae28
		NcDialog,
		NcButton,
		NcNoteCard,
		NcCounterBubble,
<<<<<<< HEAD
		BTabs,
		BTab,
		CodeMirror,
		// icons
		Cancel,
		FileOutline,
		ExclamationThick,
=======
		NcTextField,
		NcCheckboxRadioSwitch,
		NcEmptyContent,
		NcActions,
		NcActionButton,
		CodeMirror,
		BTabs,
		BTab,
		Cancel,
		FileOutline,
>>>>>>> cd61ae28
		OpenInNew,
		Eye,
		Pencil,
		Upload,
<<<<<<< HEAD
	},
	data() {
		return {
			// store
			objectStore,
			navigationStore,
			// state
			objectItem: null,
			success: null,
			loading: false,
			error: false,
			closeModalTimeout: null,
			activeAttachment: null,
			fileLoading: false,
			auditTrailLoading: false,
			editorContent: '',
			pagination: {
				files: {
					limit: 200,
					currentPage: 1,
					totalPages: 1,
				},
				auditTrails: {
					limit: 200,
					currentPage: 1,
					totalPages: 1,
				},
				contracts: {
					limit: 200,
					currentPage: 1,
					totalPages: 1,
				},
				uses: {
					limit: 200,
					currentPage: 1,
					totalPages: 1,
				},
				used: {
					limit: 200,
					currentPage: 1,
					totalPages: 1,
				},
			},
		}
	},
	computed: {
		/** @return {object | undefined} */
		reactiveObjectItem() {
			return objectStore.objectItem
		},
		hasObjectItem() {
			return !!this.reactiveObjectItem?.['@self']?.id
		},
		filesCurrentPage() {
			return this.pagination.files.currentPage
		},
		auditTrailsCurrentPage() {
			return this.pagination.auditTrails.currentPage
		},
	},
	watch: {
		reactiveObjectItem: {
			handler(newValue) {
				if (newValue) {
					this.editorContent = JSON.stringify(newValue, null, 2)
				}
			},
			immediate: true,
		},
		filesCurrentPage() {
			this.getFiles()
		},
		auditTrailsCurrentPage() {
			this.getAuditTrails()
		},
	},
	mounted() {
		if (this.hasObjectItem) {
			this.objectItem = objectStore.objectItem
			this.getFiles()
			this.getAuditTrails()
		}
	},
	methods: {
		// imported methods
		json,
		getTheme,
		// own methods
		closeModal() {
			navigationStore.setModal(false)
			clearTimeout(this.closeModalTimeout)
			this.success = null
			this.loading = false
			this.error = false
			this.objectItem = null
		},
		async getFiles() {
			if (!this.objectItem?.['@self']?.id) return

			this.fileLoading = true

			try {
				await objectStore.getFiles(objectStore.objectItem['@self'].id, {
					limit: this.pagination.files.limit,
					page: this.pagination.files.currentPage,
				})
			} finally {
				this.fileLoading = false
			}
		},
		async getAuditTrails() {
			if (!objectStore.objectItem?.['@self']?.id) return

			this.auditTrailLoading = true

			try {
				await objectStore.getAuditTrails(objectStore.objectItem['@self'].id, {
					limit: this.pagination.auditTrails.limit,
					page: this.pagination.auditTrails.currentPage,
				})
			} finally {
				this.auditTrailLoading = false
			}
		},
		openFile(file) {
			// Extract the directory path without the filename
			const dirPath = file.path.substring(0, file.path.lastIndexOf('/'))

			// Remove the '/admin/files/' prefix if it exists
			const cleanPath = dirPath.replace(/^\/admin\/files\//, '/')

			// Construct the proper Nextcloud Files app URL with file ID and openfile parameter
			const filesAppUrl = `/index.php/apps/files/files/${file.id}?dir=${encodeURIComponent(cleanPath)}&openfile=true`

			// Open URL in new tab
			window.open(filesAppUrl, '_blank')
		},
		formatFileSize(bytes) {
			const sizes = ['Bytes', 'KB', 'MB', 'GB', 'TB']
			if (bytes === 0) return 'n/a'
			const i = parseInt(Math.floor(Math.log(bytes) / Math.log(1024)))
			if (i === 0 && sizes[i] === 'Bytes') return '< 1 KB'
			if (i === 0) return bytes + ' ' + sizes[i]
			return (bytes / Math.pow(1024, i)).toFixed(1) + ' ' + sizes[i]
=======
		LockOutline,
		ContentCopy,
		Check,
		Plus,
		Delete,
		ContentSave,
		SelectAllIcon,
		SelectRemove,
		DotsHorizontal,
		NcLoadingIcon,
	},
	data() {
		return {
			closeModalTimeout: null,
			activeAttachment: null,
			registerTitle: '',
			schemaTitle: '',
			isUpdated: false,
			isCopied: false,
			error: null,
			success: null,
			formData: {},
			jsonData: '',
			editorTab: 0,
			activeTab: 0,
			objectEditors: {},
			tabOptions: ['Properties', 'Data', 'Uses', 'Used by', 'Contracts', 'Files', 'Audit Trails'],
			selectedAttachments: [],
			publishLoading: [],
			depublishLoading: [],
			fileIdsLoading: [],
		}
	},
	computed: {
		objectProperties() {
			// Return array of [key, value] pairs, excluding '@self'
			if (!objectStore?.objectItem) return []
			return Object.entries(objectStore.objectItem).filter(([key]) => key !== '@self')
		},
		editorContent() {
			return JSON.stringify(objectStore.objectItem, null, 2)
		},
		currentRegister() {
			return registerStore.registerItem
		},
		currentSchema() {
			return schemaStore.schemaItem
		},
		selectedPublishedCount() {
			return this.selectedAttachments.filter((a) => {
				const found = objectStore.files.results
					?.find(item => item.id === a)
				if (!found) return false

				return !!found.published
			}).length
		},
		selectedUnpublishedCount() {
			return this.selectedAttachments.filter((a) => {
				const found = objectStore.files.results
					?.find(item => item.id === a)
				if (!found) return false
				return found.published === null
			}).length
		},
		allPublishedSelected() {
			const published = objectStore.files.results
				?.filter(item => !!item.published)
				.map(item => item.id) || []

			if (!published.length) {
				return false
			}
			return published.every(pubId => this.selectedAttachments.includes(pubId))
		},
		allUnpublishedSelected() {
			const unpublished = objectStore.files.results
				?.filter(item => !item.published)
				.map(item => item.id) || []

			if (!unpublished.length) {
				return false
			}
			return unpublished.every(unpubId => this.selectedAttachments.includes(unpubId))
		},
		loading() {
			return this.publishLoading.length > 0 || this.depublishLoading.length > 0 || this.fileIdsLoading.length > 0
		},
		filesHasPublished() {
			return objectStore.files.results?.some(item => !!item.published)
		},
		filesHasUnpublished() {
			return objectStore.files.results?.some(item => !item.published)
		},
	},
	watch: {
		objectStore: {
			handler(newValue) {
				if (newValue) {
					this.initializeData()
				}
			},
			deep: true,
		},
		jsonData: {
			handler(newValue) {
				if (this.editorTab === 1 && this.isValidJson(newValue)) {
					this.updateFormFromJson()
				}
			},
		},
		formData: {
			deep: true,
			immediate: true,
			handler(obj) {
				// Only update JSON if we're not in JSON editor tab to avoid circular updates
				if (this.editorTab === 0) {
					// Create a clean copy of the form data
					const draft = JSON.stringify(obj, null, 2)
					// Only update if the content is different to avoid infinite loops
					if (this.jsonData !== draft) {
						this.jsonData = draft
					}
				}

				// Update object editors for complex fields
				for (const k in obj) {
					if (typeof obj[k] === 'object' && obj[k] !== null) {
						this.objectEditors[k] = JSON.stringify(obj[k], null, 2)
					}
				}
			},
		},
	},
	updated() {
		if (!this.isUpdated && navigationStore.modal === 'viewObject') {
			this.isUpdated = true
			this.loadTitles()
			this.initializeData()
		}
	},
	methods: {
		async loadTitles() {
			const register = await registerStore.getRegister(objectStore.objectItem['@self'].register)
			const schema = await schemaStore.getSchema(objectStore.objectItem['@self'].schema)

			this.registerTitle = register?.title || 'Not set'
			this.schemaTitle = schema?.title || 'Not set'
		},
		closeModal() {
			navigationStore.setModal(null)
			this.isUpdated = false
			this.registerTitle = ''
			this.schemaTitle = ''
		},
		/**
		 * Open a file in the Nextcloud Files app
		 * @param {object} file - The file object to open
		 */
		openFile(file) {
			const dirPath = file.path.substring(0, file.path.lastIndexOf('/'))
			const cleanPath = dirPath.replace(/^\/admin\/files\//, '/')
			const filesAppUrl = `/index.php/apps/files/files/${file.id}?dir=${encodeURIComponent(cleanPath)}&openfile=true`
			window.open(filesAppUrl, '_blank')
		},
		/**
		 * Format file size for display
		 * @param {number} bytes - The file size in bytes
		 * @return {string} The formatted file size
		 */
		formatFileSize(bytes) {
			const sizes = ['Bytes', 'KB', 'MB', 'GB', 'TB']
			if (bytes === 0) return 'n/a'
			const i = parseInt(Math.floor(Math.log(bytes) / Math.log(1024)))
			if (i === 0 && sizes[i] === 'Bytes') return '< 1 KB'
			if (i === 0) return bytes + ' ' + sizes[i]
			return (bytes / Math.pow(1024, i)).toFixed(1) + ' ' + sizes[i]
		},
		isValidDate(value) {
			if (!value) return false
			const date = new Date(value)
			return date instanceof Date && !isNaN(date)
		},
		formatValue(val) {
			return JSON.stringify(val, null, 2)
		},
		toggleSelection(attachment) {
			const numericId = Number(attachment.id)
			if (this.selectedAttachments.includes(numericId)) {
				this.selectedAttachments = this.selectedAttachments.filter(itemId => itemId !== numericId)
			} else {
				this.selectedAttachments.push(numericId)
			}
		},
		selectAllAttachments(mode) {
			if (mode === 'published') {
				const publishedIds = objectStore.files.results
					?.filter(item => item.published)
					.map(item => Number(item.id)) || []

				const allSelected = publishedIds.length > 0 && publishedIds.every(id => this.selectedAttachments.includes(id))

				if (!allSelected) {
					this.selectedAttachments = Array.from(new Set([...this.selectedAttachments, ...publishedIds]))
				} else {
					this.selectedAttachments = this.selectedAttachments.filter(id => !publishedIds.includes(id))
				}
			} else if (mode === 'unpublished') {
				const unpublishedIds = objectStore.files.results
					?.filter(item => !item.published)
					.map(item => Number(item.id)) || []

				const allSelected = unpublishedIds.length > 0 && unpublishedIds.every(id => this.selectedAttachments.includes(id))

				if (!allSelected) {
					this.selectedAttachments = Array.from(new Set([...this.selectedAttachments, ...unpublishedIds]))
				} else {
					this.selectedAttachments = this.selectedAttachments.filter(id => !unpublishedIds.includes(id))
				}
			}
		},
		getTheme,
		async copyToClipboard(text) {
			try {
				await navigator.clipboard.writeText(text)
				this.isCopied = true
				setTimeout(() => { this.isCopied = false }, 2000)
			} catch (err) {
				console.error('Failed to copy text:', err)
			}
		},
		initializeData() {
			if (!objectStore.objectItem) {
				this.formData = {}
				this.jsonData = JSON.stringify({ data: {} }, null, 2)
				return
			}
			const initial = objectStore.objectItem

			const filtered = {}
			for (const key in initial) {
				if (key !== '@self' && key !== 'id') {
					filtered[key] = initial[key]
				}
			}
			this.formData = JSON.parse(JSON.stringify(filtered))
			this.jsonData = JSON.stringify(filtered, null, 2)
		},

		async saveObject() {
			if (!this.currentRegister || !this.currentSchema) {
				this.error = 'Register and schema are required'
				return
			}

			this.loading = true
			this.error = null

			try {
				let payload
				if (this.editorTab === 1) {
					payload = {
						...JSON.parse(this.jsonData),
						'@self': {
							...objectStore.objectItem['@self'],
						},
					}
				} else {
					payload = {
						...this.formData,
						'@self': {
							...objectStore.objectItem['@self'],
						},
					}
				}

				const { response } = await objectStore.saveObject(payload, {
					register: this.currentRegister.id,
					schema: this.currentSchema.id,
				})

				this.success = response.ok
				if (this.success) {
					setTimeout(() => {
						this.success = null
					}, 2000)
				}
			} catch (e) {
				this.error = e.message || 'Failed to save object'
				this.success = false
			} finally {
				this.loading = false
			}
		},
		updateFormFromJson() {
			try {
				const parsed = JSON.parse(this.jsonData)
				this.formData = parsed
			} catch (e) {
				this.error = 'Invalid JSON format'
			}
		},

		updateJsonFromForm() {
			const draft = {
				...objectStore.objectItem,
				data: this.formData,
			}
			this.jsonData = JSON.stringify(draft, null, 2)
		},

		isValidJson(str) {
			if (!str || !str.trim()) {
				return false
			}
			try {
				JSON.parse(str)
				return true
			} catch (e) {
				return false
			}
		},

		formatJSON() {
			try {
				if (this.jsonData) {
					const parsed = JSON.parse(this.jsonData)
					this.jsonData = JSON.stringify(parsed, null, 2)
				}
			} catch (e) {
				// Keep invalid JSON as-is
			}
		},

		setFieldValue(key, value) {
			this.formData[key] = value
		},
		toDisplay(v) { return v === null ? '' : v },
		toPayload(v) { return v === '' ? null : v },

		addArrayItem(key) { this.formData[key].push('') },
		removeArrayItem(key, i) { this.formData[key].splice(i, 1) },
		updateObjectField(key, val) {
			this.objectEditors[key] = val
			try {
				this.formData[key] = JSON.parse(val)
			} catch (e) {
				console.error('Invalid JSON format:', e)
			}
>>>>>>> cd61ae28
		},
	},
}
</script>

<<<<<<< HEAD
=======
<style>
.modal-container:has(.viewObjectDialog) {
	width: 1000px !important;
}
</style>

>>>>>>> cd61ae28
<style scoped>
.json-editor {
    position: relative;
	margin-bottom: 2.5rem;
}

.json-editor label {
	display: block;
	margin-bottom: 0.5rem;
	font-weight: bold;
}

/* CodeMirror */
.codeMirrorContainer {
	margin-block-start: 6px;
	border: 1px solid var(--color-border);
	border-radius: var(--border-radius);
}

.codeMirrorContainer :deep(.cm-editor) {
	height: 100%;
}

.codeMirrorContainer :deep(.cm-scroller) {
	overflow: auto;
}

.fileLabelsContainer {
	display: inline-flex;
	gap: 3px;
}

.warningIcon {
	color: var(--color-warning);
}

.publishedIcon {
	color: var(--color-success);
}

/* Table styles */
.search-list-table {
	overflow-x: auto;
}

.table {
	width: 100%;
	border-collapse: collapse;
}

.table-row {
	color: var(--color-main-text);
	border-bottom: 1px solid var(--color-border);
	background-color: var(--color-background-hover);
}

.table-row > td {
	height: 55px;
	padding: 0 10px;
}

.table-row > th {
	padding: 0 10px;
	background-color: var(--color-background-dark);
	font-weight: bold;
	text-align: left;
}

.table-row:hover {
	background-color: var(--color-background-hover);
}

.table-row.active {
	background-color: var(--color-primary-light);
}

.table-row-title {
	display: flex;
	align-items: center;
	gap: 10px;
}

.pagination {
	display: flex;
	justify-content: center;
	align-items: center;
	gap: 1rem;
	margin-top: 1rem;
}

.object-info {
	margin-bottom: 1rem;
}

.object-info > div {
	margin-bottom: 0.5rem;
}

.detail-grid {
	display: grid;
	grid-template-columns: repeat(auto-fit, minmax(220px, 1fr)); /* Responsive columns */
	gap: 16px;
	margin-bottom: 20px; /* Remove auto, use 0 for left/right */
	padding: 0 20px; /* Add horizontal padding to match modal */
	width: 100%;
	box-sizing: border-box;
}

.detail-item {
	display: flex;
	flex-direction: column;
	padding: 12px;  /* Slightly increased padding */
	background-color: var(--color-background-hover);
	border-radius: 4px;
	border-left: 3px solid var(--color-primary);
}

.id-card-header {
	display: flex;
	justify-content: space-between;
	align-items: center;
	margin-bottom: 4px;
}

.id-card .detail-value {
	word-break: break-all;
	margin-top: 4px;
}

.copy-button {
	flex-shrink: 0;
}

.detail-value-with-copy {
	display: flex;
	align-items: center;
	gap: 10px;
	justify-content: space-between;
}

.detail-value-with-copy .detail-value {
	flex: 1;
	word-break: break-all;
}

.search-list-table {
	overflow-x: auto;
	border: 1px solid var(--color-border);
	border-radius: 6px;
	box-shadow: 0 2px 6px rgba(0,0,0,.08);
}

.table-row > th {
	padding: 10px;
	background: var(--color-primary-light);
}

.table tbody tr:nth-child(odd) {
	background: var(--color-background-light);
}

.table tbody tr:hover {
	background: var(--color-background-hover);
}

.prop-cell   {
	width: 30%;
	font-weight: 600;
	border-left: 3px solid var(--color-primary);
}
.value-cell  {
	width: 70%;
	word-break: break-word;
	border-radius: 4px;
}

.json-value {
	background: var(--color-background-dark);
	border: 1px solid var(--color-border);
	border-radius: 4px;
	padding: 6px 8px;
	margin: 6px;
	white-space: pre-wrap;
	font-family: ui-monospace, SFMono-Regular, Menlo, monospace;
	font-size: .875rem;
	line-height: 1.35;
}

.detail-item.empty-value {
	border-left-color: var(--color-warning);
}

.detail-label {
	font-weight: bold;
	color: var(--color-text-maxcontrast);
	margin-bottom: 4px;
}

.detail-value {
	word-break: break-word;
}

/* Remove the old section container and metadata styles */
.section-container,
.metadata-grid,
.metadata-item,
.label,
.value {
	display: none;
}

.format-json-button {
	position: absolute;
	bottom: 0;
	right: 0;
	transform: translateY(100%);
	border-top-left-radius: 0;
	border-top-right-radius: 0;
}

.copy-button {
	margin-top: 5px;
}

.error-message {
	position: absolute;
	bottom: 0;
	right: 50%;
	transform: translateY(100%) translateX(50%);
	color: var(--color-error);
	font-size: 0.8rem;
	padding-top: 0.25rem;
}

/* Dark mode specific styles */
.codeMirrorContainer.dark :deep(.cm-editor) {
	background-color: var(--color-background-darker);
}

.codeMirrorContainer.light :deep(.cm-editor) {
	background-color: var(--color-background-hover);
}

/* Add tab container styles */
.tabContainer {
	margin-top: 20px;
}

/* Style the tabs to match ViewObject */
:deep(.nav-tabs) {
	border-bottom: 1px solid var(--color-border);
	margin-bottom: 15px;
}

:deep(.nav-tabs .nav-link) {
	border: none;
	border-bottom: 2px solid transparent;
	color: var(--color-text-maxcontrast);
	padding: 8px 16px;
}

:deep(.nav-tabs .nav-link.active) {
	color: var(--color-main-text);
	border-bottom: 2px solid var(--color-primary);
	background-color: transparent;
}

:deep(.nav-tabs .nav-link:hover) {
	border-bottom: 2px solid var(--color-border);
}

:deep(.tab-content) {
	padding: 16px;
	background-color: var(--color-main-background);
}

/* Form editor specific styles */
.form-editor {
	display: flex;
	flex-direction: column;
	gap: 16px;
	padding: 16px;
}

.field-label-row {
  display: flex;
  align-items: flex-start;
  justify-content: space-between;
  gap: 6px;
  margin-bottom: 4px;
}

.array-editor {
  list-style: none;
  padding-left: 0;
  margin-bottom: 6px;
}
.array-editor li {
  display: flex;
  align-items: center;
  gap: 4px;
  margin-bottom: 4px;
}

/* CodeMirror */
.codeMirrorContainer {
	margin-block-start: 6px;
}

.codeMirrorContainer :deep(.cm-content) {
	border-radius: 0 !important;
	border: none !important;
}
.codeMirrorContainer :deep(.cm-editor) {
	outline: none !important;
}
.codeMirrorContainer.light > .vue-codemirror {
	border: 1px dotted silver;
}
.codeMirrorContainer.dark > .vue-codemirror {
	border: 1px dotted grey;
}

/* value text color */
/* string */
.codeMirrorContainer.light :deep(.ͼe) {
	color: #448c27;
}
.codeMirrorContainer.dark :deep(.ͼe) {
	color: #88c379;
}

/* boolean */
.codeMirrorContainer.light :deep(.ͼc) {
	color: #221199;
}
.codeMirrorContainer.dark :deep(.ͼc) {
	color: #8d64f7;
}

/* null */
.codeMirrorContainer.light :deep(.ͼb) {
	color: #770088;
}
.codeMirrorContainer.dark :deep(.ͼb) {
	color: #be55cd;
}

/* number */
.codeMirrorContainer.light :deep(.ͼd) {
	color: #d19a66;
}
.codeMirrorContainer.dark :deep(.ͼd) {
	color: #9d6c3a;
}

/* text cursor */
.codeMirrorContainer :deep(.cm-content) * {
	cursor: text !important;
}

/* selection color */
.codeMirrorContainer.light :deep(.cm-line)::selection,
.codeMirrorContainer.light :deep(.cm-line) ::selection {
	background-color: #d7eaff !important;
    color: black;
}
.codeMirrorContainer.dark :deep(.cm-line)::selection,
.codeMirrorContainer.dark :deep(.cm-line) ::selection {
	background-color: #8fb3e6 !important;
    color: black;
}

/* string */
.codeMirrorContainer.light :deep(.cm-line .ͼe)::selection {
    color: #2d770f;
}
.codeMirrorContainer.dark :deep(.cm-line .ͼe)::selection {
    color: #104e0c;
}

/* boolean */
.codeMirrorContainer.light :deep(.cm-line .ͼc)::selection {
	color: #221199;
}
.codeMirrorContainer.dark :deep(.cm-line .ͼc)::selection {
	color: #4026af;
}

/* null */
.codeMirrorContainer.light :deep(.cm-line .ͼb)::selection {
	color: #770088;
}
.codeMirrorContainer.dark :deep(.cm-line .ͼb)::selection {
	color: #770088;
}

/* number */
.codeMirrorContainer.light :deep(.cm-line .ͼd)::selection {
	color: #8c5c2c;
}
.codeMirrorContainer.dark :deep(.cm-line .ͼd)::selection {
	color: #623907;
}
</style><|MERGE_RESOLUTION|>--- conflicted
+++ resolved
@@ -1,8 +1,3 @@
-<<<<<<< HEAD
-<template>
-	<NcDialog v-if="navigationStore.modal === 'viewObject' && hasObjectItem"
-		:name="'View Object (' + objectStore.objectItem['@self'].id + ')'"
-=======
 /**
  * @file ViewObject.vue
  * @module Modals/Object
@@ -19,7 +14,6 @@
 <template>
 	<NcDialog v-if="navigationStore.modal === 'viewObject'"
 		:name="'View Object (' + objectStore.objectItem.title + ')'"
->>>>>>> cd61ae28
 		size="large"
 		:can-close="false">
 		<div class="formContainer viewObjectDialog">
@@ -520,23 +514,6 @@
 </template>
 
 <script>
-<<<<<<< HEAD
-import { objectStore, navigationStore } from '../../store/store.js'
-import {
-	NcDialog,
-	NcButton,
-	NcNoteCard,
-	NcCounterBubble,
-} from '@nextcloud/vue'
-import { json } from '@codemirror/lang-json'
-import CodeMirror from 'vue-codemirror6'
-import { BTabs, BTab } from 'bootstrap-vue'
-import { getTheme } from '../../services/getTheme.js'
-
-import Cancel from 'vue-material-design-icons/Cancel.vue'
-import FileOutline from 'vue-material-design-icons/FileOutline.vue'
-import ExclamationThick from 'vue-material-design-icons/ExclamationThick.vue'
-=======
 import {
 	NcDialog,
 	NcButton,
@@ -554,18 +531,10 @@
 import { getTheme } from '../../services/getTheme.js'
 import Cancel from 'vue-material-design-icons/Cancel.vue'
 import FileOutline from 'vue-material-design-icons/FileOutline.vue'
->>>>>>> cd61ae28
 import OpenInNew from 'vue-material-design-icons/OpenInNew.vue'
 import Eye from 'vue-material-design-icons/Eye.vue'
 import Pencil from 'vue-material-design-icons/Pencil.vue'
 import Upload from 'vue-material-design-icons/Upload.vue'
-<<<<<<< HEAD
-
-export default {
-	name: 'ViewObject',
-	components: {
-		// components
-=======
 import LockOutline from 'vue-material-design-icons/LockOutline.vue'
 import ContentCopy from 'vue-material-design-icons/ContentCopy.vue'
 import Check from 'vue-material-design-icons/Check.vue'
@@ -580,20 +549,10 @@
 export default {
 	name: 'ViewObject',
 	components: {
->>>>>>> cd61ae28
 		NcDialog,
 		NcButton,
 		NcNoteCard,
 		NcCounterBubble,
-<<<<<<< HEAD
-		BTabs,
-		BTab,
-		CodeMirror,
-		// icons
-		Cancel,
-		FileOutline,
-		ExclamationThick,
-=======
 		NcTextField,
 		NcCheckboxRadioSwitch,
 		NcEmptyContent,
@@ -604,157 +563,10 @@
 		BTab,
 		Cancel,
 		FileOutline,
->>>>>>> cd61ae28
 		OpenInNew,
 		Eye,
 		Pencil,
 		Upload,
-<<<<<<< HEAD
-	},
-	data() {
-		return {
-			// store
-			objectStore,
-			navigationStore,
-			// state
-			objectItem: null,
-			success: null,
-			loading: false,
-			error: false,
-			closeModalTimeout: null,
-			activeAttachment: null,
-			fileLoading: false,
-			auditTrailLoading: false,
-			editorContent: '',
-			pagination: {
-				files: {
-					limit: 200,
-					currentPage: 1,
-					totalPages: 1,
-				},
-				auditTrails: {
-					limit: 200,
-					currentPage: 1,
-					totalPages: 1,
-				},
-				contracts: {
-					limit: 200,
-					currentPage: 1,
-					totalPages: 1,
-				},
-				uses: {
-					limit: 200,
-					currentPage: 1,
-					totalPages: 1,
-				},
-				used: {
-					limit: 200,
-					currentPage: 1,
-					totalPages: 1,
-				},
-			},
-		}
-	},
-	computed: {
-		/** @return {object | undefined} */
-		reactiveObjectItem() {
-			return objectStore.objectItem
-		},
-		hasObjectItem() {
-			return !!this.reactiveObjectItem?.['@self']?.id
-		},
-		filesCurrentPage() {
-			return this.pagination.files.currentPage
-		},
-		auditTrailsCurrentPage() {
-			return this.pagination.auditTrails.currentPage
-		},
-	},
-	watch: {
-		reactiveObjectItem: {
-			handler(newValue) {
-				if (newValue) {
-					this.editorContent = JSON.stringify(newValue, null, 2)
-				}
-			},
-			immediate: true,
-		},
-		filesCurrentPage() {
-			this.getFiles()
-		},
-		auditTrailsCurrentPage() {
-			this.getAuditTrails()
-		},
-	},
-	mounted() {
-		if (this.hasObjectItem) {
-			this.objectItem = objectStore.objectItem
-			this.getFiles()
-			this.getAuditTrails()
-		}
-	},
-	methods: {
-		// imported methods
-		json,
-		getTheme,
-		// own methods
-		closeModal() {
-			navigationStore.setModal(false)
-			clearTimeout(this.closeModalTimeout)
-			this.success = null
-			this.loading = false
-			this.error = false
-			this.objectItem = null
-		},
-		async getFiles() {
-			if (!this.objectItem?.['@self']?.id) return
-
-			this.fileLoading = true
-
-			try {
-				await objectStore.getFiles(objectStore.objectItem['@self'].id, {
-					limit: this.pagination.files.limit,
-					page: this.pagination.files.currentPage,
-				})
-			} finally {
-				this.fileLoading = false
-			}
-		},
-		async getAuditTrails() {
-			if (!objectStore.objectItem?.['@self']?.id) return
-
-			this.auditTrailLoading = true
-
-			try {
-				await objectStore.getAuditTrails(objectStore.objectItem['@self'].id, {
-					limit: this.pagination.auditTrails.limit,
-					page: this.pagination.auditTrails.currentPage,
-				})
-			} finally {
-				this.auditTrailLoading = false
-			}
-		},
-		openFile(file) {
-			// Extract the directory path without the filename
-			const dirPath = file.path.substring(0, file.path.lastIndexOf('/'))
-
-			// Remove the '/admin/files/' prefix if it exists
-			const cleanPath = dirPath.replace(/^\/admin\/files\//, '/')
-
-			// Construct the proper Nextcloud Files app URL with file ID and openfile parameter
-			const filesAppUrl = `/index.php/apps/files/files/${file.id}?dir=${encodeURIComponent(cleanPath)}&openfile=true`
-
-			// Open URL in new tab
-			window.open(filesAppUrl, '_blank')
-		},
-		formatFileSize(bytes) {
-			const sizes = ['Bytes', 'KB', 'MB', 'GB', 'TB']
-			if (bytes === 0) return 'n/a'
-			const i = parseInt(Math.floor(Math.log(bytes) / Math.log(1024)))
-			if (i === 0 && sizes[i] === 'Bytes') return '< 1 KB'
-			if (i === 0) return bytes + ' ' + sizes[i]
-			return (bytes / Math.pow(1024, i)).toFixed(1) + ' ' + sizes[i]
-=======
 		LockOutline,
 		ContentCopy,
 		Check,
@@ -1104,21 +916,17 @@
 			} catch (e) {
 				console.error('Invalid JSON format:', e)
 			}
->>>>>>> cd61ae28
 		},
 	},
 }
 </script>
 
-<<<<<<< HEAD
-=======
 <style>
 .modal-container:has(.viewObjectDialog) {
 	width: 1000px !important;
 }
 </style>
 
->>>>>>> cd61ae28
 <style scoped>
 .json-editor {
     position: relative;
