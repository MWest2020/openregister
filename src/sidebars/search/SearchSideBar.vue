--- conflicted
+++ resolved
@@ -1,9 +1,5 @@
 <script setup>
-<<<<<<< HEAD
 import { navigationStore, objectStore, registerStore, schemaStore } from '../../store/store.js'
-=======
-import { objectStore, registerStore, schemaStore, navigationStore } from '../../store/store.js'
->>>>>>> 3cf0b145
 </script>
 
 <template>
@@ -117,6 +113,14 @@
 				</template>
 				Add
 			</NcActionButton>
+			<NcActionButton
+				:disabled="!registerStore.registerItem || !schemaStore.schemaItem"
+				@click="refreshObjects">
+				<template #icon>
+					<Refresh :size="20" />
+				</template>
+				Refresh
+			</NcActionButton>
 			<NcActionButton :disabled="!objectStore.selectedObjects?.length" @click="() => navigationStore.setDialog('massDeleteObject')">
 				<template #icon>
 					<Delete :size="20" />
@@ -169,6 +173,7 @@
 import Download from 'vue-material-design-icons/Download.vue'
 import FileMoveOutline from 'vue-material-design-icons/FileMoveOutline.vue'
 import Delete from 'vue-material-design-icons/Delete.vue'
+import Refresh from 'vue-material-design-icons/Refresh.vue'
 
 export default {
 	name: 'SearchSideBar',
@@ -343,6 +348,10 @@
 		openEditSchemaModal() {
 			navigationStore.setModal('editSchema')
 		},
+
+		async refreshObjects() {
+			await objectStore.refreshObjectList()
+		},
 	},
 }
 </script>
