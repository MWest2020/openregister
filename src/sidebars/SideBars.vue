<script setup>
import { navigationStore } from '../store/store.js'
</script>

<template>
<<<<<<< HEAD
	<SearchSideBar v-if="navigationStore.selected === 'tableSearch'" />
=======
	<div>
		<SearchSideBar v-if="navigationStore.selected === 'search'" />
		<DashboardSideBar v-if="navigationStore.selected === 'dashboard'" />
		<RegisterSideBar v-if="navigationStore.selected === 'register-detail'" />
		<RegistersSideBar v-if="navigationStore.selected === 'registers'" />
		<DeletedSideBar v-if="navigationStore.selected === 'deleted'" />
		<AuditTrailSideBar v-if="navigationStore.selected === 'auditTrails'" />
	</div>
>>>>>>> 2f8248db
</template>

<script>
import SearchSideBar from './search/SearchSideBar.vue'
import DashboardSideBar from './dashboard/DashboardSideBar.vue'
import RegisterSideBar from './register/RegisterSideBar.vue'
import RegistersSideBar from './register/RegistersSideBar.vue'
import DeletedSideBar from './deleted/DeletedSideBar.vue'
import AuditTrailSideBar from './logs/AuditTrailSideBar.vue'

export default {
	name: 'SideBars',
	components: {
		SearchSideBar,
		DashboardSideBar,
		RegisterSideBar,
		RegistersSideBar,
		DeletedSideBar,
		AuditTrailSideBar,
	},
}
</script><|MERGE_RESOLUTION|>--- conflicted
+++ resolved
@@ -3,9 +3,6 @@
 </script>
 
 <template>
-<<<<<<< HEAD
-	<SearchSideBar v-if="navigationStore.selected === 'tableSearch'" />
-=======
 	<div>
 		<SearchSideBar v-if="navigationStore.selected === 'search'" />
 		<DashboardSideBar v-if="navigationStore.selected === 'dashboard'" />
@@ -14,7 +11,6 @@
 		<DeletedSideBar v-if="navigationStore.selected === 'deleted'" />
 		<AuditTrailSideBar v-if="navigationStore.selected === 'auditTrails'" />
 	</div>
->>>>>>> 2f8248db
 </template>
 
 <script>
