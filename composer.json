{
	"name": "conductionnl/openregister",
	"description": "Quickly build data registers based on schema.json",
	"license": "AGPL-3.0-or-later",
	"authors": [
		{
			"name": "Conduction b.v.",
			"email": "info@conduction.nl",
			"homepage": "https://conduction.nl"
		}
	],
	"autoload": {
		"psr-4": {
			"OCA\\OpenRegister\\": "lib/"
		}
	},
	"scripts": {
		"post-install-cmd": [
			"@composer bin all install --ansi"
		],
		"post-update-cmd": [
			"@composer bin all update --ansi"
		],
		"lint": "find . -name \\*.php -not -path './vendor/*' -not -path './vendor-bin/*' -not -path './build/*' -print0 | xargs -0 -n1 php -l",
		"cs:check": "php-cs-fixer fix --dry-run --diff",
		"cs:fix": "php-cs-fixer fix",
		"psalm": "psalm --threads=1 --no-cache",
		"test:unit": "phpunit tests -c tests/phpunit.xml --colors=always --fail-on-warning --fail-on-risky",
		"openapi": "generate-spec"
	},
	"require": {
		"php": "^8.1",
		"adbario/php-dot-notation": "^3.3.0",
		"bamarni/composer-bin-plugin": "^1.8",
		"elasticsearch/elasticsearch": "^v8.14.0",
		"guzzlehttp/guzzle": "^7.0",
<<<<<<< HEAD
		"symfony/uid": "^6.4",
		"symfony/yaml": "^6.4"
=======
		"opis/json-schema": "^2.3",
		"symfony/uid": "^6.4"
>>>>>>> af157018
	},
	"require-dev": {
		"nextcloud/ocp": "dev-stable29",
		"roave/security-advisories": "dev-latest"
	},
	"config": {
		"allow-plugins": {
			"bamarni/composer-bin-plugin": true,
			"php-http/discovery": true
		},
		"optimize-autoloader": true,
		"sort-packages": true,
		"platform": {
			"php": "8.1"
		}
	}
}<|MERGE_RESOLUTION|>--- conflicted
+++ resolved
@@ -34,13 +34,9 @@
 		"bamarni/composer-bin-plugin": "^1.8",
 		"elasticsearch/elasticsearch": "^v8.14.0",
 		"guzzlehttp/guzzle": "^7.0",
-<<<<<<< HEAD
+		"opis/json-schema": "^2.3",
 		"symfony/uid": "^6.4",
 		"symfony/yaml": "^6.4"
-=======
-		"opis/json-schema": "^2.3",
-		"symfony/uid": "^6.4"
->>>>>>> af157018
 	},
 	"require-dev": {
 		"nextcloud/ocp": "dev-stable29",
